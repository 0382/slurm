/****************************************************************************\
 *  opts.c - squeue command line option parsing
 *****************************************************************************
 *  Copyright (C) 2002-2007 The Regents of the University of California.
 *  Copyright (C) 2008-2010 Lawrence Livermore National Security.
 *  Copyright (C) 2010-2013 SchedMD LLC.
 *  Produced at Lawrence Livermore National Laboratory (cf, DISCLAIMER).
 *  Written by Joey Ekstrom <ekstrom1@llnl.gov>, Morris Jette <jette1@llnl.gov>
 *  CODE-OCEC-09-009. All rights reserved.
 *
 *  This file is part of SLURM, a resource management program.
 *  For details, see <https://slurm.schedmd.com/>.
 *  Please also read the included file: DISCLAIMER.
 *
 *  SLURM is free software; you can redistribute it and/or modify it under
 *  the terms of the GNU General Public License as published by the Free
 *  Software Foundation; either version 2 of the License, or (at your option)
 *  any later version.
 *
 *  In addition, as a special exception, the copyright holders give permission
 *  to link the code of portions of this program with the OpenSSL library under
 *  certain conditions as described in each individual source file, and
 *  distribute linked combinations including the two. You must obey the GNU
 *  General Public License in all respects for all of the code used other than
 *  OpenSSL. If you modify file(s) with this exception, you may extend this
 *  exception to your version of the file(s), but you are not obligated to do
 *  so. If you do not wish to do so, delete this exception statement from your
 *  version.  If you delete this exception statement from all source files in
 *  the program, then also delete it here.
 *
 *  SLURM is distributed in the hope that it will be useful, but WITHOUT ANY
 *  WARRANTY; without even the implied warranty of MERCHANTABILITY or FITNESS
 *  FOR A PARTICULAR PURPOSE.  See the GNU General Public License for more
 *  details.
 *
 *  You should have received a copy of the GNU General Public License along
 *  with SLURM; if not, write to the Free Software Foundation, Inc.,
 *  51 Franklin Street, Fifth Floor, Boston, MA 02110-1301  USA.
\*****************************************************************************/

#define _GNU_SOURCE

#include <getopt.h>
#include <pwd.h>
#include <stdlib.h>
#include <string.h>
#include <sys/types.h>
#include <unistd.h>

#include "src/common/read_config.h"
#include "src/common/xstring.h"
#include "src/common/proc_args.h"
#include "src/common/uid.h"

#include "src/squeue/squeue.h"

/* getopt_long options, integers but not characters */
#define OPT_LONG_HELP      0x100
#define OPT_LONG_USAGE     0x101
#define OPT_LONG_HIDE      0x102
#define OPT_LONG_START     0x103
#define OPT_LONG_NOCONVERT 0x104

/* FUNCTIONS */
static List  _build_job_list( char* str );
static List  _build_str_list( char* str );
static List  _build_state_list( char* str );
static List  _build_all_states_list( void );
static List  _build_step_list( char* str );
static List  _build_user_list( char* str );
static char *_get_prefix(char *token);
static void  _help( void );
static int   _parse_state( char* str, uint32_t* states );
static void  _parse_token( char *token, char *field, int *field_size,
			   bool *right_justify, char **suffix);
static void _parse_long_token( char *token, char *sep, int *field_size,
			       bool *right_justify, char **suffix);
static void  _print_options( void );
static void  _usage( void );
static bool _check_node_names(hostset_t);
static bool _find_a_host(char *, node_info_msg_t *);

/*
 * parse_command_line
 */
extern void
parse_command_line( int argc, char* *argv )
{
	char *env_val = NULL;
	bool override_format_env = false;
	int opt_char;
	int option_index;
	static struct option long_options[] = {
		{"accounts",   required_argument, 0, 'A'},
		{"all",        no_argument,       0, 'a'},
		{"array",      no_argument,       0, 'r'},
		{"Format",     required_argument, 0, 'O'},
		{"format",     required_argument, 0, 'o'},
		{"help",       no_argument,       0, OPT_LONG_HELP},
		{"hide",       no_argument,       0, OPT_LONG_HIDE},
		{"iterate",    required_argument, 0, 'i'},
		{"jobs",       optional_argument, 0, 'j'},
		{"long",       no_argument,       0, 'l'},
		{"licenses",   required_argument, 0, 'L'},
		{"cluster",    required_argument, 0, 'M'},
		{"clusters",   required_argument, 0, 'M'},
		{"name",       required_argument, 0, 'n'},
                {"noconvert",  no_argument,       0, OPT_LONG_NOCONVERT},
		{"node",       required_argument, 0, 'w'},
		{"nodes",      required_argument, 0, 'w'},
		{"nodelist",   required_argument, 0, 'w'},
		{"noheader",   no_argument,       0, 'h'},
		{"partitions", required_argument, 0, 'p'},
		{"priority",   no_argument,       0, 'P'},
		{"qos",        required_argument, 0, 'q'},
		{"reservation",required_argument, 0, 'R'},
		{"sort",       required_argument, 0, 'S'},
		{"start",      no_argument,       0, OPT_LONG_START},
		{"steps",      optional_argument, 0, 's'},
		{"states",     required_argument, 0, 't'},
		{"usage",      no_argument,       0, OPT_LONG_USAGE},
		{"user",       required_argument, 0, 'u'},
		{"users",      required_argument, 0, 'u'},
		{"verbose",    no_argument,       0, 'v'},
		{"version",    no_argument,       0, 'V'},
		{NULL,         0,                 0, 0}
	};

	params.convert_flags = CONVERT_NUM_UNIT_EXACT;

	if (getenv("SQUEUE_ALL"))
		params.all_flag = true;
	if (getenv("SQUEUE_ARRAY"))
		params.array_flag = true;
	if ( ( env_val = getenv("SQUEUE_SORT") ) )
		params.sort = xstrdup(env_val);
	if ( ( env_val = getenv("SLURM_CLUSTERS") ) ) {
		if (!(params.clusters = slurmdb_get_info_cluster(env_val))) {
			print_db_notok(env_val, 1);
			exit(1);
		}
		working_cluster_rec = list_peek(params.clusters);
	}
	if (getenv("SQUEUE_PRIORITY"))
		params.priority_flag = true;
	while ((opt_char = getopt_long(argc, argv,
				       "A:ahi:j::lL:n:M:O:o:p:Pq:R:rs::S:t:u:U:vVw:",
				       long_options, &option_index)) != -1) {
		switch (opt_char) {
		case (int)'?':
			fprintf(stderr, "Try \"squeue --help\" "
				"for more information\n");
			exit(1);
		case (int) 'A':
		case (int) 'U':	/* backwards compatibility */
			xfree(params.accounts);
			params.accounts = xstrdup(optarg);
			params.account_list =
				_build_str_list( params.accounts );
			break;
		case (int)'a':
			params.all_flag = true;
			break;
		case (int)'h':
			params.no_header = true;
			break;
		case (int) 'i':
			params.iterate= atoi(optarg);
			if (params.iterate <= 0) {
				error ("--iterate=%s\n", optarg);
				exit(1);
			}
			break;
		case (int) 'j':
			if (optarg) {
				params.jobs = xstrdup(optarg);
				params.job_list =
					_build_job_list(params.jobs);
			}
			params.job_flag = true;
			break;
		case (int) 'l':
			params.long_list = true;
			override_format_env = true;
			break;
		case (int) 'L':
			xfree(params.licenses);
			params.licenses = xstrdup(optarg);
			params.licenses_list = _build_str_list(params.licenses);
			break;
		case (int) 'M':
			if (params.clusters)
				FREE_NULL_LIST(params.clusters);
			if (!(params.clusters =
			      slurmdb_get_info_cluster(optarg))) {
				print_db_notok(optarg, 0);
				exit(1);
			}
			working_cluster_rec = list_peek(params.clusters);
			break;
		case (int) 'n':
			xfree(params.names);
			params.names = xstrdup(optarg);
			params.name_list = _build_str_list( params.names );
			break;
		case (int) 'O':
			xfree(params.format_long);
			if (params.format == NULL) {
				params.format_long = xstrdup(optarg);
			} else {
				error ("-O (--Format) is incompatible with -o "
				       "(--format)");
				exit(1);
			}
			override_format_env = true;
			break;

		case (int) 'o':
			xfree(params.format);
			if (params.format_long == NULL) {
				params.format = xstrdup(optarg);
			} else {
				error ("-o (--format) is incompatible with -O "
				       "(--Format)");
				exit(1);
			}
			override_format_env = true;
			break;
		case (int) 'p':
			xfree(params.partitions);
			params.partitions = xstrdup(optarg);
			params.part_list =
				_build_str_list( params.partitions );
			params.all_flag = true;
			break;
		case (int) 'P':
			params.priority_flag = true;
			break;
		case (int) 'q':
			xfree(params.qoss);
			params.qoss = xstrdup(optarg);
			params.qos_list =
				_build_str_list( params.qoss );
			break;
		case (int) 'R':
			xfree(params.reservation);
			params.reservation = xstrdup(optarg);
			break;
		case (int)'r':
			params.array_flag = true;
			setenv("SLURM_BITSTR_LEN", "0", 1);
			break;
		case (int) 's':
			if (optarg) {
				params.steps = xstrdup(optarg);
				params.step_list =
					_build_step_list(params.steps);
			}
			params.step_flag = true;
			override_format_env = true;
			break;
		case (int) 'S':
			xfree(params.sort);
			params.sort = xstrdup(optarg);
			break;
		case (int) 't':
			xfree(params.states);
			params.states = xstrdup(optarg);
			params.state_list =
				_build_state_list( params.states );
			break;
		case (int) 'u':
			xfree(params.users);
			params.users = xstrdup(optarg);
			params.user_list =
				_build_user_list( params.users );
			break;
		case (int) 'v':
			params.verbose++;
			break;
		case (int) 'V':
			print_slurm_version();
			exit(0);
		case (int) 'w':
			if (params.nodes)
				hostset_destroy(params.nodes);

			params.nodes = hostset_create(optarg);
			if (params.nodes == NULL) {
				error("'%s' invalid entry for --nodelist",
				      optarg);
				exit(1);
			}
			break;
		case OPT_LONG_HELP:
			_help();
			exit(0);
		case OPT_LONG_HIDE:
			params.all_flag = false;
			break;
		case OPT_LONG_START:
			params.start_flag = true;
			override_format_env = true;
			break;
		case OPT_LONG_NOCONVERT:
			params.convert_flags |= CONVERT_NUM_UNIT_NO;
			break;
		case OPT_LONG_USAGE:
			_usage();
			exit(0);
		}
	}

	if (!override_format_env) {
		if ((env_val = getenv("SQUEUE_FORMAT")))
			params.format = xstrdup(env_val);
		else if ((env_val = getenv("SQUEUE_FORMAT2")))
			params.format_long = xstrdup(env_val);
	}

	params.cluster_flags = slurmdb_setup_cluster_flags();
	if (optind < argc) {
		if (params.job_flag) {
			params.jobs = xstrdup(argv[optind++]);
			params.job_list = _build_job_list(params.jobs);
		} else if (params.step_flag) {
			params.steps = xstrdup(argv[optind++]);
			params.step_list = _build_step_list(params.steps);
		}
		if (optind < argc) {
			error("Unrecognized option: %s",argv[optind]);
			_usage();
			exit(1);
		}
	}

	if ( params.job_flag && params.step_flag) {
		if (params.job_list) {
			verbose("Printing job steps with job filter");
			params.job_flag = false;
		} else {
			error("Incompatible options --jobs and --steps");
			exit(1);
		}
	}

	if ( params.nodes ) {
		char *name1 = NULL;
		char *name2 = NULL;
		hostset_t nodenames = hostset_create(NULL);

		while ( hostset_count(params.nodes) > 0 ) {
			name1 = hostset_pop(params.nodes);

			/* localhost = use current host name */
			if ( xstrcasecmp("localhost", name1) == 0 ) {
				name2 = xmalloc(128);
				gethostname_short(name2, 128);
			} else {
				/* translate NodeHostName to NodeName */
				name2 = slurm_conf_get_nodename(name1);

				/* use NodeName if translation failed */
				if ( name2 == NULL )
					name2 = xstrdup(name1);
			}
			hostset_insert(nodenames, name2);
			free(name1);
			xfree(name2);
		}

		/* Replace params.nodes with the new one */
		hostset_destroy(params.nodes);
		params.nodes = nodenames;
		/* Check if all node names specified
		 * with -w are known to the controller.
		 */
		if (!_check_node_names(params.nodes)) {
			exit(1);
		}
	}

	if ( ( params.accounts == NULL ) &&
	     ( env_val = getenv("SQUEUE_ACCOUNT") ) ) {
		params.accounts = xstrdup(env_val);
		params.account_list = _build_str_list( params.accounts );
	}

	if ( ( params.names == NULL ) &&
	     ( env_val = getenv("SQUEUE_NAMES") ) ) {
		params.names = xstrdup(env_val);
		params.name_list = _build_str_list( params.names );
	}

	if ( ( params.partitions == NULL ) &&
	     ( env_val = getenv("SQUEUE_LICENSES") ) ) {
		params.licenses = xstrdup(env_val);
		params.licenses_list = _build_str_list( params.licenses );
	}

	if ( ( params.partitions == NULL ) &&
	     ( env_val = getenv("SQUEUE_PARTITION") ) ) {
		params.partitions = xstrdup(env_val);
		params.part_list = _build_str_list( params.partitions );
		params.all_flag = true;
	}

	if ( ( params.qoss == NULL ) &&
	     ( env_val = getenv("SQUEUE_QOS") ) ) {
		params.qoss = xstrdup(env_val);
		params.qos_list = _build_str_list( params.qoss );
	}

	if ( ( params.states == NULL ) &&
	     ( env_val = getenv("SQUEUE_STATES") ) ) {
		params.states = xstrdup(env_val);
		params.state_list = _build_state_list( params.states );
	}

	if ( ( params.users == NULL ) &&
	     ( env_val = getenv("SQUEUE_USERS") ) ) {
		params.users = xstrdup(env_val);
		params.user_list = _build_user_list( params.users );
	}

	if ( params.start_flag && !params.step_flag ) {
		/* Set more defaults */
		if (params.format == NULL)
			params.format = xstrdup("%.18i %.9P %.8j %.8u %.2t %.19S %.6D %20Y %R");
		if (params.sort == NULL)
			params.sort = xstrdup("S");
		if (params.states == NULL) {
			params.states = xstrdup("PD");
			params.state_list = _build_state_list( params.states );
		}
	}

	if (params.job_list && (list_count(params.job_list) == 1)) {
		ListIterator iterator;
		uint32_t *job_id_ptr;
		iterator = list_iterator_create(params.job_list);
		job_id_ptr = list_next(iterator);
		params.job_id = *job_id_ptr;
		list_iterator_destroy(iterator);
	}
	if (params.user_list && (list_count(params.user_list) == 1)) {
		ListIterator iterator;
		uint32_t *uid_ptr;
		iterator = list_iterator_create(params.user_list);
		while ((uid_ptr = list_next(iterator))) {
			params.user_id = *uid_ptr;
			break;
		}
		list_iterator_destroy(iterator);
	}

	if ( params.verbose )
		_print_options();
}

/*
 * _parse_state - convert job state name string to numeric value
 * IN str - state name
 * OUT states - enum job_states value corresponding to str
 * RET 0 or error code
 */
static int
_parse_state( char* str, uint32_t* states )
{
	uint32_t i;
	char *state_names;

	if ((i = job_state_num(str)) != NO_VAL) {
		*states = i;
		return SLURM_SUCCESS;
	}

	error("Invalid job state specified: %s", str);
	state_names = xstrdup(job_state_string(0));
	for (i=1; i<JOB_END; i++) {
		xstrcat(state_names, ",");
		xstrcat(state_names, job_state_string(i));
	}
	xstrcat(state_names, ",");
	xstrcat(state_names, job_state_string(JOB_COMPLETING));
	xstrcat(state_names, ",");
	xstrcat(state_names, job_state_string(JOB_CONFIGURING));
	xstrcat(state_names, ",");
	xstrcat(state_names, job_state_string(JOB_RESIZING));
	xstrcat(state_names, ",");
	xstrcat(state_names, job_state_string(JOB_REVOKED));
	xstrcat(state_names, ",");
	xstrcat(state_names, job_state_string(JOB_SPECIAL_EXIT));
	error("Valid job states include: %s\n", state_names);
	xfree (state_names);
	return SLURM_ERROR;
}

/*
 * parse_format - Take the user's format specification and use it to build
 *	build the format specifications (internalize it to print.c data
 *	structures)
 * IN format - user's format specification
 * RET zero or error code
 */
extern int parse_format( char* format )
{
	int field_size;
	bool right_justify;
	char *prefix = NULL, *suffix = NULL, *token = NULL;
	char *tmp_char = NULL, *tmp_format = NULL;
	char field[1];
	bool format_all = false;
	int i;

	if (format == NULL) {
		error ("Format option lacks specification.");
		exit( 1 );
	}

	params.format_list = list_create( NULL );
	if ((prefix = _get_prefix(format))) {
		if (params.step_flag) {
			step_format_add_prefix( params.format_list, 0, 0,
						prefix);
		} else {
			job_format_add_prefix( params.format_list, 0, 0,
					       prefix);
		}
	}

	if (!xstrcasecmp(format, "%all")) {
		xstrfmtcat(tmp_format, "%c%c", '%', 'a');
		for (i = 'b'; i <= 'z'; i++)
			xstrfmtcat(tmp_format, "|%c%c", '%', (char) i);
		for (i = 'A'; i <= 'Z'; i++)
			xstrfmtcat(tmp_format, "|%c%c", '%', (char) i);
		format_all = true;
	} else {
		tmp_format = xstrdup(format);
	}

	token = strtok_r( tmp_format, "%", &tmp_char);
	if (token && (format[0] != '%'))	/* toss header */
		token = strtok_r( NULL, "%", &tmp_char );
	while (token) {
		_parse_token( token, field, &field_size, &right_justify,
			      &suffix);
		if (params.step_flag) {
			if      (field[0] == 'A')
				step_format_add_num_tasks( params.format_list,
							   field_size,
							   right_justify,
							   suffix );
			else if (field[0] == 'b')
				step_format_add_gres( params.format_list,
						      field_size,
						      right_justify, suffix );
			else if (field[0] == 'i')
				step_format_add_id( params.format_list,
						    field_size,
						    right_justify, suffix );
			else if (field[0] == 'j')
				step_format_add_name( params.format_list,
						      field_size,
						      right_justify,
						      suffix );
			else if (field[0] == 'l')
				step_format_add_time_limit( params.format_list,
							    field_size,
							    right_justify,
							    suffix );
			else if (field[0] == 'M')
				step_format_add_time_used( params.format_list,
							   field_size,
							   right_justify,
							   suffix );
			else if (field[0] == 'N')
				step_format_add_nodes( params.format_list,
						       field_size,
						       right_justify, suffix );
			else if (field[0] == 'P')
				step_format_add_partition( params.format_list,
							   field_size,
							   right_justify,
							   suffix );
			else if (field[0] == 'S')
				step_format_add_time_start( params.format_list,
							    field_size,
							    right_justify,
							    suffix );
			else if (field[0] == 'U')
				step_format_add_user_id( params.format_list,
							 field_size,
							 right_justify,
							 suffix );
			else if (field[0] == 'u')
				step_format_add_user_name( params.format_list,
							   field_size,
							   right_justify,
							   suffix );
			else if (format_all)
				;	/* ignore */
			else {
				prefix = xstrdup("%");
				xstrcat(prefix, token);
				xfree(suffix);
				suffix = prefix;

				step_format_add_invalid( params.format_list,
							 field_size,
							 right_justify,
							 suffix );
				error ( "Invalid job step format "
					"specification: %c",
					field[0] );
			}
		} else {
			if (field[0] == 'a')
				job_format_add_account( params.format_list,
							field_size,
							right_justify,
							suffix  );
			else if (field[0] == 'A')
				job_format_add_job_id2(params.format_list,
						       field_size,
						       right_justify,
						       suffix);
			else if (field[0] == 'b')
				job_format_add_gres( params.format_list,
						     field_size, right_justify,
						     suffix );
			else if (field[0] == 'B')
				job_format_add_batch_host( params.format_list,
							   field_size,
							   right_justify,
							   suffix );
			else if (field[0] == 'c')
				job_format_add_min_cpus( params.format_list,
							 field_size,
							 right_justify,
							 suffix  );
			else if (field[0] == 'C')
				job_format_add_num_cpus( params.format_list,
							 field_size,
							 right_justify,
							 suffix  );
			else if (field[0] == 'd')
				job_format_add_min_tmp_disk(
					params.format_list,
					field_size,
					right_justify,
					suffix  );
			else if (field[0] == 'D')
				job_format_add_num_nodes( params.format_list,
							  field_size,
							  right_justify,
							  suffix  );
			else if (field[0] == 'e')
				job_format_add_time_end( params.format_list,
							 field_size,
							 right_justify,
							 suffix );
			else if (field[0] == 'E')
				job_format_add_dependency( params.format_list,
							   field_size,
							   right_justify,
							   suffix );
			else if (field[0] == 'f')
				job_format_add_features( params.format_list,
							 field_size,
							 right_justify,
							 suffix );
			else if (field[0] == 'F')
				job_format_add_array_job_id(
					params.format_list,
					field_size,
					right_justify,
					suffix );
			else if (field[0] == 'g')
				job_format_add_group_name( params.format_list,
							   field_size,
							   right_justify,
							   suffix );
			else if (field[0] == 'G')
				job_format_add_group_id( params.format_list,
							 field_size,
							 right_justify,
							 suffix );
			else if (field[0] == 'h')
				job_format_add_over_subscribe(
						       params.format_list,
						       field_size,
						       right_justify,
						       suffix );
			else if (field[0] == 'H')
				job_format_add_sockets( params.format_list,
							field_size,
							right_justify,
							suffix );
			else if (field[0] == 'i')
				job_format_add_job_id( params.format_list,
						       field_size,
						       right_justify,
						       suffix );
			else if (field[0] == 'I')
				job_format_add_cores( params.format_list,
						      field_size,
						      right_justify, suffix );
			else if (field[0] == 'j')
				job_format_add_name( params.format_list,
						     field_size,
						     right_justify, suffix );
			else if (field[0] == 'J')
				job_format_add_threads( params.format_list,
							field_size,
							right_justify,
							suffix );
			else if (field[0] == 'k')
				job_format_add_comment( params.format_list,
							field_size,
							right_justify,
							suffix );
			else if (field[0] == 'K')
				job_format_add_array_task_id(
					params.format_list,
					field_size,
					right_justify,
					suffix );
			else if (field[0] == 'l')
				job_format_add_time_limit( params.format_list,
							   field_size,
							   right_justify,
							   suffix );
			else if (field[0] == 'L')
				job_format_add_time_left( params.format_list,
							  field_size,
							  right_justify,
							  suffix );
			else if (field[0] == 'm')
				job_format_add_min_memory( params.format_list,
							   field_size,
							   right_justify,
							   suffix );
			else if (field[0] == 'M')
				job_format_add_time_used( params.format_list,
							  field_size,
							  right_justify,
							  suffix );
			else if (field[0] == 'n')
				job_format_add_req_nodes( params.format_list,
							  field_size,
							  right_justify,
							  suffix );
			else if (field[0] == 'N')
				job_format_add_nodes( params.format_list,
						      field_size,
						      right_justify, suffix );
			else if (field[0] == 'o')
				job_format_add_command( params.format_list,
							field_size,
							right_justify, suffix);
			else if (field[0] == 'O')
				job_format_add_contiguous( params.format_list,
							   field_size,
							   right_justify,
							   suffix );
			else if (field[0] == 'p')
				job_format_add_priority( params.format_list,
							 field_size,
							 right_justify,
							 suffix );
			else if (field[0] == 'P')
				job_format_add_partition( params.format_list,
							  field_size,
							  right_justify,
							  suffix );
			else if (field[0] == 'q')
				job_format_add_qos( params.format_list,
						    field_size,
						    right_justify,
						    suffix );
			else if (field[0] == 'Q')
				job_format_add_priority_long(
					params.format_list,
					field_size,
					right_justify,
					suffix );
			else if (field[0] == 'r')
				job_format_add_reason( params.format_list,
						       field_size,
						       right_justify,
						       suffix );
			else if (field[0] == 'R')
				job_format_add_reason_list( params.format_list,
							    field_size,
							    right_justify,
							    suffix );
			else if (field[0] == 's')
				job_format_add_select_jobinfo(
					params.format_list,
					field_size,
					right_justify,
					suffix );
			else if (field[0] == 'S')
				job_format_add_time_start( params.format_list,
							   field_size,
							   right_justify,
							   suffix );
			else if (field[0] == 't')
				job_format_add_job_state_compact(
					params.format_list,
					field_size,
					right_justify,
					suffix );
			else if (field[0] == 'T')
				job_format_add_job_state( params.format_list,
							  field_size,
							  right_justify,
							  suffix );
			else if (field[0] == 'U')
				job_format_add_user_id( params.format_list,
							field_size,
							right_justify,
							suffix );
			else if (field[0] == 'u')
				job_format_add_user_name( params.format_list,
							  field_size,
							  right_justify,
							  suffix );
			else if (field[0] == 'v')
				job_format_add_reservation( params.format_list,
							    field_size,
							    right_justify,
							    suffix );
			else if (field[0] == 'V')
				job_format_add_time_submit( params.format_list,
							    field_size,
							    right_justify,
							    suffix );
			else if (field[0] == 'w')
				job_format_add_wckey( params.format_list,
						      field_size,
						      right_justify,
						      suffix );
			else if (field[0] == 'W')
				job_format_add_licenses( params.format_list,
							 field_size,
							 right_justify,
							 suffix );
			else if (field[0] == 'x')
				job_format_add_exc_nodes( params.format_list,
							  field_size,
							  right_justify,
							  suffix );
			else if (field[0] == 'X')
				job_format_add_core_spec( params.format_list,
							  field_size,
							  right_justify,
							  suffix );
			else if (field[0] == 'y')
				job_format_add_nice( params.format_list,
						     field_size, right_justify,
						     suffix );
			else if (field[0] == 'Y')
				job_format_add_schednodes( params.format_list,
							   field_size,
							   right_justify,
							   suffix );
			else if (field[0] == 'z')
				job_format_add_num_sct( params.format_list,
							field_size,
							right_justify,
							suffix );
			else if (field[0] == 'Z')
				job_format_add_work_dir( params.format_list,
							 field_size,
							 right_justify,
							 suffix );
			else if (format_all)
				;	/* ignore */
			else {
				prefix = xstrdup("%");
				xstrcat(prefix, token);
				xfree(suffix);
				suffix = prefix;

				job_format_add_invalid( params.format_list,
							field_size,
							right_justify,
							suffix );
				error( "Invalid job format specification: %c",
				       field[0] );
			}
		}
		token = strtok_r( NULL, "%", &tmp_char);
	}

	xfree( tmp_format );
	return SLURM_SUCCESS;
}

extern int parse_long_format( char* format_long )
{
	int field_size;
	bool right_justify;
	char *tmp_format = NULL, *token = NULL, *str_tmp = NULL;
	char *sep = NULL;
	char* suffix = NULL;

	if (format_long == NULL) {
		error("Format long option lacks specification");
		exit( 1 );
	}

	params.format_list = list_create(NULL);
	tmp_format = xstrdup(format_long);
	token = strtok_r(tmp_format, ",",&str_tmp);
	while (token) {
		_parse_long_token( token, sep, &field_size, &right_justify,
				   &suffix);

		if (params.step_flag) {

			if (!xstrcasecmp(token, "numtask"))
				step_format_add_num_tasks( params.format_list,
							   field_size,
							   right_justify,
							   suffix );
			else if (!xstrcasecmp(token, "gres"))
				step_format_add_gres( params.format_list,
						      field_size,
						      right_justify, suffix );
			else if (!xstrcasecmp(token, "stepid"))
				step_format_add_id( params.format_list,
						    field_size,
						    right_justify, suffix );
			else if (!xstrcasecmp(token, "stepname"))
				step_format_add_name( params.format_list,
						      field_size,
						      right_justify,
						      suffix );
			else if (!xstrcasecmp(token, "timelimit"))
				step_format_add_time_limit( params.format_list,
							    field_size,
							    right_justify,
							    suffix );
			else if (!xstrcasecmp(token, "timeused"))
				step_format_add_time_used( params.format_list,
							   field_size,
							   right_justify,
							   suffix );
			else if (!xstrcasecmp(token, "nodes"))
				step_format_add_nodes( params.format_list,
						       field_size,
						       right_justify,
						       suffix );
			else if (!xstrcasecmp(token, "partition"))
				step_format_add_partition( params.format_list,
							   field_size,
							   right_justify,
							   suffix );
			else if (!xstrcasecmp(token, "starttime"))
				step_format_add_time_start( params.format_list,
							    field_size,
							    right_justify,
							    suffix );
			else if (!xstrcasecmp(token, "userid"))
				step_format_add_user_id( params.format_list,
							 field_size,
							 right_justify,
							 suffix );
			else if  (!xstrcasecmp(token, "username"))
				step_format_add_user_name( params.format_list,
							   field_size,
							   right_justify,
							   suffix );
			else if (!xstrcasecmp(token, "arrayjobid"))
				step_format_add_array_job_id(
					params.format_list,
					field_size,
					right_justify,
					suffix );
			else if (!xstrcasecmp(token, "arraytaskid"))
				step_format_add_array_task_id(
					params.format_list,
					field_size,
					right_justify,
					suffix );
			else if (!xstrcasecmp(token, "chptdir"))
				step_format_add_chpt_dir( params.format_list,
							  field_size,
							  right_justify,
							  suffix );
			else if ( !xstrcasecmp(token, "chptinter"))
				step_format_add_chpt_interval(
					params.format_list,
					field_size,
					right_justify,
					suffix );
			else if ( !xstrcasecmp(token, "jobid"))
				step_format_add_job_id( params.format_list,
							field_size,
							right_justify,
							suffix );
			else if ( !xstrcasecmp(token, "network"))
				step_format_add_network( params.format_list,
							 field_size,
							 right_justify,
							 suffix );
			else if ( !xstrcasecmp(token, "numcpus"))
				step_format_add_num_cpus( params.format_list,
							  field_size,
							  right_justify,
							  suffix );
			else if ( !xstrcasecmp(token, "cpufreq"))
				step_format_add_cpu_freq( params.format_list,
							  field_size,
							  right_justify,
							  suffix );
			else if ( !xstrcasecmp(token, "resvports"))
				step_format_add_resv_ports( params.format_list,
							    field_size,
							    right_justify,
							    suffix );
			else if ( !xstrcasecmp(token, "stepstate"))
				step_format_add_step_state( params.format_list,
							    field_size,
							    right_justify,
							    suffix );
			else {
				step_format_add_invalid( params.format_list,
							 field_size,
							 right_justify,
							 suffix );
				error ( "Invalid job step format "
					"specification: %s",
					token );
			}

		} else {

			if (!xstrcasecmp(token,"account"))
				job_format_add_account( params.format_list,
							field_size,
							right_justify,
							suffix  );
			else if (!xstrcasecmp(token, "jobid"))
				job_format_add_job_id2(params.format_list,
						       field_size,
						       right_justify,
						       suffix );
			else if (!xstrcasecmp(token, "gres"))
				job_format_add_gres(params.format_list,
						    field_size, right_justify,
						    suffix );
			else if (!xstrcasecmp(token,"batchhost"))
				job_format_add_batch_host(params.format_list,
							  field_size,
							  right_justify,
							  suffix );
			else if (!xstrcasecmp(token, "burstbuffer"))
				job_format_add_burst_buffer(params.format_list,
							    field_size,
							    right_justify,
							    suffix);
			else if (!xstrcasecmp(token, "burstbufferstate"))
				job_format_add_burst_buffer_state(
							params.format_list,
							field_size,
							right_justify,
							suffix);
			else if (!xstrcasecmp(token, "delayboot"))
				job_format_add_delay_boot(params.format_list,
							  field_size,
							  right_justify,
							  suffix);
			else if (!xstrcasecmp(token,"mincpus"))
				job_format_add_min_cpus( params.format_list,
							 field_size,
							 right_justify,
							 suffix  );
			else if (!xstrcasecmp(token,"numcpus"))
				job_format_add_num_cpus( params.format_list,
							 field_size,
							 right_justify,
							 suffix  );
			else if (!xstrcasecmp(token, "mintmpdisk"))
				job_format_add_min_tmp_disk(
					params.format_list,
					field_size,
					right_justify,
					suffix  );
			else if (!xstrcasecmp(token, "numnodes"))
				job_format_add_num_nodes( params.format_list,
							  field_size,
							  right_justify,
							  suffix  );
			else if (!xstrcasecmp(token, "numtasks"))
				job_format_add_num_tasks( params.format_list,
							  field_size,
							  right_justify,
							  suffix  );
			else if (!xstrcasecmp(token, "endtime"))
				job_format_add_time_end( params.format_list,
							 field_size,
							 right_justify,
							 suffix );

			else if (!xstrcasecmp(token, "dependency"))
				job_format_add_dependency( params.format_list,
							   field_size,
							   right_justify,
							   suffix );
			else if (!xstrcasecmp(token, "feature"))
				job_format_add_features( params.format_list,
							 field_size,
							 right_justify,
							 suffix );
			else if (!xstrcasecmp(token, "arrayjobid"))
				job_format_add_array_job_id(
					params.format_list,
					field_size,
					right_justify,
					suffix );
			else if (!xstrcasecmp(token,"groupname"))
				job_format_add_group_name( params.format_list,
							   field_size,
							   right_justify,
							   suffix );
			else if (!xstrcasecmp(token,"groupid"))
				job_format_add_group_id( params.format_list,
							 field_size,
							 right_justify,
							 suffix );
			else if (!xstrcasecmp(token, "oversubscribe") ||
				 !xstrcasecmp(token, "shared"))
				job_format_add_over_subscribe(
						       params.format_list,
						       field_size,
						       right_justify,
						       suffix );

			else if (!xstrcasecmp(token, "sockets"))
				job_format_add_sockets( params.format_list,
							field_size,
							right_justify,
							suffix );
			else if (!xstrcasecmp(token,"jobarrayid"))
				job_format_add_job_id( params.format_list,
						       field_size,
						       right_justify,
						       suffix );
			else if (!xstrcasecmp(token, "cores"))
				job_format_add_cores( params.format_list,
						      field_size,
						      right_justify, suffix );
			else if (!xstrcasecmp(token, "name"))
				job_format_add_name( params.format_list,
						     field_size,
						     right_justify, suffix );
			else if (!xstrcasecmp(token, "threads"))
				job_format_add_threads( params.format_list,
							field_size,
							right_justify,
							suffix );
			else if (!xstrcasecmp(token, "admin_comment"))
				job_format_add_admin_comment( params.format_list,
							      field_size,
							      right_justify,
							      suffix );
			else if (!xstrcasecmp(token, "comment"))
				job_format_add_comment( params.format_list,
							field_size,
							right_justify,
							suffix );
			else if (!xstrcasecmp(token, "arraytaskid"))
				job_format_add_array_task_id(
					params.format_list,
					field_size,
					right_justify,
					suffix );
			else if (!xstrcasecmp(token, "timelimit"))
				job_format_add_time_limit( params.format_list,
							   field_size,
							   right_justify,
							   suffix );
			else if (!xstrcasecmp(token, "timeleft"))
				job_format_add_time_left( params.format_list,
							  field_size,
							  right_justify,
							  suffix );
			else if (!xstrcasecmp(token, "minmemory"))
				job_format_add_min_memory( params.format_list,
							   field_size,
							   right_justify,
							   suffix );
			else if (!xstrcasecmp(token,"timeused"))
				job_format_add_time_used( params.format_list,
							  field_size,
							  right_justify,
							  suffix );
			else if (!xstrcasecmp(token, "reqnodes"))
				job_format_add_req_nodes( params.format_list,
							  field_size,
							  right_justify,
							  suffix );
			else if (!xstrcasecmp(token, "nodelist"))
				job_format_add_nodes( params.format_list,
						      field_size,
						      right_justify, suffix );
			else if (!xstrcasecmp(token, "command"))
				job_format_add_command( params.format_list,
							field_size,
							right_justify, suffix);
			else if (!xstrcasecmp(token, "contiguous"))
				job_format_add_contiguous( params.format_list,
							   field_size,
							   right_justify,
							   suffix );
			else if (!xstrcasecmp(token, "priority"))
				job_format_add_priority( params.format_list,
							 field_size,
							 right_justify,
							 suffix );
			else if (!xstrcasecmp(token, "partition"))
				job_format_add_partition( params.format_list,
							  field_size,
							  right_justify,
							  suffix );
			else if (!xstrcasecmp(token, "qos"))
				job_format_add_qos( params.format_list,
						    field_size,
						    right_justify,
						    suffix );
			else if (!xstrcasecmp(token, "prioritylong"))
				job_format_add_priority_long(
					params.format_list,
					field_size,
					right_justify,
					suffix );
			else if (!xstrcasecmp(token, "reason"))
				job_format_add_reason( params.format_list,
						       field_size,
						       right_justify,
						       suffix );
			else if (!xstrcasecmp(token, "reasonlist"))
				job_format_add_reason_list( params.format_list,
							    field_size,
							    right_justify,
							    suffix );
			else if (!xstrcasecmp(token, "selectjobinfo"))
				job_format_add_select_jobinfo(
					params.format_list,
					field_size,
					right_justify,
					suffix );
			else if (!xstrcasecmp(token, "starttime"))
				job_format_add_time_start( params.format_list,
							   field_size,
							   right_justify,
							   suffix );
			else if (!xstrcasecmp(token, "statecompact"))
				job_format_add_job_state_compact(
					params.format_list,
					field_size,
					right_justify,
					suffix );
			else if (!xstrcasecmp(token, "state"))
				job_format_add_job_state( params.format_list,
							  field_size,
							  right_justify,
							  suffix );
			else if (!xstrcasecmp(token, "userid"))
				job_format_add_user_id( params.format_list,
							field_size,
							right_justify,
							suffix );
			else if (!xstrcasecmp(token, "username"))
				job_format_add_user_name( params.format_list,
							  field_size,
							  right_justify,
							  suffix );
			else if (!xstrcasecmp(token, "reservation"))
				job_format_add_reservation( params.format_list,
							    field_size,
							    right_justify,
							    suffix );
			else if (!xstrcasecmp(token, "submittime"))
				job_format_add_time_submit( params.format_list,
							    field_size,
							    right_justify,
							    suffix );
			else if (!xstrcasecmp(token, "wckey"))
				job_format_add_wckey( params.format_list,
						      field_size,
						      right_justify,
						      suffix );
			else if (!xstrcasecmp(token, "licenses"))
				job_format_add_licenses( params.format_list,
							 field_size,
							 right_justify,
							 suffix );
			else if (!xstrcasecmp(token, "corespec"))
				job_format_add_core_spec( params.format_list,
							  field_size,
							  right_justify,
							  suffix );
			else if (!xstrcasecmp(token, "nice"))
				job_format_add_nice( params.format_list,
						     field_size, right_justify,
						     suffix );
			else if (!xstrcasecmp(token, "schednodes"))
				job_format_add_schednodes( params.format_list,
							   field_size,
							   right_justify,
							   suffix );
			else if (!xstrcasecmp(token, "sct"))
				job_format_add_num_sct( params.format_list,
							field_size,
							right_justify,
							suffix );
			else if (!xstrcasecmp(token, "workdir"))
				job_format_add_work_dir( params.format_list,
							 field_size,
							 right_justify,
							 suffix );

			else if (!xstrcasecmp(token, "allocnodes"))
				job_format_add_alloc_nodes( params.format_list,
							    field_size,
							    right_justify,
							    suffix );
			else if (!xstrcasecmp(token, "allocsid"))
				job_format_add_alloc_sid(params.format_list,
							 field_size,
							 right_justify,
							 suffix );
			else if (!xstrcasecmp(token,"associd"))
				job_format_add_assoc_id(params.format_list,
							field_size,
							right_justify,
							suffix );
			else if (!xstrcasecmp(token, "batchflag"))
				job_format_add_batch_flag(params.format_list,
							  field_size,
							  right_justify,
							  suffix );
			else if (!xstrcasecmp(token, "boardspernode"))
				job_format_add_boards_per_node(
					params.format_list,
					field_size,
					right_justify,
					suffix );
			else if (!xstrcasecmp(token, "cpuspertask"))
				job_format_add_cpus_per_task(params.format_list,
							     field_size,
							     right_justify,
							     suffix );

			else if (!xstrcasecmp(token, "derivedec"))
				job_format_add_derived_ec(params.format_list,
							  field_size,
							  right_justify,
							  suffix );
			else if (!xstrcasecmp(token, "eligibletime"))
				job_format_add_eligible_time(params.format_list,
							     field_size,
							     right_justify,
							     suffix );
			else if (!xstrcasecmp(token, "exit_code"))
				job_format_add_exit_code(params.format_list,
							 field_size,
							 right_justify,
							 suffix );
			else if (!xstrcasecmp(token, "fedorigin"))
				job_format_add_fed_origin(params.format_list,
							  field_size,
							  right_justify,
							  suffix );
			else if (!xstrcasecmp(token, "fedoriginraw"))
				job_format_add_fed_origin_raw(
							params.format_list,
							field_size,
							right_justify,
							suffix );
			else if (!xstrcasecmp(token, "fedsiblings"))
				job_format_add_fed_siblings(params.format_list,
							    field_size,
							    right_justify,
							    suffix );
			else if (!xstrcasecmp(token, "fedsiblingsraw"))
				job_format_add_fed_siblings_raw(
							params.format_list,
							field_size,
							right_justify,
							suffix );
			else if (!xstrcasecmp(token, "maxcpus"))
				job_format_add_max_cpus(params.format_list,
							 field_size,
							 right_justify,
							 suffix );
			else if (!xstrcasecmp(token, "maxnodes"))
				job_format_add_max_nodes(params.format_list,
							 field_size,
							 right_justify,
							 suffix );
			else if (!xstrcasecmp(token, "network"))
				job_format_add_network(params.format_list,
						       field_size,
						       right_justify,
						       suffix );
			else if (!xstrcasecmp(token, "ntpercore"))
				job_format_add_ntasks_per_core(
					params.format_list,
					field_size,
					right_justify,
					suffix );
			else if (!xstrcasecmp(token, "ntpernode"))
				job_format_add_ntasks_per_node(
					params.format_list,
					field_size,
					right_justify,
					suffix );
			else if (!xstrcasecmp(token, "ntpersocket"))
				job_format_add_ntasks_per_socket(
					params.format_list,
					field_size,
					right_justify,
					suffix );
			else if (!xstrcasecmp(token, "ntperboard"))
				job_format_add_ntasks_per_board(
					params.format_list,
					field_size,
					right_justify,
					suffix );
			else if (!xstrcasecmp(token, "preempttime"))
				job_format_add_preempt_time(
					params.format_list,
					field_size,
					right_justify,
					suffix );
			else if (!xstrcasecmp(token, "profile"))
				job_format_add_profile(params.format_list,
						       field_size,
						       right_justify,
						       suffix );
			else if (!xstrcasecmp(token, "reboot"))
				job_format_add_reboot(params.format_list,
						      field_size,
						      right_justify,
						      suffix );
			else if (!xstrcasecmp(token, "reqswitch"))
				job_format_add_req_switch(params.format_list,
							  field_size,
							  right_justify,
							  suffix );
			else if (!xstrcasecmp(token, "requeue"))
				job_format_add_requeue(params.format_list,
						       field_size,
						       right_justify,
						       suffix );
			else if (!xstrcasecmp(token, "resizetime"))
				job_format_add_resize_time(params.format_list,
							   field_size,
							   right_justify,
							   suffix );
			else if (!xstrcasecmp(token, "restartcnt"))
				job_format_add_restart_cnt(params.format_list,
							   field_size,
							   right_justify,
							   suffix );
			else if (!xstrcasecmp(token, "sperboard"))
				job_format_add_sockets_per_board(
					params.format_list,
					field_size,
					right_justify,
					suffix );
			else if (!xstrcasecmp(token, "stderr"))
				job_format_add_std_err(params.format_list,
						       field_size,
						       right_justify,
						       suffix );
			else if (!xstrcasecmp(token, "stdin"))
				job_format_add_std_in(params.format_list,
						      field_size,
						      right_justify,
						      suffix );
			else if (!xstrcasecmp(token, "stdout"))
				job_format_add_std_out(params.format_list,
						       field_size,
						       right_justify,
						       suffix );
			else if (!xstrcasecmp(token, "mintime"))
				job_format_add_min_time(params.format_list,
							field_size,
							right_justify,
							suffix );
			else if (!xstrcasecmp(token, "wait4switch"))
				job_format_add_wait4switch(params.format_list,
							   field_size,
							   right_justify,
							   suffix );
			else if (!xstrcasecmp(token, "tres"))
				job_format_add_tres(params.format_list,
						    field_size,
						    right_justify,
						    suffix );
			else if (!xstrcasecmp(token, "mcslabel"))
				job_format_add_mcs_label(params.format_list,
							 field_size,
							 right_justify,
							 suffix );
			else if (!xstrcasecmp(token, "deadline"))
				job_format_add_deadline(params.format_list,
							field_size,
							right_justify,
							suffix );
			else {
				job_format_add_invalid( params.format_list,
							field_size,
							right_justify,
							suffix );
				error( "Invalid job format specification: %s",
				       token );
			}
		}

		token = strtok_r(NULL, ",", &str_tmp);
	}

	xfree(tmp_format);
	return SLURM_SUCCESS;
}


/* Take a format specification and copy out it's prefix
 * IN/OUT token - input specification, everything before "%" is removed
 * RET - everything before "%" in the token
 */
static char *
_get_prefix( char *token )
{
	char *pos, *prefix;

	if (token == NULL)
		return NULL;

	pos = strchr(token, (int) '%');
	if (pos == NULL)	/* everything is prefix */
		return xstrdup(token);
	if (pos == token)	/* no prefix */
		return NULL;

	pos[0] = '\0';		/* some prefix */
	prefix = xstrdup(token);
	pos[0] = '%';
	memmove(token, pos, (strlen(pos)+1));
	return prefix;
}


/* Take a format specification and break it into its components
 * IN token - input specification without leading "%", eg. ".5u"
 * OUT field - the letter code for the data type
 * OUT field_size - byte count
 * OUT right_justify - true of field to be right justified
 * OUT suffix - string containing everthing after the field specification
 */
static void
_parse_token( char *token, char *field, int *field_size, bool *right_justify,
	      char **suffix)
{
	int i = 0;

	assert (token != NULL);

	if (token[i] == '.') {
		*right_justify = true;
		i++;
	} else
		*right_justify = false;

	*field_size = 0;
	while ((token[i] >= '0') && (token[i] <= '9'))
		*field_size = (*field_size * 10) + (token[i++] - '0');

	field[0] = token[i++];

	*suffix = xstrdup(&token[i]);
}

static void
_parse_long_token( char *token, char *sep, int *field_size, bool *right_justify,
		   char **suffix)
{
	char *ptr;

	xassert(token);
	ptr = strchr(token, ':');
	if (ptr) {
		ptr[0] = '\0';
		if (ptr[1] == '.') {
			*right_justify = true;
			ptr++;
		} else {
			*right_justify = false;
		}
		*field_size = atoi(ptr + 1);
	} else {
		*right_justify = false;
		*field_size = 20;
	}
}

/* print the parameters specified */
static void
_print_options(void)
{
	ListIterator iterator;
	int i;
	char *license, *name, *part;
	uint32_t *user;
	uint32_t *state_id;
	squeue_job_step_t *job_step_id;
	char hostlist[8192];

	if (params.nodes) {
		hostset_ranged_string(params.nodes, sizeof(hostlist)-1,
				      hostlist);
	} else
		hostlist[0] = '\0';

	printf( "-----------------------------\n" );
	printf( "all         = %s\n", params.all_flag ? "true" : "false");
	printf( "array       = %s\n", params.array_flag ? "true" : "false");
	printf( "format      = %s\n", params.format );
	printf( "iterate     = %d\n", params.iterate );
	printf( "job_flag    = %d\n", params.job_flag );
	printf( "jobs        = %s\n", params.jobs );
	printf( "licenses    = %s\n", params.licenses );
	printf( "names       = %s\n", params.names );
	printf( "nodes       = %s\n", hostlist ) ;
	printf( "partitions  = %s\n", params.partitions ) ;
	printf( "priority    = %s\n", params.priority_flag ? "true" : "false");
	printf( "reservation = %s\n", params.reservation ) ;
	printf( "sort        = %s\n", params.sort ) ;
	printf( "start_flag  = %d\n", params.start_flag );
	printf( "states      = %s\n", params.states ) ;
	printf( "step_flag   = %d\n", params.step_flag );
	printf( "steps       = %s\n", params.steps );
	printf( "users       = %s\n", params.users );
	printf( "verbose     = %d\n", params.verbose );

	if ((params.verbose > 1) && params.job_list) {
		i = 0;
		iterator = list_iterator_create( params.job_list );
		while ( (job_step_id = list_next( iterator )) ) {
			if (job_step_id->array_id == NO_VAL) {
				printf( "job_list[%d] = %u\n", i++,
					job_step_id->job_id );
			} else {
				printf( "job_list[%d] = %u_%u\n", i++,
					job_step_id->job_id,
					job_step_id->array_id );
			}
		}
		list_iterator_destroy( iterator );
	}


	if ((params.verbose > 1) && params.name_list) {
		i = 0;
		iterator = list_iterator_create( params.name_list );
		while ( (name = list_next( iterator )) ) {
			printf( "name_list[%d] = %u\n", i++, *name);
		}
		list_iterator_destroy( iterator );
	}

	if ((params.verbose > 1) && params.licenses_list) {
		i = 0;
		iterator = list_iterator_create( params.licenses_list );
		while ( (license = list_next( iterator )) ) {
			printf( "licenses_list[%d] = %s\n", i++, license);
		}
		list_iterator_destroy( iterator );
	}

	if ((params.verbose > 1) && params.part_list) {
		i = 0;
		iterator = list_iterator_create( params.part_list );
		while ( (part = list_next( iterator )) ) {
			printf( "part_list[%d] = %s\n", i++, part);
		}
		list_iterator_destroy( iterator );
	}

	if ((params.verbose > 1) && params.state_list) {
		i = 0;
		iterator = list_iterator_create( params.state_list );
		while ( (state_id = list_next( iterator )) ) {
			printf( "state_list[%d] = %s\n",
				i++, job_state_string( *state_id ));
		}
		list_iterator_destroy( iterator );
	}

	if ((params.verbose > 1) && params.step_list) {
		i = 0;
		iterator = list_iterator_create( params.step_list );
		while ( (job_step_id = list_next( iterator )) ) {
			if (job_step_id->array_id == NO_VAL) {
				printf( "step_list[%d] = %u.%u\n", i++,
					job_step_id->job_id,
					job_step_id->step_id );
			} else {
				printf( "step_list[%d] = %u_%u.%u\n", i++,
					job_step_id->job_id,
					job_step_id->array_id,
					job_step_id->step_id );
			}
		}
		list_iterator_destroy( iterator );
	}

	if ((params.verbose > 1) && params.user_list) {
		i = 0;
		iterator = list_iterator_create( params.user_list );
		while ( (user = list_next( iterator )) ) {
			printf( "user_list[%d] = %u\n", i++, *user);
		}
		list_iterator_destroy( iterator );
	}

	printf( "-----------------------------\n\n\n" );
} ;


/*
 * _build_job_list- build a list of job_ids
 * IN str - comma separated list of job_ids
 * RET List of job_ids (uint32_t)
 */
static List
_build_job_list( char* str )
{
	List my_list;
	char *end_ptr = NULL, *job = NULL, *tmp_char = NULL;
	char *my_job_list = NULL;
	int job_id, array_id;
	squeue_job_step_t *job_step_id;

	if ( str == NULL )
		return NULL;
	my_list = list_create( NULL );
	my_job_list = xstrdup( str );
	job = strtok_r( my_job_list, ",", &tmp_char );
	while (job) {
		job_id = strtol( job, &end_ptr, 10 );
		if (end_ptr[0] == '_')
			array_id = strtol( end_ptr + 1, &end_ptr, 10 );
		else
			array_id = NO_VAL;
		if (job_id <= 0) {
			error( "Invalid job id: %s", job );
			exit( 1 );
		}

		job_step_id = xmalloc( sizeof( squeue_job_step_t ) );
		job_step_id->job_id   = job_id;
		job_step_id->array_id = array_id;
		list_append( my_list, job_step_id );
		job = strtok_r (NULL, ",", &tmp_char);
	}
	xfree(my_job_list);
	return my_list;
}

/*
 * _build_str_list - convert a string of comma-separated elements
 *		     into a list of strings
 * IN str - comma separated list of strings
 * RET List of strings
 */
static List
_build_str_list(char* str)
{
	List my_list;
	char *elem, *tok = NULL, *tmp_char = NULL, *my_str = NULL;

	if (str == NULL)
		return NULL;
	my_list = list_create(NULL);
	my_str = xstrdup(str);
	tok = strtok_r(my_str, ",", &tmp_char);
	while (tok) {
		elem = xstrdup(tok);
		list_append(my_list, elem);
		tok = strtok_r(NULL, ",", &tmp_char);
	}
	xfree(my_str);
	return my_list;
}

/*
 * _build_state_list - build a list of job states
 * IN str - comma separated list of job states
 * RET List of enum job_states values
 */
static List
_build_state_list( char* str )
{
	List my_list;
	char *state = NULL, *tmp_char = NULL, *my_state_list = NULL;
	uint32_t *state_id = NULL;

	if (str == NULL)
		return NULL;
	if (xstrcasecmp( str, "all") == 0)
		return _build_all_states_list ();

	my_list = list_create(NULL);
	my_state_list = xstrdup(str);
	state = strtok_r( my_state_list, ",", &tmp_char );
	while (state) {
		state_id = xmalloc(sizeof(uint32_t));
		if (_parse_state(state, state_id) != SLURM_SUCCESS)
			exit(1);
		list_append(my_list, state_id);
		state = strtok_r(NULL, ",", &tmp_char);
	}
	xfree(my_state_list);
	return my_list;

}

static void _append_state_list(List my_list, uint32_t state_id)
{
	uint32_t *state_rec;

	state_rec = xmalloc(sizeof(uint32_t));
	*state_rec = state_id;
	list_append(my_list, state_rec);
}

/*
 * _build_all_states_list - build a list containing all possible job states
 * RET List of uint16_t values
 */
static List
_build_all_states_list( void )
{
	List my_list;
	uint32_t i;

	my_list = list_create( NULL );
	for (i = 0; i < JOB_END; i++)
		_append_state_list(my_list, i);

	_append_state_list(my_list, JOB_COMPLETING);
	_append_state_list(my_list, JOB_CONFIGURING);
	_append_state_list(my_list, JOB_REVOKED);
	_append_state_list(my_list, JOB_SPECIAL_EXIT);

	return my_list;

}

/*
 * _build_step_list- build a list of job/step_ids
 * IN str - comma separated list of job_id[array_id].step_id values
 * RET List of job/step_ids (structure of uint32_t's)
 */
static List
_build_step_list( char* str )
{
	List my_list;
	char *end_ptr = NULL, *step = NULL, *tmp_char = NULL, *tmps_char = NULL;
	char *job_name = NULL, *step_name = NULL, *my_step_list = NULL;
	int job_id, array_id, step_id;
	squeue_job_step_t *job_step_id = NULL;

	if (str == NULL)
		return NULL;

	my_list = list_create(NULL);
	my_step_list = xstrdup(str);
	step = strtok_r(my_step_list, ",", &tmp_char);
	while (step) {
<<<<<<< HEAD
		job_name = strtok_r(step, ".", &tmps_char);
		step_name = strtok_r(NULL, ".", &tmps_char);
		job_id = strtol(job_name, &end_ptr, 10);
=======
		job_name = strtok_r( step, ".", &tmps_char );
		if (job_name == NULL)
			break;
		step_name = strtok_r( NULL, ".", &tmps_char );
		job_id = strtol( job_name, &end_ptr, 10 );
>>>>>>> 7b226965
		if (end_ptr[0] == '_')
			array_id = strtol(end_ptr + 1, &end_ptr, 10);
		else
			array_id = NO_VAL;
		if (step_name == NULL) {
			error("Invalid job_step id: %s.??", job_name);
			exit(1);
		}
		step_id = strtol( step_name, &end_ptr, 10 );
		if ((job_id <= 0) || (step_id < 0)) {
			error("Invalid job_step id: %s.%s",
			      job_name, step_name);
			exit(1);
		}
		job_step_id = xmalloc(sizeof(squeue_job_step_t));
		job_step_id->job_id   = job_id;
		job_step_id->array_id = array_id;
		job_step_id->step_id  = step_id;
		list_append(my_list, job_step_id);
		step = strtok_r(NULL, ",", &tmp_char);
	}
	xfree(my_step_list);
	return my_list;
}

/*
 * _build_user_list- build a list of UIDs
 * IN str - comma separated list of user names
 * RET List of UIDs (uint32_t)
 */
static List
_build_user_list( char* str )
{
	List my_list;
	char *user = NULL;
	char *tmp_char = NULL, *my_user_list = NULL;

	if (str == NULL)
		return NULL;

	my_list = list_create(NULL);
	my_user_list = xstrdup(str);
	user = strtok_r(my_user_list, ",", &tmp_char);
	while (user) {
		uid_t some_uid;
		if (uid_from_string(user, &some_uid) == 0) {
			uint32_t *user_id = NULL;
			user_id = xmalloc(sizeof(uint32_t));
			*user_id = (uint32_t) some_uid;
			list_append(my_list, user_id);
		} else {
			error("Invalid user: %s\n", user);
		}
		user = strtok_r(NULL, ",", &tmp_char);
	}
	xfree(my_user_list);
	return my_list;
}

static void _usage(void)
{
	printf("\
Usage: squeue [-A account] [--clusters names] [-i seconds] [--job jobid]\n\
              [-n name] [-o format] [-p partitions] [--qos qos]\n\
              [--reservation reservation] [--sort fields] [--start]\n\
              [--step step_id] [-t states] [-u user_name] [--usage]\n\
              [-L licenses] [-w nodes] [-ahjlrsv]\n");
}

static void _help(void)
{
	printf("\
Usage: squeue [OPTIONS]\n\
  -A, --account=account(s)        comma separated list of accounts\n\
				  to view, default is all accounts\n\
  -a, --all                       display jobs in hidden partitions\n\
  -h, --noheader                  no headers on output\n\
      --hide                      do not display jobs in hidden partitions\n\
  -i, --iterate=seconds           specify an interation period\n\
  -j, --job=job(s)                comma separated list of jobs IDs\n\
				  to view, default is all\n\
  -l, --long                      long report\n\
  -L, --licenses=(license names)  comma separated list of license names to view\n\
  -M, --clusters=cluster_name     cluster to issue commands to.  Default is\n\
                                  current cluster.  cluster with no name will\n\
                                  reset to default.\n\
  -n, --name=job_name(s)          comma separated list of job names to view\n\
  --noconvert                     don't convert units from their original type\n\
				  (e.g. 2048M won't be converted to 2G).\n\
  -o, --format=format             format specification\n\
  -O, --Format=format             format specification\n\
  -p, --partition=partition(s)    comma separated list of partitions\n\
				  to view, default is all partitions\n\
  -q, --qos=qos(s)                comma separated list of qos's\n\
				  to view, default is all qos's\n\
  -R, --reservation=name          reservation to view, default is all\n\
  -r, --array                     display one job array element per line\n\
  -s, --step=step(s)              comma separated list of job steps\n\
				  to view, default is all\n\
  -S, --sort=fields               comma separated list of fields to sort on\n\
      --start                     print expected start times of pending jobs\n\
  -t, --states=states             comma separated list of states to view,\n\
				  default is pending and running,\n\
				  '--states=all' reports all states\n\
  -u, --user=user_name(s)         comma separated list of users to view\n\
      --name=job_name(s)          comma separated list of job names to view\n\
  -v, --verbose                   verbosity level\n\
  -V, --version                   output version information and exit\n\
  -w, --nodelist=hostlist         list of nodes to view, default is \n\
				  all nodes\n\
\nHelp options:\n\
  --help                          show this help message\n\
  --usage                         display a brief summary of squeue options\n");
}

/* _check_node_names()
 */
static bool
_check_node_names(hostset_t names)
{
	int cc;
	node_info_msg_t *node_info;
	char *host;
	hostlist_iterator_t itr;

	if (names == NULL)
		return true;

	cc = slurm_load_node(0,
			     &node_info,
			     SHOW_ALL);
	if (cc != 0) {
		slurm_perror ("slurm_load_node error");
		return false;
	}

	itr = hostset_iterator_create(names);
	while ((host = hostlist_next(itr))) {
		if (!_find_a_host(host, node_info)) {
			error("Invalid node name %s", host);
			free(host);
			hostlist_iterator_destroy(itr);
			return false;
		}
		free(host);
	}
	hostlist_iterator_destroy(itr);

	return true;
}

/* _find_a_host()
 */
static bool
_find_a_host(char *host, node_info_msg_t *node)
{
	int cc;

	for (cc = 0; cc < node->record_count; cc++) {
		/* This can happen if the host is removed
		 * fron DNS but still in slurm.conf
		 */
		if (node->node_array[cc].name == NULL)
			continue;
		if (xstrcmp(host, node->node_array[cc].name) == 0)
			return true;
	}

	return false;
}<|MERGE_RESOLUTION|>--- conflicted
+++ resolved
@@ -1888,17 +1888,11 @@
 	my_step_list = xstrdup(str);
 	step = strtok_r(my_step_list, ",", &tmp_char);
 	while (step) {
-<<<<<<< HEAD
 		job_name = strtok_r(step, ".", &tmps_char);
+		if (job_name == NULL)
+			break;
 		step_name = strtok_r(NULL, ".", &tmps_char);
 		job_id = strtol(job_name, &end_ptr, 10);
-=======
-		job_name = strtok_r( step, ".", &tmps_char );
-		if (job_name == NULL)
-			break;
-		step_name = strtok_r( NULL, ".", &tmps_char );
-		job_id = strtol( job_name, &end_ptr, 10 );
->>>>>>> 7b226965
 		if (end_ptr[0] == '_')
 			array_id = strtol(end_ptr + 1, &end_ptr, 10);
 		else

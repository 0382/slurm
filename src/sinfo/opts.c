--- conflicted
+++ resolved
@@ -305,21 +305,15 @@
 			break;
 		case OPT_LONG_JSON:
 			params.mimetype = MIME_TYPE_JSON;
-<<<<<<< HEAD
 			params.data_parser = optarg;
-=======
 			params.match_flags.gres_used_flag = true;
->>>>>>> 301d3207
 			data_init();
 			serializer_g_init(MIME_TYPE_JSON_PLUGIN, NULL);
 			break;
 		case OPT_LONG_YAML:
 			params.mimetype = MIME_TYPE_YAML;
-<<<<<<< HEAD
 			params.data_parser = optarg;
-=======
 			params.match_flags.gres_used_flag = true;
->>>>>>> 301d3207
 			data_init();
 			serializer_g_init(MIME_TYPE_YAML_PLUGIN, NULL);
 			break;

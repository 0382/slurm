--- conflicted
+++ resolved
@@ -158,7 +158,7 @@
 			if (f == INFINITE64) {
 				exit_code = 1;
 				return SLURM_ERROR;
-<<<<<<< HEAD
+			}
 		} else if (!xstrncasecmp(tag, "Groups", MAX(taglen, 1))) {
 			if (resv_msg_ptr->groups) {
 				exit_code = 1;
@@ -175,9 +175,6 @@
 				resv_msg_ptr->groups = val;
 			}
 
-=======
-			}
->>>>>>> 70ede812
 		} else if (!xstrncasecmp(tag, "Users", MAX(taglen, 1))) {
 			if (resv_msg_ptr->users) {
 				exit_code = 1;
@@ -349,27 +346,13 @@
 scontrol_update_res(int argc, char **argv)
 {
 	resv_desc_msg_t resv_msg;
-<<<<<<< HEAD
-	int err, ret = 0;
+	int ret = 0;
 	uint32_t res_free_flags = 0;
 
 	slurm_init_resv_desc_msg (&resv_msg);
-	err = _parse_res_options(argc, argv, "No reservation update.",
+	ret = _parse_res_options(argc, argv, "No reservation update.",
 				 &resv_msg, &res_free_flags);
-	if (err)
-=======
-	int ret = 0;
-	int free_user_str = 0, free_acct_str = 0, free_tres_license = 0,
-		free_tres_bb = 0, free_tres_corecnt = 0, free_tres_nodecnt = 0;
-
-	slurm_init_resv_desc_msg (&resv_msg);
-	ret = scontrol_parse_res_options(argc, argv, "No reservation update.",
-					 &resv_msg, &free_user_str,
-					 &free_acct_str, &free_tres_license,
-					 &free_tres_bb, &free_tres_corecnt,
-					 &free_tres_nodecnt);
 	if (ret)
->>>>>>> 70ede812
 		goto SCONTROL_UPDATE_RES_CLEANUP;
 
 	if (resv_msg.name == NULL) {
@@ -407,25 +390,12 @@
 {
 	resv_desc_msg_t resv_msg;
 	char *new_res_name = NULL;
-<<<<<<< HEAD
 	uint32_t res_free_flags = 0;
-	int err, ret = 0;
+	int ret = 0;
 
 	slurm_init_resv_desc_msg (&resv_msg);
-	err = _parse_res_options(argc, argv, "No reservation created.",
+	ret = _parse_res_options(argc, argv, "No reservation created.",
 				 &resv_msg, &res_free_flags);
-=======
-	int free_user_str = 0, free_acct_str = 0, free_tres_license = 0,
-		free_tres_bb = 0, free_tres_corecnt = 0, free_tres_nodecnt = 0;
-	int ret = 0;
-
-	slurm_init_resv_desc_msg (&resv_msg);
-	ret = scontrol_parse_res_options(argc, argv, "No reservation created.",
-					 &resv_msg, &free_user_str,
-					 &free_acct_str, &free_tres_license,
-					 &free_tres_bb, &free_tres_corecnt,
-					 &free_tres_nodecnt);
->>>>>>> 70ede812
 
 	if (ret)
 		goto SCONTROL_CREATE_RES_CLEANUP;

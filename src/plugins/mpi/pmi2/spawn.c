/*****************************************************************************\
 **  spawn.c - PMI job spawn handling
 *****************************************************************************
 *  Copyright (C) 2011-2012 National University of Defense Technology.
 *  Written by Hongjia Cao <hjcao@nudt.edu.cn>.
 *  All rights reserved.
 *
 *  This file is part of SLURM, a resource management program.
 *  For details, see <http://www.schedmd.com/slurmdocs/>.
 *  Please also read the included file: DISCLAIMER.
 *
 *  SLURM is free software; you can redistribute it and/or modify it under
 *  the terms of the GNU General Public License as published by the Free
 *  Software Foundation; either version 2 of the License, or (at your option)
 *  any later version.
 *
 *  In addition, as a special exception, the copyright holders give permission
 *  to link the code of portions of this program with the OpenSSL library under
 *  certain conditions as described in each individual source file, and
 *  distribute linked combinations including the two. You must obey the GNU
 *  General Public License in all respects for all of the code used other than
 *  OpenSSL. If you modify file(s) with this exception, you may extend this
 *  exception to your version of the file(s), but you are not obligated to do
 *  so. If you do not wish to do so, delete this exception statement from your
 *  version.  If you delete this exception statement from all source files in
 *  the program, then also delete it here.
 *
 *  SLURM is distributed in the hope that it will be useful, but WITHOUT ANY
 *  WARRANTY; without even the implied warranty of MERCHANTABILITY or FITNESS
 *  FOR A PARTICULAR PURPOSE.  See the GNU General Public License for more
 *  details.
 *
 *  You should have received a copy of the GNU General Public License along
 *  with SLURM; if not, write to the Free Software Foundation, Inc.,
 *  51 Franklin Street, Fifth Floor, Boston, MA 02110-1301  USA.
\*****************************************************************************/

#if     HAVE_CONFIG_H
#  include "config.h"
#endif

#include <stdlib.h>
#include <sys/types.h>
#include <sys/stat.h>
#include <fcntl.h>
#include <stdio.h>

#include "src/common/slurm_xlator.h"
#include "src/common/xmalloc.h"
#include "src/common/xstring.h"
#include "src/common/list.h"
#include "src/common/slurm_protocol_interface.h"

#include "spawn.h"
#include "setup.h"
#include "tree.h"
#include "pmi.h"

static uint32_t spawn_seq = 1;	/* 0 if not spawned */
static pid_t *spawned_srun_pids = NULL;

typedef struct pending_spawn_req {
	uint32_t seq;
	int fd;
	int lrank;
	char *from_node;	/* for srun */
	struct pending_spawn_req *next;
} psr_t;

static psr_t *psr_list = NULL;

extern spawn_subcmd_t *
spawn_subcmd_new(void)
{
	spawn_subcmd_t *subcmd;

	subcmd = xmalloc(sizeof(spawn_subcmd_t));
	return subcmd;
}

extern void
spawn_subcmd_free(spawn_subcmd_t *subcmd)
{
	int i;

	if (subcmd) {
		xfree(subcmd->cmd);
		if (subcmd->argv) {
			for (i = 0; i < subcmd->argc; i ++) {
				xfree(subcmd->argv[i]);
			}
			xfree(subcmd->argv);
		}
		if (subcmd->info_keys) {
			for (i = 0; i < subcmd->info_cnt; i ++) {
				xfree(subcmd->info_keys[i]);
			}
			xfree(subcmd->info_keys);
		}
		if (subcmd->info_vals) {
			for (i = 0; i < subcmd->info_cnt; i ++) {
				xfree(subcmd->info_vals[i]);
			}
			xfree(subcmd->info_vals);
		}
		xfree(subcmd);
	}
}

extern spawn_req_t *
spawn_req_new(void)
{
	spawn_req_t *req;

	req = xmalloc(sizeof(spawn_req_t));
	req->seq = 0;
	req->from_node = xstrdup(tree_info.this_node);
	return req;
}

extern void
spawn_req_free(spawn_req_t *req)
{
	int i;

	if (req) {
		xfree(req->from_node);
		if (req->pp_keys) {
			for (i = 0; i < req->preput_cnt; i ++) {
				xfree(req->pp_keys[i]);
			}
			xfree(req->pp_keys);
		}
		if (req->pp_vals) {
			for (i = 0; i < req->preput_cnt; i ++) {
				xfree(req->pp_vals[i]);
			}
			xfree(req->pp_vals);
		}
		if (req->subcmds) {
			for (i = 0; i < req->subcmd_cnt; i ++) {
				spawn_subcmd_free(req->subcmds[i]);
			}
			xfree(req->subcmds);
		}
		xfree(req);
	}
}

extern void
spawn_req_pack(spawn_req_t *req, Buf buf)
{
	int i, j;
	spawn_subcmd_t *subcmd;
	void *auth_cred;

	auth_cred = g_slurm_auth_create(NULL, 2, NULL);
	if (auth_cred == NULL) {
		error("authentication: %s",
		      g_slurm_auth_errstr(g_slurm_auth_errno(NULL)) );
		return;
	}
	(void) g_slurm_auth_pack(auth_cred, buf);
	(void) g_slurm_auth_destroy(auth_cred);

	pack32(req->seq, buf);
	packstr(req->from_node, buf);
	pack32(req->subcmd_cnt, buf);
	pack32(req->preput_cnt, buf);
	for (i = 0; i < req->preput_cnt; i ++) {
		packstr(req->pp_keys[i], buf);
		packstr(req->pp_vals[i], buf);
	}
	for (i = 0; i < req->subcmd_cnt; i ++) {
		subcmd = req->subcmds[i];

		packstr(subcmd->cmd, buf);
		pack32(subcmd->max_procs, buf);
		pack32(subcmd->argc, buf);
		for (j = 0; j < subcmd->argc; j ++) {
			packstr(subcmd->argv[j], buf);
		}
		pack32(subcmd->info_cnt, buf);
		for (j = 0; j < subcmd->info_cnt; j ++) {
			packstr(subcmd->info_keys[j], buf);
			packstr(subcmd->info_vals[j], buf);
		}
	}
}

extern int
spawn_req_unpack(spawn_req_t **req_ptr, Buf buf)
{
	spawn_req_t *req = NULL;
	spawn_subcmd_t *subcmd = NULL;
	uint32_t temp32;
	int i, j;
	void *auth_cred;
	uid_t auth_uid, my_uid;

	auth_cred = g_slurm_auth_unpack(buf);
	if (auth_cred == NULL) {
		error("authentication: %s",
		      g_slurm_auth_errstr(g_slurm_auth_errno(NULL)) );
		return SLURM_ERROR;
	}
	auth_uid = g_slurm_auth_get_uid(auth_cred, NULL);
	(void) g_slurm_auth_destroy(auth_cred);
	my_uid = getuid();
	if ((auth_uid != 0) && (auth_uid != my_uid)) {
		error("mpi/pmi2: spawn request apparently from uid %u",
		      (uint32_t) auth_uid);
		return SLURM_ERROR;
	}

	req = xmalloc(sizeof(spawn_req_t));

	safe_unpack32(&req->seq, buf);
	safe_unpackstr_xmalloc(&req->from_node, &temp32, buf);
	safe_unpack32(&req->subcmd_cnt, buf);
	/* subcmd_cnt must be greater than 0 */
	req->subcmds = xmalloc(req->subcmd_cnt * sizeof(spawn_subcmd_t *));
	safe_unpack32(&req->preput_cnt, buf);
	if (req->preput_cnt > 0) {
		req->pp_keys = xmalloc(req->preput_cnt * sizeof(char *));
		req->pp_vals = xmalloc(req->preput_cnt * sizeof(char *));
		for (i = 0; i < req->preput_cnt; i ++) {
			safe_unpackstr_xmalloc(&req->pp_keys[i], &temp32, buf);
			safe_unpackstr_xmalloc(&req->pp_vals[i], &temp32, buf);
		}
	}
	for (i = 0; i < req->subcmd_cnt; i ++) {
		req->subcmds[i] = spawn_subcmd_new();
		subcmd = req->subcmds[i];

		safe_unpackstr_xmalloc(&(subcmd->cmd), &temp32, buf);
		safe_unpack32(&(subcmd->max_procs), buf);
		safe_unpack32(&(subcmd->argc), buf);
		if (subcmd->argc > 0) {
			subcmd->argv = xmalloc(subcmd->argc * sizeof(char *));
			for (j = 0; j < subcmd->argc; j ++) {
				safe_unpackstr_xmalloc(&(subcmd->argv[j]),
						       &temp32, buf);
			}
		}
		safe_unpack32(&(subcmd->info_cnt), buf);
		if (subcmd->info_cnt > 0) {
			subcmd->info_keys = xmalloc(subcmd->info_cnt *
						    sizeof(char *));
			subcmd->info_vals = xmalloc(subcmd->info_cnt *
						    sizeof(char *));
			for (j = 0; j < subcmd->info_cnt; j ++) {
				safe_unpackstr_xmalloc(&(subcmd->info_keys[j]),
						       &temp32, buf);
				safe_unpackstr_xmalloc(&(subcmd->info_vals[j]),
						       &temp32, buf);
			}
		}
	}
	*req_ptr = req;
	return SLURM_SUCCESS;

unpack_error:
	spawn_req_free(req);
	return SLURM_ERROR;
}

extern int
spawn_req_send_to_srun(spawn_req_t *req, spawn_resp_t **resp_ptr)
{
	Buf req_buf = NULL, resp_buf = NULL;
	int rc;
	uint16_t cmd;

	req_buf = init_buf(2048);
	cmd = TREE_CMD_SPAWN;
	pack16(cmd, req_buf);
	spawn_req_pack(req, req_buf);
	rc = tree_msg_to_srun_with_resp(get_buf_offset(req_buf),
					get_buf_data(req_buf), &resp_buf);
	free_buf(req_buf);

	if (rc == SLURM_SUCCESS) {
		rc = spawn_resp_unpack(resp_ptr, resp_buf);
		free_buf(resp_buf);
	}
	return rc;
}
/**************************************************************/

extern spawn_resp_t *
spawn_resp_new(void)
{
	spawn_resp_t *resp;

	resp = xmalloc(sizeof(spawn_resp_t));
	return resp;
}

extern void
spawn_resp_free(spawn_resp_t *resp)
{
	if (resp) {
		xfree(resp->jobid);
		xfree(resp->error_codes);
		xfree(resp);
	}
}

extern void
spawn_resp_pack(spawn_resp_t *resp, Buf buf)
{
	int i;

	pack32(resp->seq, buf);
	pack32((uint32_t)resp->rc, buf);
	packstr(resp->jobid, buf);
	pack32(resp->error_cnt, buf);
	for (i = 0; i < resp->error_cnt; i ++) {
		pack32((uint32_t)resp->error_codes[i], buf);
	}
}

extern int
spawn_resp_unpack(spawn_resp_t **resp_ptr, Buf buf)
{
	spawn_resp_t *resp = NULL;
	uint32_t temp32;
	int i;

	resp = xmalloc(sizeof(spawn_resp_t));

	safe_unpack32(&resp->seq, buf);
	safe_unpack32((uint32_t *)&resp->rc, buf);
	safe_unpackstr_xmalloc(&resp->jobid, &temp32, buf);
	safe_unpack32(&resp->error_cnt, buf);
	if (resp->error_cnt > 0) {
		resp->error_codes = xmalloc(resp->error_cnt * sizeof(int));
		for (i = 0; i < resp->error_cnt; i ++) {
			safe_unpack32((uint32_t *)&(resp->error_codes[i]), buf);
		}
	}
	*resp_ptr = resp;
	return SLURM_SUCCESS;

unpack_error:
	spawn_resp_free(resp);
	return SLURM_ERROR;
}

extern int
spawn_resp_send_to_stepd(spawn_resp_t *resp, char *node)
{
	Buf buf;
	int rc;
	uint16_t cmd;

	buf = init_buf(1024);

	cmd = TREE_CMD_SPAWN_RESP;
	pack16(cmd, buf);
	spawn_resp_pack(resp, buf);

	rc = tree_msg_to_stepds(node, get_buf_offset(buf), get_buf_data(buf));
	free_buf(buf);
	return rc;
}

extern int
spawn_resp_send_to_srun(spawn_resp_t *resp)
{
	Buf buf;
	int rc;
	uint16_t cmd;

	buf = init_buf(1024);

	cmd = TREE_CMD_SPAWN_RESP;
	pack16(cmd, buf);
	spawn_resp_pack(resp, buf);

	rc = tree_msg_to_srun(get_buf_offset(buf), get_buf_data(buf));
	free_buf(buf);
	return rc;
}

extern int
spawn_resp_send_to_fd(spawn_resp_t *resp, int fd)
{
	Buf buf;
	int rc;

	buf = init_buf(1024);

	/* sync with spawn_req_send_to_srun */
/* 	cmd = TREE_CMD_SPAWN_RESP; */
/* 	pack16(cmd, buf); */
	spawn_resp_pack(resp, buf);
	rc = _slurm_msg_sendto(fd, get_buf_data(buf), get_buf_offset(buf),
			       SLURM_PROTOCOL_NO_SEND_RECV_FLAGS);
	free_buf(buf);

	return rc;
}

/**************************************************************/

extern int
spawn_psr_enqueue(uint32_t seq, int fd, int lrank, char *from_node)
{
	psr_t *psr;

	psr = xmalloc(sizeof(psr_t));
	psr->seq = seq;
	psr->fd = fd;
	psr->lrank = lrank;
	psr->from_node = xstrdup(from_node);
	psr->next = psr_list;
	psr_list = psr;
	return SLURM_SUCCESS;
}

extern int
spawn_psr_dequeue(uint32_t seq, int *fd, int *lrank, char **from_node)
{
	psr_t *psr, **pprev;

	pprev = &psr_list;
	psr = *pprev;
	while(psr != NULL) {
		if (psr->seq != seq) {
			pprev = &(psr->next);
			psr = *pprev;
			continue;
		}
		/* found. remove the psr. */
		*fd = psr->fd;
		*lrank = psr->lrank;
		*from_node = psr->from_node; /* take over ownership */
		*pprev = psr->next;
		xfree(psr);
		return SLURM_SUCCESS;
	}
	return SLURM_ERROR;
}

extern uint32_t
spawn_seq_next(void)
{
	return spawn_seq ++;
}

static int
_exec_srun_single(spawn_req_t *req, char **env)
{
	int argc, i, j;
	char **argv = NULL;
	spawn_subcmd_t *subcmd;

	debug3("mpi/mpi2: in _exec_srun_single");
	subcmd = req->subcmds[0];
	argc = subcmd->argc + 7;
	xrealloc(argv, (argc + 1) * sizeof(char *));

	j = 0;
	argv[j ++] = "srun";
	argv[j ++] = "--mpi=pmi2";
	xstrfmtcat(argv[j ++], "--ntasks=%d", subcmd->max_procs);
	/* TODO: inherit options from srun_opt. */
	for (i = 0; i < subcmd->info_cnt; i ++) {
		if (0) {

		} else if (! strcmp(subcmd->info_keys[i], "host")) {
			xstrfmtcat(argv[j ++], "--nodelist=%s",
				   subcmd->info_vals[i]);

		} else if (! strcmp(subcmd->info_keys[i], "arch")) {
			error("mpi/pmi2: spawn info key 'arch' not supported");

		} else if (! strcmp(subcmd->info_keys[i], "wdir")) {
			xstrfmtcat(argv[j ++], "--chdir=%s",
				   subcmd->info_vals[i]);
<<<<<<< HEAD
			
=======

>>>>>>> 0dfe44c6
		} else if (! strcmp(subcmd->info_keys[i], "path")) {
			env_array_overwrite_fmt(&env, "PATH", "%s",
						subcmd->info_vals[i]);

		} else if (! strcmp(subcmd->info_keys[i], "file")) {
			error("mpi/pmi2: spawn info key 'file' not supported");

		} else if (! strcmp(subcmd->info_keys[i], "soft")) {
			error("mpi/pmi2: spawn info key 'soft' not supported");

		} else {
			error("mpi/pmi2: unknown spawn info key '%s' ignored",
				subcmd->info_keys[i]);
		}
	}
	argv[j ++] = subcmd->cmd;
	for (i = 0; i < subcmd->argc; i ++) {
		argv[j ++] = subcmd->argv[i];
	}
	argv[j ++] = NULL;

	{
		debug3("mpi/mpi2: to execve");
		for (i = 0; i < j; i ++) {
			debug3("mpi/pmi2:   argv[%d]=%s", i, argv[i]);
		}
	}
	execve(SLURM_PREFIX"/bin/srun", argv, env);
	error("mpi/pmi2: failed to exec srun: %m");
	return SLURM_ERROR;
}

static int
_exec_srun_multiple(spawn_req_t *req, char **env)
{
	int argc, ntasks, i, j, spawn_cnt, fd;
	char **argv = NULL, *multi_prog = NULL, *buf = NULL;
	spawn_subcmd_t *subcmd = NULL;

	debug3("mpi/pmi2: in _exec_srun_multiple");
	/* create a tmp multi_prog file */
	/* TODO: how to delete the file? */
	multi_prog = tempnam(NULL, NULL);
	fd = open(multi_prog, O_WRONLY | O_CREAT | O_EXCL, S_IRUSR | S_IWUSR);
	if (fd < 0) {
		error("mpi/pmi2: failed to open multi-prog file %s: %m",
		      multi_prog);
		return SLURM_ERROR;
	}
	ntasks = 0;
	for (spawn_cnt = 0; spawn_cnt < req->subcmd_cnt; spawn_cnt ++) {
		subcmd = req->subcmds[spawn_cnt];
		/* TODO: write a wrapper program to handle the info */
		if (subcmd->info_cnt > 0) {
			error("mpi/pmi2: spawn info ignored");
		}
		if (subcmd->max_procs == 1) {
			xstrfmtcat(buf, "%d  %s", ntasks, subcmd->cmd);
		} else {
			xstrfmtcat(buf, "%d-%d  %s", ntasks,
				   ntasks + subcmd->max_procs - 1, subcmd->cmd);
		}
		for (i = 0; i < subcmd->argc; i ++) {
			xstrfmtcat(buf, " %s", subcmd->argv[i]);
		}
		xstrcat(buf, "\n");
		ntasks += subcmd->max_procs;
	}
	safe_write(fd, buf, strlen(buf));
	xfree(buf);
	close(fd);

	argc = 7;
	xrealloc(argv, argc * sizeof(char *));

	j = 0;
	argv[j ++] = "srun";
	argv[j ++] = "--mpi=pmi2";
	xstrfmtcat(argv[j ++], "--ntasks=%d", ntasks);
	argv[j ++] = "--multi-prog";
	argv[j ++] = multi_prog;
	argv[j ++] = NULL;

	debug3("mpi/mpi2: to execve");

	execve(SLURM_PREFIX"/bin/srun", argv, env);
	error("mpi/pmi2: failed to exec srun: %m");
	return SLURM_ERROR;
rwfail:
	error("mpi/pmi2: failed to generate multi-prog file");
	return SLURM_ERROR;
}

static void
_setup_exec_srun(spawn_req_t *req)
{
	char **env, env_key[32];
	int i, rc;
	spawn_resp_t *resp;

	debug3("mpi/pmi2: in _setup_exec_srun");

	/* setup environments */
	env = env_array_copy((const char **)job_info.job_env);
	/* TODO: unset some env-vars */

	env_array_overwrite_fmt(&env, "SLURM_JOB_ID", "%u", job_info.jobid);
	env_array_overwrite_fmt(&env, PMI2_SPAWNER_JOBID_ENV, "%s",
				job_info.pmi_jobid);
	env_array_overwrite_fmt(&env, PMI2_PMI_JOBID_ENV, "%s-%u",
				job_info.pmi_jobid, req->seq);
	env_array_overwrite_fmt(&env, PMI2_SPAWN_SEQ_ENV, "%u", req->seq);
	env_array_overwrite_fmt(&env, PMI2_SPAWNER_PORT_ENV, "%hu",
				tree_info.pmi_port);
	/* preput kvs */
	env_array_overwrite_fmt(&env, PMI2_PREPUT_CNT_ENV, "%d",
				req->preput_cnt);
	for (i = 0; i < req->preput_cnt; i ++) {
		snprintf(env_key, 32, PMI2_PPKEY_ENV"%d", i);
		env_array_overwrite_fmt(&env, env_key, "%s", req->pp_keys[i]);
		snprintf(env_key, 32, PMI2_PPVAL_ENV"%d", i);
		env_array_overwrite_fmt(&env, env_key, "%s", req->pp_vals[i]);
	}

	if (req->subcmd_cnt == 1) {
		/* no return if success */
		rc = _exec_srun_single(req, env);
	} else {
		/* no return if success */
		rc = _exec_srun_multiple(req, env);
	}

	resp = spawn_resp_new();
	resp->seq = req->seq;
	xstrfmtcat(resp->jobid, "%s-%u", job_info.pmi_jobid, req->seq);
	resp->error_cnt = 0;
	resp->rc = rc;

	/* fake a srun address */
	tree_info.srun_addr = xmalloc(sizeof(slurm_addr_t));
	slurm_set_addr(tree_info.srun_addr, tree_info.pmi_port,
		       "127.0.0.1");
	spawn_resp_send_to_srun(resp);
	spawn_resp_free(resp);
	exit(errno);
}

extern int
spawn_job_do_spawn(spawn_req_t *req)
{
	pid_t child_pid;

	child_pid = fork();
	if (child_pid < 0) {
		error("mpi/pmi2: failed to fork srun");
		return SLURM_ERROR;
	} else if (child_pid == 0) { /* child */
		_setup_exec_srun(req);
	} else {
		/* always serially executed, spawn_seq == req->seq + 1 */
		xrealloc(spawned_srun_pids, spawn_seq * sizeof(pid_t));
		spawned_srun_pids[req->seq] = child_pid;
		return SLURM_SUCCESS;
	}
	return SLURM_ERROR;
}

static int
_wait_for_all(void)
{
	pid_t child;
	int i, status, exited;

	exited = 0;
	for (i = 1; i < spawn_seq; i ++) { /* seq 0 not used */
		if (! spawned_srun_pids[i])
			continue;
		child = waitpid(spawned_srun_pids[i], &status, WNOHANG);
		if (child == spawned_srun_pids[i]) {
			spawned_srun_pids[i] = 0;
			exited ++;
		}
	}
	return exited;
}

extern void
spawn_job_wait(void)
{
	int exited, i, wait;

	if (job_info.srun_opt) {
		wait = job_info.srun_opt->max_wait;
	} else {
		wait = 0;
	}

	if (wait == 0)		/* TODO: wait indefinitely */
		wait = 60;
	exited = _wait_for_all();
	while(wait > 0 && exited != spawn_seq - 1) {
		sleep(1);
		exited += _wait_for_all();
		wait --;
	}
	for (i = 1; i < spawn_seq; i ++) {
		if (!spawned_srun_pids[i])
			continue;
		/* terminte it */
		kill(spawned_srun_pids[i], SIGTERM);
	}
}<|MERGE_RESOLUTION|>--- conflicted
+++ resolved
@@ -480,11 +480,7 @@
 		} else if (! strcmp(subcmd->info_keys[i], "wdir")) {
 			xstrfmtcat(argv[j ++], "--chdir=%s",
 				   subcmd->info_vals[i]);
-<<<<<<< HEAD
-			
-=======
-
->>>>>>> 0dfe44c6
+
 		} else if (! strcmp(subcmd->info_keys[i], "path")) {
 			env_array_overwrite_fmt(&env, "PATH", "%s",
 						subcmd->info_vals[i]);

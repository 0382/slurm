--- conflicted
+++ resolved
@@ -79,18 +79,6 @@
 
 	xfree(apid_dir);
 	return SLURM_SUCCESS;
-}
-
-/* Return TRUE if the job is packing tasks onto nodes */
-static bool _pack_node_test(uint16_t task_dist)
-{
-	if (task_dist & SLURM_DIST_PACK_NODES)
-		return true;
-	if (task_dist & SLURM_DIST_NO_PACK_NODES)
-		return false;
-	if (slurm_get_select_type_param() & CR_PACK_NODES)
-		return true;
-	return false;
 }
 
 /*
@@ -187,14 +175,6 @@
 		non_smp = 1;
 		break;
 	}
-<<<<<<< HEAD
-
-	if ((non_smp == 0) && _pack_node_test(job->task_dist)) {
-		CRAY_INFO("Non-SMP ordering identified; CR_PACK_NODES");
-		non_smp = 1;
-	}
-=======
->>>>>>> 697d3d38
 	rc = env_array_overwrite_fmt(&job->env, PMI_CRAY_NO_SMP_ENV,
 				     "%d", non_smp);
 	if (rc == 0) {

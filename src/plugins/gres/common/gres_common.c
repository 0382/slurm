/*****************************************************************************\
 *  gres_common.c - common functions for gres plugins
 *****************************************************************************
 *  Copyright (C) 2017 SchedMD LLC
 *  Written by Danny Auble <da@schedmd.com>
 *
 *  This file is part of Slurm, a resource management program.
 *  For details, see <https://slurm.schedmd.com/>.
 *  Please also read the included file: DISCLAIMER.
 *
 *  Slurm is free software; you can redistribute it and/or modify it under
 *  the terms of the GNU General Public License as published by the Free
 *  Software Foundation; either version 2 of the License, or (at your option)
 *  any later version.
 *
 *  In addition, as a special exception, the copyright holders give permission
 *  to link the code of portions of this program with the OpenSSL library under
 *  certain conditions as described in each individual source file, and
 *  distribute linked combinations including the two. You must obey the GNU
 *  General Public License in all respects for all of the code used other than
 *  OpenSSL. If you modify file(s) with this exception, you may extend this
 *  exception to your version of the file(s), but you are not obligated to do
 *  so. If you do not wish to do so, delete this exception statement from your
 *  version.  If you delete this exception statement from all source files in
 *  the program, then also delete it here.
 *
 *  Slurm is distributed in the hope that it will be useful, but WITHOUT ANY
 *  WARRANTY; without even the implied warranty of MERCHANTABILITY or FITNESS
 *  FOR A PARTICULAR PURPOSE.  See the GNU General Public License for more
 *  details.
 *
 *  You should have received a copy of the GNU General Public License along
 *  with Slurm; if not, write to the Free Software Foundation, Inc.,
 *  51 Franklin Street, Fifth Floor, Boston, MA 02110-1301  USA.
\*****************************************************************************/

#include "config.h"

#include <ctype.h>

#include "gres_common.h"

#include "src/common/xstring.h"

static int _match_dev_inx(void *x, void *key)
{
	gres_device_t *gres_device = x;
	int dev_inx = *(int *)key;

	if (gres_device->index == dev_inx)
		return 1;

	return 0;
}

extern void common_gres_set_env(common_gres_env_t *gres_env)
{
	bool use_local_dev_index = gres_use_local_device_index();
	bool set_global_id = false;
	gres_device_t *gres_device;
	ListIterator itr;
	char *global_prefix = "", *local_prefix = "";
	char *new_global_list = NULL, *new_local_list = NULL;
	int device_index = -1;
	bool device_considered = false;
	int local_inx = 0;

	xassert(gres_env);

	if (!gres_env->gres_devices)
		return;

	/* If we are setting task env but don't have usable_gres, just exit */
	if (gres_env->is_task && !gres_env->usable_gres)
		return;

	/* is_task and is_job can't both be true */
	xassert(!(gres_env->is_task && gres_env->is_job));

	if (!gres_env->bit_alloc) {
		/*
		 * The gres.conf file must identify specific device files
		 * in order to set the CUDA_VISIBLE_DEVICES env var
		 */
		return;
	}

	itr = list_iterator_create(gres_env->gres_devices);
	while ((gres_device = list_next(itr))) {
		int index;
		int global_env_index;
		if (!bit_test(gres_env->bit_alloc, gres_device->index))
			continue;

		/* Track physical devices if MultipleFiles is used */
		if (device_index < gres_device->index) {
			device_index = gres_device->index;
			device_considered = false;
		} else if (device_index != gres_device->index)
			error("gres_device->index was not monotonically increasing! Are gres_devices not sorted by index? device_index: %d, gres_device->index: %d",
			      device_index, gres_device->index);

		/* Continue if we already bound this physical device */
		if (device_considered)
			continue;

		/*
		 * NICs want env to match the dev_num parsed from the
		 * file name; GPUs, however, want it to match the order
		 * they enumerate on the PCI bus, and this isn't always
		 * the same order as the device file names
		 */
		if (gres_env->use_dev_num)
			global_env_index = gres_device->dev_num;
		else
			global_env_index = gres_device->index;

		index = use_local_dev_index ?
			local_inx++ : global_env_index;

		if (gres_env->is_task) {
			if (!bit_test(gres_env->usable_gres,
				      use_local_dev_index ?
				      index : gres_device->index)) {
				/*
				 * Since this device is not in usable_gres, skip
				 * over any other device files associated with
				 * it by setting device_considered = true
				 */
				device_considered = true;
				continue;
			}
		}

		if (!set_global_id) {
			gres_env->global_id = gres_device->dev_num;
			set_global_id = true;
		}

		/*
		 * If unique_id is set for the device, assume that we
		 * want to use it for the env var
		 */
		if (gres_device->unique_id)
			xstrfmtcat(new_local_list, "%s%s%s", local_prefix,
				   gres_env->prefix, gres_device->unique_id);
		else
			xstrfmtcat(new_local_list, "%s%s%d", local_prefix,
				   gres_env->prefix, index);
		xstrfmtcat(new_global_list, "%s%s%d", global_prefix,
			   gres_env->prefix, global_env_index);

		local_prefix = ",";
		global_prefix = ",";
		device_considered = true;
	}
	list_iterator_destroy(itr);

	if (new_global_list) {
		xfree(gres_env->global_list);
		gres_env->global_list = new_global_list;
	}
	if (new_local_list) {
		xfree(gres_env->local_list);
		gres_env->local_list = new_local_list;
	}

	if (gres_env->flags & GRES_INTERNAL_FLAG_VERBOSE) {
		char *usable_str;
		char *alloc_str;
		if (gres_env->usable_gres)
			usable_str = bit_fmt_hexmask_trim(
				gres_env->usable_gres);
		else
			usable_str = xstrdup("NULL");
		alloc_str = bit_fmt_hexmask_trim(gres_env->bit_alloc);
		fprintf(stderr, "gpu-bind: usable_gres=%s; bit_alloc=%s; local_inx=%d; global_list=%s; local_list=%s\n",
			usable_str, alloc_str, local_inx, gres_env->global_list,
			gres_env->local_list);
		xfree(alloc_str);
		xfree(usable_str);
	}
}

/*
 * A one-liner version of _print_gres_conf_full()
 */
extern void print_gres_conf(gres_slurmd_conf_t *gres_slurmd_conf,
			    log_level_t log_lvl)
{
	log_var(log_lvl, "    GRES[%s] Type:%s Count:%"PRIu64" Cores(%d):%s  "
		"Links:%s Flags:%s File:%s UniqueId:%s", gres_slurmd_conf->name,
		gres_slurmd_conf->type_name, gres_slurmd_conf->count,
		gres_slurmd_conf->cpu_cnt, gres_slurmd_conf->cpus,
		gres_slurmd_conf->links,
		gres_flags2str(gres_slurmd_conf->config_flags),
		gres_slurmd_conf->file, gres_slurmd_conf->unique_id);
}


/*
 * Print the gres.conf record in a parsable format
 * Do NOT change the format of this without also changing test39.18!
 */
static void _print_gres_conf_parsable(gres_slurmd_conf_t *gres_slurmd_conf,
				      log_level_t log_lvl)
{
	/* Only print out unique_id if set */
	log_var(log_lvl, "GRES_PARSABLE[%s](%"PRIu64"):%s|%d|%s|%s|%s|%s%s%s",
		gres_slurmd_conf->name, gres_slurmd_conf->count,
		gres_slurmd_conf->type_name, gres_slurmd_conf->cpu_cnt,
		gres_slurmd_conf->cpus, gres_slurmd_conf->links,
		gres_slurmd_conf->file,
		gres_slurmd_conf->unique_id ? gres_slurmd_conf->unique_id : "",
		gres_slurmd_conf->unique_id ? "|" : "",
		gres_flags2str(gres_slurmd_conf->config_flags));
}

/*
 * Prints out each gres_slurmd_conf_t record in the list
 */
static void _print_gres_list_helper(List gres_list, log_level_t log_lvl,
				    bool parsable)
{
	ListIterator itr;
	gres_slurmd_conf_t *gres_slurmd_conf;

	if (gres_list == NULL)
		return;
	itr = list_iterator_create(gres_list);
	while ((gres_slurmd_conf = list_next(itr))) {
		if (parsable)
			_print_gres_conf_parsable(gres_slurmd_conf, log_lvl);
		else
			print_gres_conf(gres_slurmd_conf, log_lvl);
	}
	list_iterator_destroy(itr);
}

/*
 * Print each gres_slurmd_conf_t record in the list
 */
extern void print_gres_list(List gres_list, log_level_t log_lvl)
{
	_print_gres_list_helper(gres_list, log_lvl, false);
}

/*
 * Print each gres_slurmd_conf_t record in the list in a parsable manner for
 * test consumption
 */
extern void print_gres_list_parsable(List gres_list)
{
	_print_gres_list_helper(gres_list, LOG_LEVEL_INFO, true);
}

<<<<<<< HEAD
extern void gres_common_gpu_set_env(common_gres_env_t *gres_env)
{
	char *slurm_env_var;
=======
extern void gres_common_gpu_set_env(char ***env_ptr, bitstr_t *gres_bit_alloc,
				    bitstr_t *usable_gres, bool *already_seen,
				    int *local_inx, bool is_task, bool is_job,
				    gres_internal_flags_t flags,
				    uint32_t gres_conf_flags,
				    List gres_devices)
{
	uint64_t gres_cnt;
	char *global_list = NULL, *local_list = NULL, *slurm_env_var = NULL;
>>>>>>> 64ff5246

	if (gres_env->is_job)
		slurm_env_var = "SLURM_JOB_GPUS";
	else
		slurm_env_var = "SLURM_STEP_GPUS";

	gres_env->prefix = "";

	common_gres_set_env(gres_env);

	/*
	 * Set environment variables if GRES is found. Otherwise, unset
	 * environment variables, since this means GRES is not allocated.
	 * This is useful for jobs and steps that request --gres=none within an
	 * existing job allocation with GRES.
	 * Do not unset envs that could have already been set by an allocated
	 * sharing GRES (GPU).
	 */
<<<<<<< HEAD
	if (gres_env->gres_cnt) {
		char *gpus_on_node = xstrdup_printf("%"PRIu64,
						    gres_env->gres_cnt);
		env_array_overwrite(gres_env->env_ptr, "SLURM_GPUS_ON_NODE",
=======
	gres_cnt = gres_bit_alloc ? bit_set_count(gres_bit_alloc) : 0;
	if (gres_cnt) {
		char *gpus_on_node = xstrdup_printf("%"PRIu64, gres_cnt);
		env_array_overwrite(env_ptr, "SLURM_GPUS_ON_NODE",
>>>>>>> 64ff5246
				    gpus_on_node);
		xfree(gpus_on_node);
	} else if (!(gres_env->flags & GRES_INTERNAL_FLAG_PROTECT_ENV)) {
		unsetenvp(*gres_env->env_ptr, "SLURM_GPUS_ON_NODE");
	}

	if (gres_env->global_list) {
		env_array_overwrite(gres_env->env_ptr, slurm_env_var,
				    gres_env->global_list);
		xfree(gres_env->global_list);
	} else if (!(gres_env->flags & GRES_INTERNAL_FLAG_PROTECT_ENV)) {
		unsetenvp(*gres_env->env_ptr, slurm_env_var);
	}

	if (gres_env->local_list) {
		if (gres_env->gres_conf_flags & GRES_CONF_ENV_NVML)
			env_array_overwrite(gres_env->env_ptr,
					    "CUDA_VISIBLE_DEVICES",
					    gres_env->local_list);
		if (gres_env->gres_conf_flags & GRES_CONF_ENV_RSMI)
			env_array_overwrite(gres_env->env_ptr,
					    "ROCR_VISIBLE_DEVICES",
					    gres_env->local_list);
		if (gres_env->gres_conf_flags & GRES_CONF_ENV_ONEAPI)
			env_array_overwrite(gres_env->env_ptr,
					    "ZE_AFFINITY_MASK",
					    gres_env->local_list);
		if (gres_env->gres_conf_flags & GRES_CONF_ENV_OPENCL)
			env_array_overwrite(gres_env->env_ptr,
					    "GPU_DEVICE_ORDINAL",
					    gres_env->local_list);
		xfree(gres_env->local_list);
	} else if (!(gres_env->flags & GRES_INTERNAL_FLAG_PROTECT_ENV)) {
		if (gres_env->gres_conf_flags & GRES_CONF_ENV_NVML)
			unsetenvp(*gres_env->env_ptr, "CUDA_VISIBLE_DEVICES");
		if (gres_env->gres_conf_flags & GRES_CONF_ENV_RSMI)
			unsetenvp(*gres_env->env_ptr, "ROCR_VISIBLE_DEVICES");
		if (gres_env->gres_conf_flags & GRES_CONF_ENV_ONEAPI)
			unsetenvp(*gres_env->env_ptr, "ZE_AFFINITY_MASK");
		if (gres_env->gres_conf_flags & GRES_CONF_ENV_OPENCL)
			unsetenvp(*gres_env->env_ptr, "GPU_DEVICE_ORDINAL");
	}
}

/*
 * Set environment variables as appropriate for a job's prolog or epilog based
 * GRES allocated to the job.
 *
 * RETURN: 1 if nothing was done, 0 otherwise.
 */
extern bool gres_common_prep_set_env(char ***prep_env_ptr,
				     gres_prep_t *gres_prep,
				     int node_inx, uint32_t gres_conf_flags,
				     List gres_devices)
{
	int dev_inx_first = -1, dev_inx_last, dev_inx;
	gres_device_t *gres_device;
	char *vendor_gpu_str = NULL;
	char *slurm_gpu_str = NULL;
	char *sep = "";

	xassert(prep_env_ptr);

	if (!gres_prep)
		return 1;

	if (!gres_devices)
		return 1;

	if (gres_prep->node_cnt == 0)	/* no_consume */
		return 1;

	if (node_inx > gres_prep->node_cnt) {
		error("bad node index (%d > %u)",
		      node_inx, gres_prep->node_cnt);
		return 1;
	}

	if (gres_prep->gres_bit_alloc &&
	    gres_prep->gres_bit_alloc[node_inx]) {
		dev_inx_first = bit_ffs(gres_prep->gres_bit_alloc[node_inx]);
	}
	if (dev_inx_first >= 0)
		dev_inx_last = bit_fls(gres_prep->gres_bit_alloc[node_inx]);
	else
		dev_inx_last = -2;
	for (dev_inx = dev_inx_first; dev_inx <= dev_inx_last; dev_inx++) {
		if (!bit_test(gres_prep->gres_bit_alloc[node_inx],
			      dev_inx))
			continue;
		if ((gres_device =
		     list_find_first(gres_devices, _match_dev_inx, &dev_inx))) {
			if (gres_device->unique_id)
				xstrfmtcat(vendor_gpu_str, "%s%s", sep,
					   gres_device->unique_id);
			else
				xstrfmtcat(vendor_gpu_str, "%s%d", sep,
					   gres_device->index);
			xstrfmtcat(slurm_gpu_str, "%s%d", sep,
				   gres_device->index);
			sep = ",";
		}
	}
	if (vendor_gpu_str) {
		if (gres_conf_flags & GRES_CONF_ENV_NVML)
			env_array_overwrite(prep_env_ptr,
					    "CUDA_VISIBLE_DEVICES",
					    vendor_gpu_str);
		if (gres_conf_flags & GRES_CONF_ENV_RSMI)
			env_array_overwrite(prep_env_ptr,
					    "ROCR_VISIBLE_DEVICES",
					    vendor_gpu_str);
		if (gres_conf_flags & GRES_CONF_ENV_ONEAPI)
			env_array_overwrite(prep_env_ptr,
					    "ZE_AFFINITY_MASK",
					    vendor_gpu_str);
		if (gres_conf_flags & GRES_CONF_ENV_OPENCL)
			env_array_overwrite(prep_env_ptr,
					    "GPU_DEVICE_ORDINAL",
					    vendor_gpu_str);
		xfree(vendor_gpu_str);
	}
	if (slurm_gpu_str) {
		env_array_overwrite(prep_env_ptr, "SLURM_JOB_GPUS",
				    slurm_gpu_str);
		xfree(slurm_gpu_str);
	}

	return 0;
}

extern int gres_common_set_env_types_on_node_flags(void *x, void *arg)
{
	gres_slurmd_conf_t *gres_slurmd_conf = (gres_slurmd_conf_t *)x;
	uint32_t *node_flags = arg;

	if (gres_slurmd_conf->config_flags & GRES_CONF_ENV_NVML)
		*node_flags |= GRES_CONF_ENV_NVML;
	if (gres_slurmd_conf->config_flags & GRES_CONF_ENV_RSMI)
		*node_flags |= GRES_CONF_ENV_RSMI;
	if (gres_slurmd_conf->config_flags & GRES_CONF_ENV_OPENCL)
		*node_flags |= GRES_CONF_ENV_OPENCL;
	if (gres_slurmd_conf->config_flags & GRES_CONF_ENV_ONEAPI)
		*node_flags |= GRES_CONF_ENV_ONEAPI;

	/* No need to continue if all are set */
	if ((*node_flags & GRES_CONF_ENV_SET) == GRES_CONF_ENV_SET)
		return -1;

	return 0;
}<|MERGE_RESOLUTION|>--- conflicted
+++ resolved
@@ -254,21 +254,10 @@
 	_print_gres_list_helper(gres_list, LOG_LEVEL_INFO, true);
 }
 
-<<<<<<< HEAD
 extern void gres_common_gpu_set_env(common_gres_env_t *gres_env)
 {
 	char *slurm_env_var;
-=======
-extern void gres_common_gpu_set_env(char ***env_ptr, bitstr_t *gres_bit_alloc,
-				    bitstr_t *usable_gres, bool *already_seen,
-				    int *local_inx, bool is_task, bool is_job,
-				    gres_internal_flags_t flags,
-				    uint32_t gres_conf_flags,
-				    List gres_devices)
-{
 	uint64_t gres_cnt;
-	char *global_list = NULL, *local_list = NULL, *slurm_env_var = NULL;
->>>>>>> 64ff5246
 
 	if (gres_env->is_job)
 		slurm_env_var = "SLURM_JOB_GPUS";
@@ -287,17 +276,11 @@
 	 * Do not unset envs that could have already been set by an allocated
 	 * sharing GRES (GPU).
 	 */
-<<<<<<< HEAD
-	if (gres_env->gres_cnt) {
+	gres_cnt = gres_env->bit_alloc ? bit_set_count(gres_env->bit_alloc) : 0;
+	if (gres_cnt) {
 		char *gpus_on_node = xstrdup_printf("%"PRIu64,
-						    gres_env->gres_cnt);
+						    gres_cnt);
 		env_array_overwrite(gres_env->env_ptr, "SLURM_GPUS_ON_NODE",
-=======
-	gres_cnt = gres_bit_alloc ? bit_set_count(gres_bit_alloc) : 0;
-	if (gres_cnt) {
-		char *gpus_on_node = xstrdup_printf("%"PRIu64, gres_cnt);
-		env_array_overwrite(env_ptr, "SLURM_GPUS_ON_NODE",
->>>>>>> 64ff5246
 				    gpus_on_node);
 		xfree(gpus_on_node);
 	} else if (!(gres_env->flags & GRES_INTERNAL_FLAG_PROTECT_ENV)) {

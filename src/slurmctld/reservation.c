--- conflicted
+++ resolved
@@ -1364,13 +1364,9 @@
 			rc = ESLURM_NODES_BUSY;
 			goto bad_parse;
 		}
-<<<<<<< HEAD
-	} else if ((resv_desc_ptr->node_cnt == NULL) ||
-		   (resv_desc_ptr->node_cnt[0] == 0)){
-=======
-	} else if ((resv_desc_ptr->node_cnt == NO_VAL) &&
+	} else if (((resv_desc_ptr->node_cnt == NULL)  ||
+		    (resv_desc_ptr->node_cnt[0] == 0)) &&
 		   ((resv_desc_ptr->flags & RESERVE_FLAG_LIC_ONLY) == 0)) {
->>>>>>> f212ba3c
 		info("Reservation request lacks node specification");
 		rc = ESLURM_INVALID_NODE_NAME;
 		goto bad_parse;

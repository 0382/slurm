/*****************************************************************************\
 *  reservation.c - resource reservation management
 *****************************************************************************
 *  Copyright (C) 2009-2010 Lawrence Livermore National Security.
 *  Copyright (C) 2012-2015 SchedMD LLC <http://www.schedmd.com>
 *  Produced at Lawrence Livermore National Laboratory (cf, DISCLAIMER).
 *  Written by Morris Jette <jette1@llnl.gov> et. al.
 *  CODE-OCEC-09-009. All rights reserved.
 *
 *  This file is part of SLURM, a resource management program.
 *  For details, see <http://slurm.schedmd.com/>.
 *  Please also read the included file: DISCLAIMER.
 *
 *  SLURM is free software; you can redistribute it and/or modify it under
 *  the terms of the GNU General Public License as published by the Free
 *  Software Foundation; either version 2 of the License, or (at your option)
 *  any later version.
 *
 *  In addition, as a special exception, the copyright holders give permission
 *  to link the code of portions of this program with the OpenSSL library under
 *  certain conditions as described in each individual source file, and
 *  distribute linked combinations including the two. You must obey the GNU
 *  General Public License in all respects for all of the code used other than
 *  OpenSSL. If you modify file(s) with this exception, you may extend this
 *  exception to your version of the file(s), but you are not obligated to do
 *  so. If you do not wish to do so, delete this exception statement from your
 *  version.  If you delete this exception statement from all source files in
 *  the program, then also delete it here.
 *
 *  SLURM is distributed in the hope that it will be useful, but WITHOUT ANY
 *  WARRANTY; without even the implied warranty of MERCHANTABILITY or FITNESS
 *  FOR A PARTICULAR PURPOSE.  See the GNU General Public License for more
 *  details.
 *
 *  You should have received a copy of the GNU General Public License along
 *  with SLURM; if not, write to the Free Software Foundation, Inc.,
 *  51 Franklin Street, Fifth Floor, Boston, MA 02110-1301  USA.
\*****************************************************************************/

#ifdef HAVE_CONFIG_H
#  include "config.h"
#endif

#ifdef WITH_PTHREADS
#  include <pthread.h>
#endif				/* WITH_PTHREADS */

#include <fcntl.h>
#include <signal.h>
#include <string.h>
#include <stdlib.h>
#include <time.h>
#include <unistd.h>
#include <sys/stat.h>
#include <sys/types.h>

#include "slurm/slurm.h"
#include "slurm/slurm_errno.h"

#include "src/common/assoc_mgr.h"
#include "src/common/bitstring.h"
#include "src/common/hostlist.h"
#include "src/common/list.h"
#include "src/common/log.h"
#include "src/common/macros.h"
#include "src/common/node_select.h"
#include "src/common/pack.h"
#include "src/common/parse_time.h"
#include "src/common/slurm_accounting_storage.h"
#include "src/common/slurm_time.h"
#include "src/common/uid.h"
#include "src/common/xassert.h"
#include "src/common/xmalloc.h"
#include "src/common/xstring.h"

#include "src/slurmctld/licenses.h"
#include "src/slurmctld/locks.h"
#include "src/slurmctld/reservation.h"
#include "src/slurmctld/slurmctld.h"
#include "src/slurmctld/state_save.h"

#define _DEBUG		0
#define ONE_YEAR	(365 * 24 * 60 * 60)
#define RESV_MAGIC	0x3b82

/* Permit sufficient time for slurmctld failover or other long delay before
 * considering a reservation time specification being invalid */
#define MAX_RESV_DELAY	600

/* No need to change we always pack SLURM_PROTOCOL_VERSION */
#define RESV_STATE_VERSION          "PROTOCOL_VERSION"

typedef struct resv_thread_args {
	char *script;
	char *resv_name;
} resv_thread_args_t;

time_t    last_resv_update = (time_t) 0;
List      resv_list = (List) NULL;
uint32_t  resv_over_run;
uint32_t  top_suffix = 0;

#ifdef HAVE_BG
uint32_t  cpu_mult = 0;
uint32_t  cnodes_per_mp = 0;
uint32_t  cpus_per_mp = 0;
#endif

/*
 * the two following structs enable to build a
 * planning of a constraint evolution over time
 * taking into account temporal overlapping
 */
typedef struct constraint_planning {
	List slot_list;
} constraint_planning_t;

typedef struct constraint_slot {
	time_t start;
	time_t end;
	uint32_t value;
} constraint_slot_t;
/*
 * the associated functions are the following
 */
static void _free_slot(void *x);
static void _init_constraint_planning(constraint_planning_t* sched);
static void _print_constraint_planning(constraint_planning_t* sched);
static void _free_constraint_planning(constraint_planning_t* sched);
static void _update_constraint_planning(constraint_planning_t* sched,
					uint32_t value, time_t start,
					time_t end);
static uint32_t _max_constraint_planning(constraint_planning_t* sched,
					 time_t *start, time_t *end);


static void _advance_resv_time(slurmctld_resv_t *resv_ptr);
static void _advance_time(time_t *res_time, int day_cnt);
static int  _build_account_list(char *accounts, int *account_cnt,
				char ***account_list, bool *account_not);
static int  _build_uid_list(char *users, int *user_cnt, uid_t **user_list,
			    bool *user_not);
static void _clear_job_resv(slurmctld_resv_t *resv_ptr);
static slurmctld_resv_t *_copy_resv(slurmctld_resv_t *resv_orig_ptr);
static void _del_resv_rec(void *x);
static void _dump_resv_req(resv_desc_msg_t *resv_ptr, char *mode);
static int  _find_resv_id(void *x, void *key);
static int  _find_resv_name(void *x, void *key);
static void *_fork_script(void *x);
static void _free_script_arg(resv_thread_args_t *args);
static void _generate_resv_id(void);
static void _generate_resv_name(resv_desc_msg_t *resv_ptr);
static uint32_t _get_job_duration(struct job_record *job_ptr);
static bool _is_account_valid(char *account);
static bool _is_resv_used(slurmctld_resv_t *resv_ptr);
static bool _job_overlap(time_t start_time, uint32_t flags,
			 bitstr_t *node_bitmap);
static List _list_dup(List license_list);
static int  _open_resv_state_file(char **state_file);
static void _pack_resv(slurmctld_resv_t *resv_ptr, Buf buffer,
		       bool internal, uint16_t protocol_version);
static bitstr_t *_pick_idle_nodes(bitstr_t *avail_nodes,
				  resv_desc_msg_t *resv_desc_ptr,
				  bitstr_t **core_bitmap);
static bitstr_t *_pick_idle_node_cnt(bitstr_t *avail_bitmap,
				     resv_desc_msg_t *resv_desc_ptr,
				     uint32_t node_cnt,
				     bitstr_t **core_bitmap);
static int  _post_resv_create(slurmctld_resv_t *resv_ptr);
static int  _post_resv_delete(slurmctld_resv_t *resv_ptr);
static int  _post_resv_update(slurmctld_resv_t *resv_ptr,
			      slurmctld_resv_t *old_resv_ptr);
static void _rebuild_core_bitmap(slurmctld_resv_t *resv_ptr);
static int  _resize_resv(slurmctld_resv_t *resv_ptr, uint32_t node_cnt);
static void _restore_resv(slurmctld_resv_t *dest_resv,
			  slurmctld_resv_t *src_resv);
static bool _resv_overlap(time_t start_time, time_t end_time,
			  uint32_t flags, bitstr_t *node_bitmap,
			  slurmctld_resv_t *this_resv_ptr);
static void _run_script(char *script, slurmctld_resv_t *resv_ptr);
static int  _select_nodes(resv_desc_msg_t *resv_desc_ptr,
			  struct part_record **part_ptr,
			  bitstr_t **resv_bitmap, bitstr_t **core_bitmap);
static int  _set_assoc_list(slurmctld_resv_t *resv_ptr);
static void _set_tres_cnt(slurmctld_resv_t *resv_ptr,
			  slurmctld_resv_t *old_resv_ptr);
static void _set_nodes_flags(slurmctld_resv_t *resv_ptr, time_t now,
			     uint32_t flags);
static int  _update_account_list(slurmctld_resv_t *resv_ptr,
				 char *accounts);
static int  _update_uid_list(slurmctld_resv_t *resv_ptr, char *users);
static void _validate_all_reservations(void);
static int  _valid_job_access_resv(struct job_record *job_ptr,
				   slurmctld_resv_t *resv_ptr);
static bool _validate_one_reservation(slurmctld_resv_t *resv_ptr);
static void _validate_node_choice(slurmctld_resv_t *resv_ptr);

/* Advance res_time by the specified day count,
 * account for daylight savings time */
static void _advance_time(time_t *res_time, int day_cnt)
{
	time_t save_time = *res_time;
	struct tm time_tm;

	slurm_localtime_r(res_time, &time_tm);
	time_tm.tm_isdst = -1;
	time_tm.tm_mday += day_cnt;
	*res_time = slurm_mktime(&time_tm);
	if (*res_time == (time_t)(-1)) {
		error("Could not compute reservation time %lu",
		      (long unsigned int) save_time);
		*res_time = save_time + (24 * 60 * 60);
	}
}

static void _create_cluster_core_bitmap(bitstr_t **core_bitmap)
{
	if (*core_bitmap)
		return;

#ifdef HAVE_BG
	if (!cnodes_per_mp) {
		select_g_alter_node_cnt(SELECT_GET_NODE_SCALING,
					&cnodes_per_mp);
	}
	*core_bitmap = cr_create_cluster_core_bitmap(cnodes_per_mp);
#else
	*core_bitmap = bit_alloc(cr_get_coremap_offset(node_record_count));
#endif
}

static List _list_dup(List license_list)
{
	ListIterator iter;
	licenses_t *license_src, *license_dest;
	List lic_list = (List) NULL;

	if (!license_list)
		return lic_list;

	lic_list = list_create(license_free_rec);
	iter = list_iterator_create(license_list);
	while ((license_src = (licenses_t *) list_next(iter))) {
		license_dest = xmalloc(sizeof(licenses_t));
		license_dest->name = xstrdup(license_src->name);
		license_dest->used = license_src->used;
		list_push(lic_list, license_dest);
	}
	list_iterator_destroy(iter);
	return lic_list;
}

static slurmctld_resv_t *_copy_resv(slurmctld_resv_t *resv_orig_ptr)
{
	slurmctld_resv_t *resv_copy_ptr;
	int i;

	xassert(resv_orig_ptr->magic == RESV_MAGIC);
	resv_copy_ptr = xmalloc(sizeof(slurmctld_resv_t));
	resv_copy_ptr->accounts = xstrdup(resv_orig_ptr->accounts);
	resv_copy_ptr->burst_buffer = xstrdup(resv_orig_ptr->burst_buffer);
	resv_copy_ptr->account_cnt = resv_orig_ptr->account_cnt;
	resv_copy_ptr->account_list = xmalloc(sizeof(char *) *
					      resv_orig_ptr->account_cnt);
	resv_copy_ptr->account_not = resv_orig_ptr->account_not;
	for (i = 0; i < resv_copy_ptr->account_cnt; i++) {
		resv_copy_ptr->account_list[i] =
				xstrdup(resv_orig_ptr->account_list[i]);
	}
	resv_copy_ptr->assoc_list = xstrdup(resv_orig_ptr->assoc_list);
	if (resv_orig_ptr->core_bitmap) {
		resv_copy_ptr->core_bitmap = bit_copy(resv_orig_ptr->
						      core_bitmap);
	}
	resv_copy_ptr->core_cnt = resv_orig_ptr->core_cnt;
	resv_copy_ptr->duration = resv_orig_ptr->duration;
	resv_copy_ptr->end_time = resv_orig_ptr->end_time;
	resv_copy_ptr->features = xstrdup(resv_orig_ptr->features);
	resv_copy_ptr->flags = resv_orig_ptr->flags;
	resv_copy_ptr->full_nodes = resv_orig_ptr->full_nodes;
	resv_copy_ptr->job_pend_cnt = resv_orig_ptr->job_pend_cnt;
	resv_copy_ptr->job_run_cnt = resv_orig_ptr->job_run_cnt;
	resv_copy_ptr->licenses = xstrdup(resv_orig_ptr->licenses);
	resv_copy_ptr->license_list = _list_dup(resv_orig_ptr->
						license_list);
	resv_copy_ptr->magic = resv_orig_ptr->magic;
	resv_copy_ptr->flags_set_node = resv_orig_ptr->flags_set_node;
	resv_copy_ptr->name = xstrdup(resv_orig_ptr->name);
	if (resv_orig_ptr->node_bitmap) {
		resv_copy_ptr->node_bitmap =
			bit_copy(resv_orig_ptr->node_bitmap);
	}
	resv_copy_ptr->node_cnt = resv_orig_ptr->node_cnt;
	resv_copy_ptr->node_list = xstrdup(resv_orig_ptr->node_list);
	resv_copy_ptr->partition = xstrdup(resv_orig_ptr->partition);
	resv_copy_ptr->part_ptr = resv_orig_ptr->part_ptr;
	resv_copy_ptr->resv_id = resv_orig_ptr->resv_id;
	resv_copy_ptr->resv_watts = resv_orig_ptr->resv_watts;
	resv_copy_ptr->start_time = resv_orig_ptr->start_time;
	resv_copy_ptr->start_time_first = resv_orig_ptr->start_time_first;
	resv_copy_ptr->start_time_prev = resv_orig_ptr->start_time_prev;
	resv_copy_ptr->tres_str = xstrdup(resv_orig_ptr->tres_str);
	resv_copy_ptr->tres_fmt_str = xstrdup(resv_orig_ptr->tres_fmt_str);
	resv_copy_ptr->users = xstrdup(resv_orig_ptr->users);
	resv_copy_ptr->user_cnt = resv_orig_ptr->user_cnt;
	resv_copy_ptr->user_list = xmalloc(sizeof(uid_t) *
					   resv_orig_ptr->user_cnt);
	resv_copy_ptr->user_not = resv_orig_ptr->user_not;
	for (i = 0; i < resv_copy_ptr->user_cnt; i++)
		resv_copy_ptr->user_list[i] = resv_orig_ptr->user_list[i];

	return resv_copy_ptr;
}

/* Move the contents of src_resv into dest_resv.
 * NOTE: This is a destructive function with respect to the contents of
 *       src_resv. The data structure src_resv is suitable only for destruction
 *       after this function is called */
static void _restore_resv(slurmctld_resv_t *dest_resv,
			  slurmctld_resv_t *src_resv)
{
	int i;

	xfree(dest_resv->accounts);
	dest_resv->accounts = src_resv->accounts;
	src_resv->accounts = NULL;

	for (i = 0; i < dest_resv->account_cnt; i++)
		xfree(dest_resv->account_list[i]);
	xfree(dest_resv->account_list);
	dest_resv->account_cnt = src_resv->account_cnt;
	src_resv->account_cnt = 0;
	dest_resv->account_list = src_resv->account_list;
	src_resv->account_list = NULL;

	dest_resv->account_not = src_resv->account_not;

	xfree(dest_resv->assoc_list);
	dest_resv->assoc_list = src_resv->assoc_list;
	src_resv->assoc_list = NULL;

	xfree(dest_resv->burst_buffer);
	dest_resv->burst_buffer = src_resv->burst_buffer;
	src_resv->burst_buffer = NULL;

	FREE_NULL_BITMAP(dest_resv->core_bitmap);
	dest_resv->core_bitmap = src_resv->core_bitmap;
	src_resv->core_bitmap = NULL;

	dest_resv->core_cnt = src_resv->core_cnt;
	dest_resv->duration = src_resv->duration;
	dest_resv->end_time = src_resv->end_time;

	xfree(dest_resv->features);
	dest_resv->features = src_resv->features;
	src_resv->features = NULL;

	dest_resv->flags = src_resv->flags;
	dest_resv->full_nodes = src_resv->full_nodes;
	dest_resv->job_pend_cnt = src_resv->job_pend_cnt;
	dest_resv->job_run_cnt = src_resv->job_run_cnt;

	xfree(dest_resv->licenses);
	dest_resv->licenses = src_resv->licenses;
	src_resv->licenses = NULL;

	FREE_NULL_LIST(dest_resv->license_list);
	dest_resv->license_list = src_resv->license_list;
	src_resv->license_list = NULL;

	dest_resv->magic = src_resv->magic;
	dest_resv->flags_set_node = src_resv->flags_set_node;

	xfree(dest_resv->name);
	dest_resv->name = src_resv->name;
	src_resv->name = NULL;

	FREE_NULL_BITMAP(dest_resv->node_bitmap);
	dest_resv->node_bitmap = src_resv->node_bitmap;
	src_resv->node_bitmap = NULL;

	dest_resv->node_cnt = src_resv->node_cnt;

	xfree(dest_resv->node_list);
	dest_resv->node_list = src_resv->node_list;
	src_resv->node_list = NULL;

	xfree(dest_resv->partition);
	dest_resv->partition = src_resv->partition;
	src_resv->partition = NULL;

	dest_resv->part_ptr = src_resv->part_ptr;
	dest_resv->resv_id = src_resv->resv_id;
	dest_resv->resv_watts = src_resv->resv_watts;
	dest_resv->start_time = src_resv->start_time;
	dest_resv->start_time_first = src_resv->start_time_first;
	dest_resv->start_time_prev = src_resv->start_time_prev;

	xfree(dest_resv->tres_str);
	dest_resv->tres_str = src_resv->tres_str;
	src_resv->tres_str = NULL;

	xfree(dest_resv->tres_fmt_str);
	dest_resv->tres_fmt_str = src_resv->tres_fmt_str;
	src_resv->tres_fmt_str = NULL;

	xfree(dest_resv->users);
	dest_resv->users = src_resv->users;
	src_resv->users = NULL;

	dest_resv->user_cnt = src_resv->user_cnt;
	xfree(dest_resv->user_list);
	dest_resv->user_list = src_resv->user_list;
	src_resv->user_list = NULL;
}

static void _del_resv_rec(void *x)
{
	int i;
	slurmctld_resv_t *resv_ptr = (slurmctld_resv_t *) x;

	if (resv_ptr) {
		xassert(resv_ptr->magic == RESV_MAGIC);
		resv_ptr->magic = 0;
		xfree(resv_ptr->accounts);
		for (i=0; i<resv_ptr->account_cnt; i++)
			xfree(resv_ptr->account_list[i]);
		xfree(resv_ptr->account_list);
		xfree(resv_ptr->assoc_list);
		xfree(resv_ptr->burst_buffer);
		FREE_NULL_BITMAP(resv_ptr->core_bitmap);
		xfree(resv_ptr->features);
		FREE_NULL_LIST(resv_ptr->license_list);
		xfree(resv_ptr->licenses);
		xfree(resv_ptr->name);
		FREE_NULL_BITMAP(resv_ptr->node_bitmap);
		xfree(resv_ptr->node_list);
		xfree(resv_ptr->partition);
		xfree(resv_ptr->tres_str);
		xfree(resv_ptr->tres_fmt_str);
		xfree(resv_ptr->users);
		xfree(resv_ptr->user_list);
		xfree(resv_ptr);
	}
}

static int _find_resv_id(void *x, void *key)
{
	slurmctld_resv_t *resv_ptr = (slurmctld_resv_t *) x;
	uint32_t *resv_id = (uint32_t *) key;

	xassert(resv_ptr->magic == RESV_MAGIC);

	if (resv_ptr->resv_id != *resv_id)
		return 0;
	else
		return 1;	/* match */
}

static int _find_resv_name(void *x, void *key)
{
	slurmctld_resv_t *resv_ptr = (slurmctld_resv_t *) x;

	xassert(resv_ptr->magic == RESV_MAGIC);

	if (strcmp(resv_ptr->name, (char *) key))
		return 0;
	else
		return 1;	/* match */
}

static void _dump_resv_req(resv_desc_msg_t *resv_ptr, char *mode)
{

	char start_str[32] = "-1", end_str[32] = "-1", *flag_str = NULL;
	char watts_str[32] = "n/a";
	char *node_cnt_str = NULL;
	int duration, i;

	if (!(slurmctld_conf.debug_flags & DEBUG_FLAG_RESERVATION))
		return;

	if (resv_ptr->start_time != (time_t) NO_VAL) {
		slurm_make_time_str(&resv_ptr->start_time,
				    start_str, sizeof(start_str));
	}
	if (resv_ptr->end_time != (time_t) NO_VAL) {
		slurm_make_time_str(&resv_ptr->end_time,
				    end_str,  sizeof(end_str));
	}
	if (resv_ptr->resv_watts != NO_VAL) {
		snprintf(watts_str, sizeof(watts_str), "%u",
			 resv_ptr->resv_watts);
	}
	if (resv_ptr->flags != NO_VAL)
		flag_str = reservation_flags_string(resv_ptr->flags);

	if (resv_ptr->duration == NO_VAL)
		duration = -1;
	else
		duration = resv_ptr->duration;

	if (resv_ptr->node_cnt) {
		for (i = 0; resv_ptr->node_cnt[i]; i++) {
			if (node_cnt_str) {
				xstrfmtcat(node_cnt_str, ",%u",
					   resv_ptr->node_cnt[i]);
			} else {
				xstrfmtcat(node_cnt_str, "%u",
					   resv_ptr->node_cnt[i]);
			}
		}
	}

	info("%s: Name=%s StartTime=%s EndTime=%s Duration=%d "
	     "Flags=%s NodeCnt=%s NodeList=%s Features=%s "
	     "PartitionName=%s Users=%s Accounts=%s Licenses=%s BurstBuffer=%s"
	     "Watts=%s",
	     mode, resv_ptr->name, start_str, end_str, duration,
	     flag_str, node_cnt_str, resv_ptr->node_list,
	     resv_ptr->features, resv_ptr->partition,
	     resv_ptr->users, resv_ptr->accounts, resv_ptr->licenses,
	     resv_ptr->burst_buffer, watts_str);

	xfree(flag_str);
	xfree(node_cnt_str);
}

static void _generate_resv_id(void)
{
	while (1) {
		if (top_suffix >= 9999)
			top_suffix = 1;		/* wrap around */
		else
			top_suffix++;
		if (!list_find_first(resv_list, _find_resv_id, &top_suffix))
			break;
	}
}

static void _generate_resv_name(resv_desc_msg_t *resv_ptr)
{
	char *key, *name, *sep;
	int len;

	/* Generate name prefix, based upon the first account
	 * name if provided otherwise first user name */
	if (resv_ptr->accounts && resv_ptr->accounts[0])
		key = resv_ptr->accounts;
	else
		key = resv_ptr->users;
	if (key[0] == '-')
		key++;
	sep = strchr(key, ',');
	if (sep)
		len = sep - key;
	else
		len = strlen(key);
	name = xmalloc(len + 16);
	strncpy(name, key, len);

	xstrfmtcat(name, "_%d", top_suffix);
	len++;

	resv_ptr->name = name;
}

/* Validate an account name */
static bool _is_account_valid(char *account)
{
	slurmdb_assoc_rec_t assoc_rec, *assoc_ptr;

	if (!(accounting_enforce & ACCOUNTING_ENFORCE_ASSOCS))
		return true;	/* don't worry about account validity */

	memset(&assoc_rec, 0, sizeof(slurmdb_assoc_rec_t));
	assoc_rec.uid       = NO_VAL;
	assoc_rec.acct      = account;

	if (assoc_mgr_fill_in_assoc(acct_db_conn, &assoc_rec,
				    accounting_enforce, &assoc_ptr, false)) {
		return false;
	}
	return true;
}

/* Since the returned assoc_list is full of pointers from the
 * assoc_mgr_association_list assoc_mgr_lock_t READ_LOCK on
 * associations must be set before calling this function and while
 * handling it after a return.
 */
static int _append_assoc_list(List assoc_list, slurmdb_assoc_rec_t *assoc)
{
	int rc = ESLURM_INVALID_ACCOUNT;
	slurmdb_assoc_rec_t *assoc_ptr = NULL;
	if (assoc_mgr_fill_in_assoc(
		    acct_db_conn, assoc,
		    accounting_enforce,
		    &assoc_ptr, true)) {
		if (accounting_enforce & ACCOUNTING_ENFORCE_ASSOCS) {
			error("No association for user %u and account %s",
			      assoc->uid, assoc->acct);
		} else {
			verbose("No association for user %u and account %s",
				assoc->uid, assoc->acct);
			rc = SLURM_SUCCESS;
		}

	}
	if (assoc_ptr) {
		list_append(assoc_list, assoc_ptr);
		rc = SLURM_SUCCESS;
	}

	return rc;
}

/* Set a association list based upon accounts and users */
static int _set_assoc_list(slurmctld_resv_t *resv_ptr)
{
	int rc = SLURM_SUCCESS, i = 0, j = 0;
	List assoc_list_allow = NULL, assoc_list_deny = NULL, assoc_list;
	slurmdb_assoc_rec_t assoc, *assoc_ptr = NULL;
	assoc_mgr_lock_t locks = { READ_LOCK, NO_LOCK, NO_LOCK, NO_LOCK,
				   NO_LOCK, NO_LOCK, NO_LOCK };


	/* no need to do this if we can't ;) */
	if (!association_based_accounting)
		return rc;

	assoc_list_allow = list_create(NULL);
	assoc_list_deny  = list_create(NULL);

	memset(&assoc, 0, sizeof(slurmdb_assoc_rec_t));
	xfree(resv_ptr->assoc_list);

	assoc_mgr_lock(&locks);
	if (resv_ptr->account_cnt && resv_ptr->user_cnt) {
		if (!resv_ptr->account_not && !resv_ptr->user_not) {
			/* Add every association that matches both account
			 * and user */
			for (i=0; i < resv_ptr->user_cnt; i++) {
				for (j=0; j < resv_ptr->account_cnt; j++) {
					memset(&assoc, 0,
					       sizeof(slurmdb_assoc_rec_t));
					assoc.acct = resv_ptr->account_list[j];
					assoc.uid  = resv_ptr->user_list[i];
					rc = _append_assoc_list(
						assoc_list_allow, &assoc);
					if (rc != SLURM_SUCCESS)
						goto end_it;
				}
			}
		} else {
			if (resv_ptr->user_not)
				assoc_list = assoc_list_deny;
			else
				assoc_list = assoc_list_allow;
			for (i=0; i < resv_ptr->user_cnt; i++) {
				memset(&assoc, 0,
				       sizeof(slurmdb_assoc_rec_t));
				assoc.uid = resv_ptr->user_list[i];
				rc = assoc_mgr_get_user_assocs(
					    acct_db_conn, &assoc,
					    accounting_enforce,
					    assoc_list);
				if (rc != SLURM_SUCCESS) {
					error("No associations for UID %u",
					      assoc.uid);
					rc = ESLURM_INVALID_ACCOUNT;
					goto end_it;
				}
			}
			if (resv_ptr->account_not)
				assoc_list = assoc_list_deny;
			else
				assoc_list = assoc_list_allow;
			for (j=0; j < resv_ptr->account_cnt; j++) {
				memset(&assoc, 0,
				       sizeof(slurmdb_assoc_rec_t));
				assoc.acct = resv_ptr->account_list[j];
				assoc.uid  = (uint32_t)NO_VAL;
				rc = _append_assoc_list(assoc_list, &assoc);
				if (rc != SLURM_SUCCESS)
					goto end_it;
			}
		}
	} else if (resv_ptr->user_cnt) {
		if (resv_ptr->user_not)
			assoc_list = assoc_list_deny;
		else
			assoc_list = assoc_list_allow;
		for (i=0; i < resv_ptr->user_cnt; i++) {
			memset(&assoc, 0, sizeof(slurmdb_assoc_rec_t));
			assoc.uid = resv_ptr->user_list[i];
			rc = assoc_mgr_get_user_assocs(
				    acct_db_conn, &assoc,
				    accounting_enforce, assoc_list);
			if (rc != SLURM_SUCCESS) {
				error("No associations for UID %u",
				      assoc.uid);
				rc = ESLURM_INVALID_ACCOUNT;
				goto end_it;
			}
		}
	} else if (resv_ptr->account_cnt) {
		if (resv_ptr->account_not)
			assoc_list = assoc_list_deny;
		else
			assoc_list = assoc_list_allow;
		for (i=0; i < resv_ptr->account_cnt; i++) {
			memset(&assoc, 0, sizeof(slurmdb_assoc_rec_t));
			assoc.acct = resv_ptr->account_list[i];
			assoc.uid  = (uint32_t)NO_VAL;
			if ((rc = _append_assoc_list(assoc_list, &assoc))
			    != SLURM_SUCCESS) {
				goto end_it;
			}
		}
	} else if (accounting_enforce & ACCOUNTING_ENFORCE_ASSOCS) {
		error("We need at least 1 user or 1 account to "
		      "create a reservtion.");
		rc = SLURM_ERROR;
	}

	xfree(resv_ptr->assoc_list);	/* clear for modify */
	if (list_count(assoc_list_allow)) {
		ListIterator itr = list_iterator_create(assoc_list_allow);
		while ((assoc_ptr = list_next(itr))) {
			if (resv_ptr->assoc_list) {
				xstrfmtcat(resv_ptr->assoc_list, "%u,",
					   assoc_ptr->id);
			} else {
				xstrfmtcat(resv_ptr->assoc_list, ",%u,",
					   assoc_ptr->id);
			}
		}
		list_iterator_destroy(itr);
	}
	if (list_count(assoc_list_deny)) {
		ListIterator itr = list_iterator_create(assoc_list_deny);
		while ((assoc_ptr = list_next(itr))) {
			if (resv_ptr->assoc_list) {
				xstrfmtcat(resv_ptr->assoc_list, "-%u,",
					   assoc_ptr->id);
			} else {
				xstrfmtcat(resv_ptr->assoc_list, ",-%u,",
					   assoc_ptr->id);
			}
		}
		list_iterator_destroy(itr);
	}
	debug("assoc_list:%s", resv_ptr->assoc_list);

end_it:
	FREE_NULL_LIST(assoc_list_allow);
	FREE_NULL_LIST(assoc_list_deny);
	assoc_mgr_unlock(&locks);

	return rc;
}

/* Post reservation create */
static int _post_resv_create(slurmctld_resv_t *resv_ptr)
{
	int rc = SLURM_SUCCESS;
	slurmdb_reservation_rec_t resv;
	char temp_bit[BUF_SIZE];

	if (resv_ptr->flags & RESERVE_FLAG_TIME_FLOAT)
		return rc;

	memset(&resv, 0, sizeof(slurmdb_reservation_rec_t));
	resv.assocs = resv_ptr->assoc_list;
	resv.cluster = slurmctld_cluster_name;
	resv.tres_str = resv_ptr->tres_str;

	resv.flags = resv_ptr->flags;
	resv.id = resv_ptr->resv_id;
	resv.name = resv_ptr->name;
	resv.nodes = resv_ptr->node_list;
	if (resv_ptr->node_bitmap) {
		resv.node_inx = bit_fmt(temp_bit, sizeof(temp_bit),
					resv_ptr->node_bitmap);
	}
	resv.time_end = resv_ptr->end_time;
	resv.time_start = resv_ptr->start_time;

	rc = acct_storage_g_add_reservation(acct_db_conn, &resv);

	return rc;
}

/* Note that a reservation has been deleted */
static int _post_resv_delete(slurmctld_resv_t *resv_ptr)
{
	int rc = SLURM_SUCCESS;
	slurmdb_reservation_rec_t resv;

	if (resv_ptr->flags & RESERVE_FLAG_TIME_FLOAT)
		return rc;

	memset(&resv, 0, sizeof(slurmdb_reservation_rec_t));
	resv.cluster = slurmctld_cluster_name;
	resv.id = resv_ptr->resv_id;
	resv.name = resv_ptr->name;
	resv.time_start = resv_ptr->start_time;
	/* This is just a time stamp here to delete if the reservation
	 * hasn't started yet so we don't get trash records in the
	 * database if said database isn't up right now */
	resv.time_start_prev = time(NULL);
	rc = acct_storage_g_remove_reservation(acct_db_conn, &resv);

	return rc;
}

/* Note that a reservation has been updated */
static int _post_resv_update(slurmctld_resv_t *resv_ptr,
			     slurmctld_resv_t *old_resv_ptr)
{
	int rc = SLURM_SUCCESS;
	slurmdb_reservation_rec_t resv;
	char temp_bit[BUF_SIZE];
	time_t now = time(NULL);

	xassert(old_resv_ptr);

	if (resv_ptr->flags & RESERVE_FLAG_TIME_FLOAT)
		return rc;

	memset(&resv, 0, sizeof(slurmdb_reservation_rec_t));
	resv.cluster = slurmctld_cluster_name;
	resv.id = resv_ptr->resv_id;
	resv.time_end = resv_ptr->end_time;

	if (old_resv_ptr->assoc_list && resv_ptr->assoc_list) {
		if (strcmp(old_resv_ptr->assoc_list,
			   resv_ptr->assoc_list))
			resv.assocs = resv_ptr->assoc_list;
	} else if (resv_ptr->assoc_list)
		resv.assocs = resv_ptr->assoc_list;

	if (xstrcmp(old_resv_ptr->tres_str, resv_ptr->tres_str))
		resv.tres_str = resv_ptr->tres_str;

	if (old_resv_ptr->flags != resv_ptr->flags)
		resv.flags = resv_ptr->flags;
	else
		resv.flags = NO_VAL;

	if (old_resv_ptr->node_list && resv_ptr->node_list) {
		if (strcmp(old_resv_ptr->node_list,
			   resv_ptr->node_list))
			resv.nodes = resv_ptr->node_list;
	} else if (resv_ptr->node_list)
		resv.nodes = resv_ptr->node_list;

	/* Here if the reservation has started already we need
	 * to mark a new start time for it if certain
	 * variables are needed in accounting.  Right now if
	 * the assocs, nodes, flags or cpu count changes we need a
	 * new start time of now. */
	if ((resv_ptr->start_time < now)
	    && (resv.assocs
		|| resv.nodes
		|| (resv.flags != NO_VAL)
		|| resv.tres_str)) {
		resv_ptr->start_time_prev = resv_ptr->start_time;
		resv_ptr->start_time = now;
	}

	/* now set the (maybe new) start_times */
	resv.time_start = resv_ptr->start_time;
	resv.time_start_prev = resv_ptr->start_time_prev;

	if (resv.nodes && resv_ptr->node_bitmap) {
		resv.node_inx = bit_fmt(temp_bit, sizeof(temp_bit),
					resv_ptr->node_bitmap);
	}

	rc = acct_storage_g_modify_reservation(acct_db_conn, &resv);

	return rc;
}

/*
 * Validate a comma delimited list of account names and build an array of
 *	them
 * IN account       - a list of account names
 * OUT account_cnt  - number of accounts in the list
 * OUT account_list - list of the account names,
 *		      CALLER MUST XFREE this plus each individual record
 * OUT account_not  - true of account_list is that of accounts to be blocked
 *                    from reservation access
 * RETURN 0 on success
 */
static int _build_account_list(char *accounts, int *account_cnt,
			       char ***account_list, bool *account_not)
{
	char *last = NULL, *tmp, *tok;
	int ac_cnt = 0, i;
	char **ac_list;

	*account_cnt = 0;
	*account_list = (char **) NULL;
	*account_not = false;

	if (!accounts)
		return ESLURM_INVALID_ACCOUNT;

	i = strlen(accounts);
	ac_list = xmalloc(sizeof(char *) * (i + 2));
	tmp = xstrdup(accounts);
	tok = strtok_r(tmp, ",", &last);
	while (tok) {
		if (tok[0] == '-') {
			if (ac_cnt == 0) {
				*account_not = true;
			} else if (*account_not != true) {
				info("Reservation request has some "
				     "not/accounts");
				goto inval;
			}
			tok++;
		} else if (*account_not != false) {
			info("Reservation request has some not/accounts");
			goto inval;
		}
		if (!_is_account_valid(tok)) {
			info("Reservation request has invalid account %s",
			     tok);
			goto inval;
		}
		ac_list[ac_cnt++] = xstrdup(tok);
		tok = strtok_r(NULL, ",", &last);
	}
	*account_cnt  = ac_cnt;
	*account_list = ac_list;
	xfree(tmp);
	return SLURM_SUCCESS;

 inval:	for (i=0; i<ac_cnt; i++)
		xfree(ac_list[i]);
	xfree(ac_list);
	xfree(tmp);
	return ESLURM_INVALID_ACCOUNT;
}

/*
 * Update a account list for an existing reservation based upon an
 *	update comma delimited specification of accounts to add (+name),
 *	remove (-name), or set value of
 * IN/OUT resv_ptr - pointer to reservation structure being updated
 * IN accounts     - a list of account names, to set, add, or remove
 * RETURN 0 on success
 */
static int  _update_account_list(slurmctld_resv_t *resv_ptr,
				 char *accounts)
{
	char *last = NULL, *ac_cpy, *tok;
	int ac_cnt = 0, i, j, k;
	int *ac_type, minus_account = 0, plus_account = 0;
	char **ac_list;
	bool found_it;
	bool account_not = false;

	if (!accounts)
		return ESLURM_INVALID_ACCOUNT;

	i = strlen(accounts);
	ac_list = xmalloc(sizeof(char *) * (i + 2));
	ac_type = xmalloc(sizeof(int)    * (i + 2));
	ac_cpy = xstrdup(accounts);
	tok = strtok_r(ac_cpy, ",", &last);
	while (tok) {
		if (tok[0] == '-') {
			ac_type[ac_cnt] = 1;	/* minus */
			minus_account = 1;
			tok++;
		} else if (tok[0] == '+') {
			ac_type[ac_cnt] = 2;	/* plus */
			plus_account = 1;
			tok++;
		} else if (tok[0] == '\0') {
			continue;
		} else if (plus_account || minus_account) {
			info("Reservation account expression invalid %s",
			     accounts);
			goto inval;
		} else
			ac_type[ac_cnt] = 3;	/* set */
		if (!_is_account_valid(tok)) {
			info("Reservation request has invalid account %s",
			     tok);
			goto inval;
		}
		ac_list[ac_cnt++] = xstrdup(tok);
		tok = strtok_r(NULL, ",", &last);
	}

	if ((plus_account == 0) && (minus_account == 0)) {
		/* Just a reset of account list */
		xfree(resv_ptr->accounts);
		if (accounts[0] != '\0')
			resv_ptr->accounts = xstrdup(accounts);
		xfree(resv_ptr->account_list);
		resv_ptr->account_list = ac_list;
		resv_ptr->account_cnt  = ac_cnt;
		resv_ptr->account_not  = account_not;
		xfree(ac_cpy);
		xfree(ac_type);
		return SLURM_SUCCESS;
	}

	/* Modification of existing account list */
	if ((resv_ptr->account_cnt == 0) && minus_account)
		resv_ptr->account_not = true;
	if (resv_ptr->account_not) {
		/* change minus_account to plus_account (add to NOT list) and
		 * change plus_account to minus_account (remove from NOT list) */
		for (i = 0; i < ac_cnt; i++) {
			if (ac_type[i] == 1)
				ac_type[i] = 2;
			else if (ac_type[i] == 2)
				ac_type[i] = 1;
		}
		if (minus_account && !plus_account) {
			minus_account = false;
			plus_account  = true;
		} else if (!minus_account && plus_account) {
			minus_account = true;
			plus_account  = false;
		}
	}
	if (minus_account) {
		if (resv_ptr->account_cnt == 0)
			goto inval;
		for (i=0; i<ac_cnt; i++) {
			if (ac_type[i] != 1)	/* not minus */
				continue;
			found_it = false;
			for (j=0; j<resv_ptr->account_cnt; j++) {
				char *test_name = resv_ptr->account_list[j];
				if (test_name[0] == '-')
					test_name++;
				if (strcmp(test_name, ac_list[i]))
					continue;
				found_it = true;
				xfree(resv_ptr->account_list[j]);
				resv_ptr->account_cnt--;
				for (k=j; k<resv_ptr->account_cnt; k++) {
					resv_ptr->account_list[k] =
						resv_ptr->account_list[k+1];
				}
				break;
			}
			if (!found_it)
				goto inval;
		}
		xfree(resv_ptr->accounts);
		for (i=0; i<resv_ptr->account_cnt; i++) {
			if (i)
				xstrcat(resv_ptr->accounts, ",");
			if (resv_ptr->account_not)
				xstrcat(resv_ptr->accounts, "-");
			xstrcat(resv_ptr->accounts, resv_ptr->account_list[i]);
		}
	}

	if (plus_account) {
		for (i=0; i<ac_cnt; i++) {
			if (ac_type[i] != 2)	/* not plus */
				continue;
			found_it = false;
			for (j=0; j<resv_ptr->account_cnt; j++) {
				char *test_name = resv_ptr->account_list[j];
				if (test_name[0] == '-')
					test_name++;
				if (strcmp(test_name, ac_list[i]))
					continue;
				found_it = true;
				break;
			}
			if (found_it)
				continue;	/* duplicate entry */
			xrealloc(resv_ptr->account_list,
				 sizeof(char *) * (resv_ptr->account_cnt + 1));
			resv_ptr->account_list[resv_ptr->account_cnt++] =
					xstrdup(ac_list[i]);
		}
		xfree(resv_ptr->accounts);
		for (i=0; i<resv_ptr->account_cnt; i++) {
			if (i)
				xstrcat(resv_ptr->accounts, ",");
			if (resv_ptr->account_not)
				xstrcat(resv_ptr->accounts, "-");
			xstrcat(resv_ptr->accounts, resv_ptr->account_list[i]);
		}
	}

	for (i=0; i<ac_cnt; i++)
		xfree(ac_list[i]);
	xfree(ac_list);
	xfree(ac_type);
	xfree(ac_cpy);
	return SLURM_SUCCESS;

 inval:	for (i=0; i<ac_cnt; i++)
		xfree(ac_list[i]);
	xfree(ac_list);
	xfree(ac_type);
	xfree(ac_cpy);
	return ESLURM_INVALID_ACCOUNT;
}

/*
 * Validate a comma delimited list of user names and build an array of
 *	their UIDs
 * IN users      - a list of user names
 * OUT user_cnt  - number of UIDs in the list
 * OUT user_list - list of the user's uid, CALLER MUST XFREE;
 * OUT user_not  - true of user_list is that of users to be blocked
 *                 from reservation access
 * RETURN 0 on success
 */
static int _build_uid_list(char *users, int *user_cnt, uid_t **user_list,
			   bool *user_not)
{
	char *last = NULL, *tmp = NULL, *tok;
	int u_cnt = 0, i;
	uid_t *u_list, u_tmp;

	*user_cnt = 0;
	*user_list = (uid_t *) NULL;
	*user_not = false;

	if (!users)
		return ESLURM_USER_ID_MISSING;

	i = strlen(users);
	u_list = xmalloc(sizeof(uid_t) * (i + 2));
	tmp = xstrdup(users);
	tok = strtok_r(tmp, ",", &last);
	while (tok) {
		if (tok[0] == '-') {
			if (u_cnt == 0) {
				*user_not = true;
			} else if (*user_not != true) {
				info("Reservation request has some not/users");
				goto inval;
			}
			tok++;
		} else if (*user_not != false) {
			info("Reservation request has some not/users");
			goto inval;
		}
		if (uid_from_string (tok, &u_tmp) < 0) {
			info("Reservation request has invalid user %s", tok);
			goto inval;
		}
		u_list[u_cnt++] = u_tmp;
		tok = strtok_r(NULL, ",", &last);
	}
	*user_cnt  = u_cnt;
	*user_list = u_list;
	xfree(tmp);
	return SLURM_SUCCESS;

 inval:	xfree(tmp);
	xfree(u_list);
	return ESLURM_USER_ID_MISSING;
}

/*
 * Update a user/uid list for an existing reservation based upon an
 *	update comma delimited specification of users to add (+name),
 *	remove (-name), or set value of
 * IN/OUT resv_ptr - pointer to reservation structure being updated
 * IN users        - a list of user names, to set, add, or remove
 * RETURN 0 on success
 */
static int _update_uid_list(slurmctld_resv_t *resv_ptr, char *users)
{
	char *last = NULL, *u_cpy = NULL, *tmp = NULL, *tok;
	int u_cnt = 0, i, j, k;
	uid_t *u_list, u_tmp;
	int *u_type, minus_user = 0, plus_user = 0;
	char **u_name;
	bool found_it;
	bool user_not = false;

	if (!users)
		return ESLURM_USER_ID_MISSING;

	/* Parse the incoming user expression */
	i = strlen(users);
	u_list = xmalloc(sizeof(uid_t)  * (i + 2));
	u_name = xmalloc(sizeof(char *) * (i + 2));
	u_type = xmalloc(sizeof(int)    * (i + 2));
	u_cpy = xstrdup(users);
	tok = strtok_r(u_cpy, ",", &last);
	while (tok) {
		if (tok[0] == '-') {
			u_type[u_cnt] = 1;	/* minus */
			minus_user = 1;
			tok++;
		} else if (tok[0] == '+') {
			u_type[u_cnt] = 2;	/* plus */
			plus_user = 1;
			tok++;
		} else if (tok[0] == '\0') {
			continue;
		} else if (plus_user || minus_user) {
			info("Reservation user expression invalid %s", users);
			goto inval;
		} else
			u_type[u_cnt] = 3;	/* set */

		if (uid_from_string (tok, &u_tmp) < 0) {
			info("Reservation request has invalid user %s", tok);
			goto inval;
		}

		u_name[u_cnt] = tok;
		u_list[u_cnt++] = u_tmp;
		tok = strtok_r(NULL, ",", &last);
	}

	if ((plus_user == 0) && (minus_user == 0)) {
		/* Just a reset of user list */
		xfree(resv_ptr->users);
		xfree(resv_ptr->user_list);
		if (users[0] != '\0')
			resv_ptr->users = xstrdup(users);
		resv_ptr->user_cnt  = u_cnt;
		resv_ptr->user_list = u_list;
		resv_ptr->user_not  = user_not;
		xfree(u_cpy);
		xfree(u_name);
		xfree(u_type);
		return SLURM_SUCCESS;
	}

	/* Modification of existing user list */
	if ((resv_ptr->user_cnt == 0) && minus_user)
		resv_ptr->user_not = true;
	if (resv_ptr->user_not) {
		/* change minus_user to plus_user (add to NOT list) and
		 * change plus_user to minus_user (remove from NOT list) */
		for (i = 0; i < u_cnt; i++) {
			if (u_type[i] == 1)
				u_type[i] = 2;
			else if (u_type[i] == 2)
				u_type[i] = 1;
		}
		if (minus_user && !plus_user) {
			minus_user = false;
			plus_user  = true;
		} else if (!minus_user && plus_user) {
			minus_user = true;
			plus_user  = false;
		}
	}
	if (minus_user) {
		for (i=0; i<u_cnt; i++) {
			if (u_type[i] != 1)	/* not minus */
				continue;
			found_it = false;
			for (j=0; j<resv_ptr->user_cnt; j++) {
				if (resv_ptr->user_list[j] != u_list[i])
					continue;
				found_it = true;
				resv_ptr->user_cnt--;
				for (k=j; k<resv_ptr->user_cnt; k++) {
					resv_ptr->user_list[k] =
						resv_ptr->user_list[k+1];
				}
				break;
			}
			if (!found_it)
				goto inval;

			/* Now we need to remove from users string */
			k = strlen(u_name[i]);
			tmp = resv_ptr->users;
			while ((tok = strstr(tmp, u_name[i]))) {
				if (((tok != resv_ptr->users) &&
				     (tok[-1] != ',') && (tok[-1] != '-')) ||
				    ((tok[k] != '\0') && (tok[k] != ','))) {
					tmp = tok + 1;
					continue;
				}
				if (tok[-1] == '-') {
					tok--;
					k++;
				}
				if (tok[-1] == ',') {
					tok--;
					k++;
				} else if (tok[k] == ',')
					k++;
				for (j=0; ; j++) {
					tok[j] = tok[j+k];
					if (tok[j] == '\0')
						break;
				}
			}
		}
		if ((resv_ptr->users == NULL) ||
		    (strlen(resv_ptr->users) == 0)) {
			resv_ptr->user_not = 0;
			xfree(resv_ptr->users);
		}
	}

	if (plus_user) {
		for (i=0; i<u_cnt; i++) {
			if (u_type[i] != 2)	/* not plus */
				continue;
			found_it = false;
			for (j=0; j<resv_ptr->user_cnt; j++) {
				if (resv_ptr->user_list[j] != u_list[i])
					continue;
				found_it = true;
				break;
			}
			if (found_it)
				continue;	/* duplicate entry */
			if (resv_ptr->users && resv_ptr->users[0])
				xstrcat(resv_ptr->users, ",");
			if (resv_ptr->user_not)
				xstrcat(resv_ptr->users, "-");
			xstrcat(resv_ptr->users, u_name[i]);
			xrealloc(resv_ptr->user_list,
				 sizeof(uid_t) * (resv_ptr->user_cnt + 1));
			resv_ptr->user_list[resv_ptr->user_cnt++] =
				u_list[i];
		}
	}
	xfree(u_cpy);
	xfree(u_list);
	xfree(u_name);
	xfree(u_type);
	return SLURM_SUCCESS;

 inval:	xfree(u_cpy);
	xfree(u_list);
	xfree(u_name);
	xfree(u_type);
	return ESLURM_USER_ID_MISSING;
}

/*
 * _pack_resv - dump configuration information about a specific reservation
 *	in machine independent form (for network transmission or state save)
 * IN resv_ptr - pointer to reservation for which information is requested
 * IN/OUT buffer - buffer in which data is placed, pointers automatically
 *	updated
 * IN internal   - true if for internal save state, false for xmit to users
 * NOTE: if you make any changes here be sure to make the corresponding
 *	to _unpack_reserve_info_members() in common/slurm_protocol_pack.c
 *	plus load_all_resv_state() below.
 */
static void _pack_resv(slurmctld_resv_t *resv_ptr, Buf buffer,
		       bool internal, uint16_t protocol_version)
{
	time_t now = time(NULL), start_relative, end_relative;

	if (resv_ptr->flags & RESERVE_FLAG_TIME_FLOAT)
		last_resv_update = now;
	if (!internal && (resv_ptr->flags & RESERVE_FLAG_TIME_FLOAT)) {
		start_relative = resv_ptr->start_time + now;
		if (resv_ptr->duration == INFINITE)
			end_relative = start_relative + ONE_YEAR;
		else if (resv_ptr->duration && (resv_ptr->duration != NO_VAL))
			end_relative = start_relative + resv_ptr->duration * 60;
		else {
			end_relative = resv_ptr->end_time;
			if (start_relative > end_relative)
				start_relative = end_relative;
		}
	} else {
		start_relative = resv_ptr->start_time_first;
		end_relative = resv_ptr->end_time;
	}

	if (protocol_version >= SLURM_15_08_PROTOCOL_VERSION) {
		packstr(resv_ptr->accounts,	buffer);
		packstr(resv_ptr->burst_buffer,	buffer);
		pack32(resv_ptr->core_cnt,	buffer);
		pack_time(end_relative,		buffer);
		packstr(resv_ptr->features,	buffer);
		pack32(resv_ptr->flags,		buffer);
		packstr(resv_ptr->licenses,	buffer);
		packstr(resv_ptr->name,		buffer);
		pack32(resv_ptr->node_cnt,	buffer);
		packstr(resv_ptr->node_list,	buffer);
		packstr(resv_ptr->partition,	buffer);
		pack32(resv_ptr->resv_watts,    buffer);
		pack_time(start_relative,	buffer);
		packstr(resv_ptr->tres_fmt_str,	buffer);
		packstr(resv_ptr->users,	buffer);

		if (internal) {
			uint32_t core_cnt = 0;
			pack8(resv_ptr->account_not,	buffer);
			packstr(resv_ptr->assoc_list,	buffer);
			if (resv_ptr->core_bitmap)
				core_cnt = bit_size(resv_ptr->core_bitmap);
			pack32(core_cnt,		buffer);
			pack_bit_fmt(resv_ptr->core_bitmap, buffer);
			pack32(resv_ptr->duration,	buffer);
			pack8(resv_ptr->full_nodes,	buffer);
			pack32(resv_ptr->resv_id,	buffer);
			pack_time(resv_ptr->start_time_prev,	buffer);
			pack_time(resv_ptr->start_time,	buffer);
			pack8(resv_ptr->user_not,	buffer);
			packstr(resv_ptr->tres_str,	buffer);
		} else {
			pack_bit_fmt(resv_ptr->node_bitmap, buffer);
		}
	} else if (protocol_version >= SLURM_14_03_PROTOCOL_VERSION) {
		packstr(resv_ptr->accounts,	buffer);
		pack32(resv_ptr->core_cnt,	buffer);
		pack_time(end_relative,		buffer);
		packstr(resv_ptr->features,	buffer);
		pack32(resv_ptr->flags,		buffer);
		packstr(resv_ptr->licenses,	buffer);
		packstr(resv_ptr->name,		buffer);
		pack32(resv_ptr->node_cnt,	buffer);
		packstr(resv_ptr->node_list,	buffer);
		packstr(resv_ptr->partition,	buffer);
		pack_time(start_relative,	buffer);
		packstr(resv_ptr->users,	buffer);

		if (internal) {
			uint32_t core_cnt = 0;
			pack8(resv_ptr->account_not,	buffer);
			packstr(resv_ptr->assoc_list,	buffer);
			if (resv_ptr->core_bitmap)
				core_cnt = bit_size(resv_ptr->core_bitmap);
			pack32(core_cnt,		buffer);
			pack_bit_fmt(resv_ptr->core_bitmap, buffer);
			pack32(resv_ptr->duration,	buffer);
			pack8(resv_ptr->full_nodes,	buffer);
			pack32(resv_ptr->resv_id,	buffer);
			pack_time(resv_ptr->start_time_prev,	buffer);
			pack_time(resv_ptr->start_time,	buffer);
			pack8(resv_ptr->user_not,	buffer);
		} else {
			pack_bit_fmt(resv_ptr->node_bitmap, buffer);
		}
	}
}

slurmctld_resv_t *_load_reservation_state(Buf buffer,
					  uint16_t protocol_version)
{
	slurmctld_resv_t *resv_ptr;
	uint32_t core_cnt, uint32_tmp;
	char *core_inx_str = NULL;

	resv_ptr = xmalloc(sizeof(slurmctld_resv_t));
	xassert(resv_ptr->magic = RESV_MAGIC);	/* Sets value */
	if (protocol_version >= SLURM_15_08_PROTOCOL_VERSION) {
		safe_unpackstr_xmalloc(&resv_ptr->accounts,
				       &uint32_tmp,	buffer);
		safe_unpackstr_xmalloc(&resv_ptr->burst_buffer,
				       &uint32_tmp,	buffer);
		safe_unpack32(&resv_ptr->core_cnt,	buffer);
		safe_unpack_time(&resv_ptr->end_time,	buffer);
		safe_unpackstr_xmalloc(&resv_ptr->features,
				       &uint32_tmp, 	buffer);
		safe_unpack32(&resv_ptr->flags,		buffer);
		safe_unpackstr_xmalloc(&resv_ptr->licenses,
				       &uint32_tmp, 	buffer);
		safe_unpackstr_xmalloc(&resv_ptr->name,	&uint32_tmp, buffer);

		safe_unpack32(&resv_ptr->node_cnt,	buffer);
		safe_unpackstr_xmalloc(&resv_ptr->node_list,
				       &uint32_tmp,	buffer);
		safe_unpackstr_xmalloc(&resv_ptr->partition,
				       &uint32_tmp, 	buffer);
		safe_unpack32(&resv_ptr->resv_watts,    buffer);
		safe_unpack_time(&resv_ptr->start_time_first,	buffer);
		safe_unpackstr_xmalloc(&resv_ptr->tres_fmt_str,
				       &uint32_tmp, 	buffer);
		safe_unpackstr_xmalloc(&resv_ptr->users, &uint32_tmp, buffer);

		/* Fields saved for internal use only (save state) */
		safe_unpack8((uint8_t *)&resv_ptr->account_not,	buffer);
		safe_unpackstr_xmalloc(&resv_ptr->assoc_list,
				       &uint32_tmp,	buffer);
		safe_unpack32(&core_cnt,		buffer);
		safe_unpackstr_xmalloc(&core_inx_str, &uint32_tmp, buffer);
		if (core_inx_str == NULL) {
#if _DEBUG
			info("Reservation %s has no core_bitmap",
			     resv_ptr->name);
#endif
		} else {
			resv_ptr->core_bitmap = bit_alloc(core_cnt);
			bit_unfmt(resv_ptr->core_bitmap, core_inx_str);
			info("Reservation %s has core_bitmap %s on node %s",
			     resv_ptr->name, core_inx_str,
			     resv_ptr->node_list);
			xfree(core_inx_str);
		}
		safe_unpack32(&resv_ptr->duration,	buffer);
		safe_unpack8((uint8_t *)&resv_ptr->full_nodes,	buffer);
		safe_unpack32(&resv_ptr->resv_id,	buffer);
		safe_unpack_time(&resv_ptr->start_time_prev, buffer);
		safe_unpack_time(&resv_ptr->start_time, buffer);
		safe_unpack8((uint8_t *)&resv_ptr->user_not,	buffer);
		safe_unpackstr_xmalloc(&resv_ptr->tres_str,
				       &uint32_tmp, 	buffer);
	} else if (protocol_version >= SLURM_14_03_PROTOCOL_VERSION) {
		safe_unpackstr_xmalloc(&resv_ptr->accounts,
				       &uint32_tmp,	buffer);
		safe_unpack32(&resv_ptr->core_cnt,	buffer);
		resv_ptr->tres_str = xstrdup_printf(
			"%d=%u", TRES_CPU, resv_ptr->core_cnt);
		resv_ptr->tres_fmt_str = xstrdup_printf(
			"cpu=%u", resv_ptr->core_cnt);
		safe_unpack_time(&resv_ptr->end_time,	buffer);
		safe_unpackstr_xmalloc(&resv_ptr->features,
				       &uint32_tmp, 	buffer);
		safe_unpack32(&resv_ptr->flags,		buffer);
		safe_unpackstr_xmalloc(&resv_ptr->licenses,
				       &uint32_tmp, 	buffer);
		safe_unpackstr_xmalloc(&resv_ptr->name,	&uint32_tmp, buffer);

		safe_unpack32(&resv_ptr->node_cnt,	buffer);
		safe_unpackstr_xmalloc(&resv_ptr->node_list,
				       &uint32_tmp,	buffer);
		safe_unpackstr_xmalloc(&resv_ptr->partition,
				       &uint32_tmp, 	buffer);
		safe_unpack_time(&resv_ptr->start_time_first,	buffer);
		safe_unpackstr_xmalloc(&resv_ptr->users, &uint32_tmp, buffer);

		/* Fields saved for internal use only (save state) */
		safe_unpack8((uint8_t *)&resv_ptr->account_not,	buffer);
		safe_unpackstr_xmalloc(&resv_ptr->assoc_list,
				       &uint32_tmp,	buffer);
		safe_unpack32(&core_cnt,		buffer);
		safe_unpackstr_xmalloc(&core_inx_str, &uint32_tmp, buffer);
		if (core_inx_str == NULL) {
#if _DEBUG
			info("Reservation %s has no core_bitmap",
			     resv_ptr->name);
#endif
		} else {
			resv_ptr->core_bitmap = bit_alloc(core_cnt);
			bit_unfmt(resv_ptr->core_bitmap, core_inx_str);
			info("Reservation %s has core_bitmap %s on node %s",
			     resv_ptr->name, core_inx_str,
			     resv_ptr->node_list);
			xfree(core_inx_str);
		}
		safe_unpack32(&resv_ptr->duration,	buffer);
		safe_unpack8((uint8_t *)&resv_ptr->full_nodes,	buffer);
		safe_unpack32(&resv_ptr->resv_id,	buffer);
		safe_unpack_time(&resv_ptr->start_time_prev, buffer);
		safe_unpack_time(&resv_ptr->start_time, buffer);
		safe_unpack8((uint8_t *)&resv_ptr->user_not,	buffer);
	}

	return resv_ptr;

unpack_error:
	error("Incomplete reservation state save file");
	_del_resv_rec(resv_ptr);
	return NULL;
}

/*
 * Test if a new/updated reservation request will overlap running jobs
 * RET true if overlap
 */
static bool _job_overlap(time_t start_time, uint32_t flags,
			 bitstr_t *node_bitmap)
{
	ListIterator job_iterator;
	struct job_record *job_ptr;
	bool overlap = false;

	if (!node_bitmap ||			/* No nodes to test for */
	    (flags & RESERVE_FLAG_IGN_JOBS))	/* ignore job overlap */
		return overlap;
	if (flags & RESERVE_FLAG_TIME_FLOAT)
		start_time += time(NULL);

	job_iterator = list_iterator_create(job_list);
	while ((job_ptr = (struct job_record *) list_next(job_iterator))) {
		if (IS_JOB_RUNNING(job_ptr)		&&
		    (job_ptr->end_time > start_time)	&&
		    (bit_overlap(job_ptr->node_bitmap, node_bitmap) > 0)) {
			overlap = true;
			break;
		}
	}
	list_iterator_destroy(job_iterator);

	return overlap;
}

/*
 * Test if a new/updated reservation request overlaps an existing
 *	reservation
 * RET true if overlap
 */
static bool _resv_overlap(time_t start_time, time_t end_time,
			  uint32_t flags, bitstr_t *node_bitmap,
			  slurmctld_resv_t *this_resv_ptr)
{
	ListIterator iter;
	slurmctld_resv_t *resv_ptr;
	bool rc = false;
	int i, j;
	time_t s_time1, s_time2, e_time1, e_time2;

	if ((flags & RESERVE_FLAG_MAINT)   ||
	    (flags & RESERVE_FLAG_OVERLAP) ||
	    (!node_bitmap))
		return rc;

	iter = list_iterator_create(resv_list);

	while ((resv_ptr = (slurmctld_resv_t *) list_next(iter))) {
		if (resv_ptr == this_resv_ptr)
			continue;	/* skip self */
		if (resv_ptr->node_bitmap == NULL)
			continue;	/* no specific nodes in reservation */
		if (!bit_overlap(resv_ptr->node_bitmap, node_bitmap))
			continue;	/* no overlap */
		if (!resv_ptr->full_nodes)
			continue;

		for (i=0; ((i<7) && (!rc)); i++) {  /* look forward one week */
			s_time1 = start_time;
			e_time1 = end_time;
			_advance_time(&s_time1, i);
			_advance_time(&e_time1, i);
			for (j=0; ((j<7) && (!rc)); j++) {
				s_time2 = resv_ptr->start_time;
				e_time2 = resv_ptr->end_time;
				_advance_time(&s_time2, j);
				_advance_time(&e_time2, j);
				if ((s_time1 < e_time2) &&
				    (e_time1 > s_time2)) {
					verbose("Reservation overlap with %s",
						resv_ptr->name);
					rc = true;
					break;
				}
				if (!(resv_ptr->flags & RESERVE_FLAG_DAILY))
					break;
			}
			if ((flags & RESERVE_FLAG_DAILY) == 0)
				break;
		}
	}
	list_iterator_destroy(iter);

	return rc;
}

/* Set a reservation's TRES count. Requires that the reservation's
 *	node_bitmap be set.
 * This needs to be done after all other setup is done.
 */
static void _set_tres_cnt(slurmctld_resv_t *resv_ptr,
			  slurmctld_resv_t *old_resv_ptr)
{
	int i;
	uint64_t cpu_cnt = 0;
	struct node_record *node_ptr = node_record_table_ptr;
	char start_time[32], end_time[32];
	char *name1, *name2, *val1, *val2;
	assoc_mgr_lock_t locks = { NO_LOCK, NO_LOCK, NO_LOCK, NO_LOCK,
				   READ_LOCK, NO_LOCK, NO_LOCK };

	if (resv_ptr->full_nodes && resv_ptr->node_bitmap) {
		resv_ptr->core_cnt = 0;
#ifdef HAVE_BG
		if (!cnodes_per_mp)
			select_g_alter_node_cnt(SELECT_GET_NODE_SCALING,
						&cnodes_per_mp);
#endif

		for (i=0; i<node_record_count; i++, node_ptr++) {
			if (!bit_test(resv_ptr->node_bitmap, i))
				continue;
#ifdef HAVE_BG
			if (cnodes_per_mp)
				resv_ptr->core_cnt += cnodes_per_mp;
			else
				resv_ptr->core_cnt += node_ptr->sockets;
#else
			if (slurmctld_conf.fast_schedule) {
				resv_ptr->core_cnt +=
					node_ptr->config_ptr->cores;
				cpu_cnt += node_ptr->config_ptr->cpus;
			} else {
				resv_ptr->core_cnt += node_ptr->cores;
				cpu_cnt += node_ptr->cpus;
			}
#endif
		}
	} else if (resv_ptr->core_bitmap) {
		/* This doesn't work on bluegene systems so don't
		 * worry about it.
		 */
		resv_ptr->core_cnt =
			bit_set_count(resv_ptr->core_bitmap);

		if (resv_ptr->node_bitmap) {
			for (i=0; i<node_record_count; i++, node_ptr++) {
				int offset, core;
				uint32_t cores, threads;
				if (!bit_test(resv_ptr->node_bitmap, i))
					continue;

				if (slurmctld_conf.fast_schedule) {
					cores = node_ptr->config_ptr->cores;
					threads = node_ptr->config_ptr->threads;
				} else {
					cores = node_ptr->cores;
					threads = node_ptr->config_ptr->threads;
				}
				offset = cr_get_coremap_offset(i);

				for (core=0; core < cores; core++) {
					if (!bit_test(resv_ptr->core_bitmap,
						     core + offset))
						continue;
					cpu_cnt += threads;
				}
				/* info("cpu_cnt is now %"PRIu64" after %s", */
				/*      cpu_cnt, node_ptr->name); */
			}
		} else
			  cpu_cnt = resv_ptr->core_cnt;
	}

#ifdef HAVE_BG
	/* Since on a bluegene we track cnodes instead of cpus do the
	   adjustment since accounting is expecting cpus here.
	*/
	if (!cpu_mult)
		(void)select_g_alter_node_cnt(
			SELECT_GET_NODE_CPU_CNT, &cpu_mult);

	cpu_cnt = resv_ptr->core_cnt * cpu_mult;
#endif

	xfree(resv_ptr->tres_str);
	if (cpu_cnt)
		xstrfmtcat(resv_ptr->tres_str, "%s%u=%"PRIu64,
			   resv_ptr->tres_str ? "," : "",
			   TRES_CPU, cpu_cnt);

	if ((name1 = licenses_2_tres_str(resv_ptr->license_list))) {
		xstrfmtcat(resv_ptr->tres_str, "%s%s",
			   resv_ptr->tres_str ? "," : "",
			   name1);
		xfree(name1);
	}

	xfree(resv_ptr->tres_fmt_str);
	assoc_mgr_lock(&locks);
	resv_ptr->tres_fmt_str = slurmdb_make_tres_string_from_simple(
		resv_ptr->tres_str, assoc_mgr_tres_list);
	assoc_mgr_unlock(&locks);

	slurm_make_time_str(&resv_ptr->start_time, start_time,
			    sizeof(start_time));
	slurm_make_time_str(&resv_ptr->end_time, end_time, sizeof(end_time));
	if (resv_ptr->accounts) {
		name1 = " accounts=";
		val1  = resv_ptr->accounts;
	} else
		name1 = val1 = "";
	if (resv_ptr->users) {
		name2 = " users=";
		val2  = resv_ptr->users;
	} else
		name2 = val2 = "";

	info("sched: %s reservation=%s%s%s%s%s nodes=%s cores=%u "
	     "licenses=%s tres=%s watts=%u start=%s end=%s",
	     old_resv_ptr ? "Updated" : "Created",
	     resv_ptr->name, name1, val1, name2, val2,
	     resv_ptr->node_list, resv_ptr->core_cnt, resv_ptr->licenses,
	     resv_ptr->tres_str, resv_ptr->resv_watts,
	     start_time, end_time);
	if (old_resv_ptr)
		_post_resv_update(resv_ptr, old_resv_ptr);
	else
		_post_resv_create(resv_ptr);
}

/*
 * _license_validate2 - A variant of license_validate which considers the
 * licenses used by overlapping reservations
 */
static List _license_validate2(resv_desc_msg_t *resv_desc_ptr, bool *valid)
{
	List license_list, merged_list;
	ListIterator iter;
	slurmctld_resv_t *resv_ptr;
	char *merged_licenses;

	license_list = license_validate(resv_desc_ptr->licenses, NULL, valid);
	if (!valid || (resv_desc_ptr->licenses == NULL))
		return license_list;

	merged_licenses = xstrdup(resv_desc_ptr->licenses);
	iter = list_iterator_create(resv_list);
	while ((resv_ptr = (slurmctld_resv_t *) list_next(iter))) {
		if ((resv_ptr->licenses   == NULL) ||
		    (resv_ptr->end_time   <= resv_desc_ptr->start_time) ||
		    (resv_ptr->start_time >= resv_desc_ptr->end_time))
			continue;	/* No overlap */
		if (resv_desc_ptr->name &&
		    !strcmp(resv_desc_ptr->name, resv_ptr->name))
			continue;	/* Modifying this reservation */
		xstrcat(merged_licenses, ",");
		xstrcat(merged_licenses, resv_ptr->licenses);
	}
	list_iterator_destroy(iter);
	merged_list = license_validate(merged_licenses, NULL, valid);
	xfree(merged_licenses);
	FREE_NULL_LIST(merged_list);
	return license_list;
}

/* Create a resource reservation */
extern int create_resv(resv_desc_msg_t *resv_desc_ptr)
{
	int i, j, rc = SLURM_SUCCESS;
	time_t now = time(NULL);
	struct part_record *part_ptr = NULL;
	bitstr_t *node_bitmap = NULL;
	bitstr_t *core_bitmap = NULL;
	slurmctld_resv_t *resv_ptr;
	int account_cnt = 0, user_cnt = 0;
	char **account_list = NULL;
	uid_t *user_list = NULL;
	List license_list = (List) NULL;
	uint32_t total_node_cnt = 0;
	bool account_not = false, user_not = false;

	if (!resv_list)
		resv_list = list_create(_del_resv_rec);
	_dump_resv_req(resv_desc_ptr, "create_resv");

	/* Validate the request */
	if (resv_desc_ptr->start_time != (time_t) NO_VAL) {
		if (resv_desc_ptr->flags & RESERVE_FLAG_TIME_FLOAT) {
			if (resv_desc_ptr->start_time < now)
				resv_desc_ptr->start_time = now;
		} else if (resv_desc_ptr->start_time < (now - MAX_RESV_DELAY)) {
			info("Reservation request has invalid start time");
			rc = ESLURM_INVALID_TIME_VALUE;
			goto bad_parse;
		}
	} else
		resv_desc_ptr->start_time = now;

	if (resv_desc_ptr->end_time != (time_t) NO_VAL) {
		if (resv_desc_ptr->end_time < (now - MAX_RESV_DELAY)) {
			info("Reservation request has invalid end time");
			rc = ESLURM_INVALID_TIME_VALUE;
			goto bad_parse;
		}
	} else if (resv_desc_ptr->duration == INFINITE) {
		resv_desc_ptr->end_time = resv_desc_ptr->start_time + ONE_YEAR;
	} else if (resv_desc_ptr->duration) {
		resv_desc_ptr->end_time = resv_desc_ptr->start_time +
					  (resv_desc_ptr->duration * 60);
	} else
		resv_desc_ptr->end_time = INFINITE;
	if (resv_desc_ptr->flags == NO_VAL)
		resv_desc_ptr->flags = 0;
	else {
#ifdef HAVE_BG
		resv_desc_ptr->flags &= (~RESERVE_FLAG_REPLACE);
#endif
		resv_desc_ptr->flags &= RESERVE_FLAG_MAINT    |
					RESERVE_FLAG_OVERLAP  |
					RESERVE_FLAG_IGN_JOBS |
					RESERVE_FLAG_DAILY    |
					RESERVE_FLAG_WEEKLY   |
					RESERVE_FLAG_STATIC   |
					RESERVE_FLAG_ANY_NODES   |
					RESERVE_FLAG_PART_NODES  |
					RESERVE_FLAG_FIRST_CORES |
					RESERVE_FLAG_TIME_FLOAT  |
					RESERVE_FLAG_REPLACE;
	}
	if (resv_desc_ptr->flags & RESERVE_FLAG_REPLACE) {
		if (resv_desc_ptr->node_list) {
			rc = ESLURM_INVALID_NODE_NAME;
			goto bad_parse;
		}
		if (resv_desc_ptr->core_cnt) {
			rc = ESLURM_INVALID_CPU_COUNT;
			goto bad_parse;
		}
	}

	if (resv_desc_ptr->partition) {
		part_ptr = find_part_record(resv_desc_ptr->partition);
		if (!part_ptr) {
			info("Reservation request has invalid partition %s",
			     resv_desc_ptr->partition);
			rc = ESLURM_INVALID_PARTITION_NAME;
			goto bad_parse;
		}
	} else if (resv_desc_ptr->flags & RESERVE_FLAG_PART_NODES) {
		info("Reservation request with Part_Nodes flag lacks "
		     "partition specification");
		rc = ESLURM_INVALID_PARTITION_NAME;
		goto bad_parse;
	}
	if ((resv_desc_ptr->accounts == NULL) &&
	    (resv_desc_ptr->users == NULL)) {
		info("Reservation request lacks users or accounts");
		rc = ESLURM_INVALID_ACCOUNT;
		goto bad_parse;
	}
	if (resv_desc_ptr->accounts) {
		rc = _build_account_list(resv_desc_ptr->accounts,
					 &account_cnt, &account_list,
					 &account_not);
		if (rc)
			goto bad_parse;
	}
	if (resv_desc_ptr->users) {
		rc = _build_uid_list(resv_desc_ptr->users,
				     &user_cnt, &user_list, &user_not);
		if (rc)
			goto bad_parse;
	}
	if (resv_desc_ptr->licenses) {
		bool valid = true;
		license_list = _license_validate2(resv_desc_ptr, &valid);
		if (!valid) {
			info("Reservation request has invalid licenses %s",
			     resv_desc_ptr->licenses);
			rc = ESLURM_INVALID_LICENSES;
			goto bad_parse;
		}
	}

	/* Sort the list of node counts in order descending size */
	if (resv_desc_ptr->node_cnt) {
		for (i = 0; resv_desc_ptr->node_cnt[i]; i++) {
			int max_inx = i;
			for (j = (i + 1); resv_desc_ptr->node_cnt[j]; j++) {
				if (resv_desc_ptr->node_cnt[j] >
				    resv_desc_ptr->node_cnt[max_inx])
					max_inx = j;
			}
			if (max_inx != i) {	/* swap the values */
				uint32_t max_val = resv_desc_ptr->
						   node_cnt[max_inx];
				resv_desc_ptr->node_cnt[max_inx] =
					resv_desc_ptr->node_cnt[i];
				resv_desc_ptr->node_cnt[i] = max_val;
			}
		}
	}

#ifdef HAVE_BG
	if (!cnodes_per_mp) {
		select_g_alter_node_cnt(SELECT_GET_NODE_SCALING,
					&cnodes_per_mp);
	}
	if (resv_desc_ptr->node_cnt && cnodes_per_mp) {
		/* Pack multiple small blocks into midplane rather than
		 * allocating a whole midplane for each small block */
		int small_block_nodes = 0, small_block_count = 0;
		for (i = 0; resv_desc_ptr->node_cnt[i]; i++) {
			if (resv_desc_ptr->node_cnt[i] < cnodes_per_mp)
				small_block_nodes += resv_desc_ptr->node_cnt[i];
		}
		small_block_count  =  small_block_nodes;
		small_block_count += (cnodes_per_mp - 1);
		small_block_count /=  cnodes_per_mp;

		/* Convert c-node count to midplane count */
		total_node_cnt = 0;
		for (i = 0; resv_desc_ptr->node_cnt[i]; i++) {
			if (resv_desc_ptr->node_cnt[i] < cnodes_per_mp) {
				if (!resv_desc_ptr->core_cnt)
					resv_desc_ptr->core_cnt =
						xmalloc(sizeof(uint32_t) * 2);
				resv_desc_ptr->core_cnt[0] +=
					resv_desc_ptr->node_cnt[i];
				if (small_block_count == 0) {
					resv_desc_ptr->node_cnt[i] = 0;
					break;
				}
				small_block_count--;
			}

			resv_desc_ptr->node_cnt[i] += (cnodes_per_mp - 1);
			resv_desc_ptr->node_cnt[i] /=  cnodes_per_mp;
			total_node_cnt += resv_desc_ptr->node_cnt[i];
		}
	}
#endif

	if (resv_desc_ptr->node_list) {
#ifdef HAVE_BG
		int inx;
		bitstr_t *cnode_bitmap = NULL;
		for (inx = 0; resv_desc_ptr->node_list[inx]; inx++) {
			if (resv_desc_ptr->node_list[inx] == '['
			    && resv_desc_ptr->node_list[inx-1] <= '9'
			    && resv_desc_ptr->node_list[inx-1] >= '0') {
				if (!(cnode_bitmap =
				      select_g_ba_cnodelist2bitmap(
					      resv_desc_ptr->node_list+inx))) {
					rc = ESLURM_INVALID_NODE_NAME;
					goto bad_parse;
				}
				resv_desc_ptr->node_list[inx] = '\0';
				break;
			}
		}
#endif

		resv_desc_ptr->flags |= RESERVE_FLAG_SPEC_NODES;
		if (strcasecmp(resv_desc_ptr->node_list, "ALL") == 0) {
			if ((resv_desc_ptr->partition) &&
			    (resv_desc_ptr->flags & RESERVE_FLAG_PART_NODES)) {
				part_ptr = find_part_record(
					resv_desc_ptr->partition);
				node_bitmap = bit_copy(part_ptr->node_bitmap);
			} else {
				node_bitmap = bit_alloc(node_record_count);
				bit_nset(node_bitmap, 0,(node_record_count-1));
			}
			xfree(resv_desc_ptr->node_list);
			resv_desc_ptr->node_list =
				bitmap2node_name(node_bitmap);
		} else if (node_name2bitmap(resv_desc_ptr->node_list,
					    false, &node_bitmap)) {
			rc = ESLURM_INVALID_NODE_NAME;
			goto bad_parse;
		}
		if (bit_set_count(node_bitmap) == 0) {
			info("Reservation node list is empty");
			rc = ESLURM_INVALID_NODE_NAME;
			goto bad_parse;
		}
		if (!(resv_desc_ptr->flags & RESERVE_FLAG_OVERLAP) &&
		    _resv_overlap(resv_desc_ptr->start_time,
				  resv_desc_ptr->end_time,
				  resv_desc_ptr->flags, node_bitmap,
				  NULL)) {
			info("Reservation request overlaps another");
			rc = ESLURM_RESERVATION_OVERLAP;
			goto bad_parse;
		}
		total_node_cnt = bit_set_count(node_bitmap);
		if (!(resv_desc_ptr->flags & RESERVE_FLAG_IGN_JOBS) &&
		    !resv_desc_ptr->core_cnt &&
		    _job_overlap(resv_desc_ptr->start_time,
				 resv_desc_ptr->flags, node_bitmap)) {
			info("Reservation request overlaps jobs");
			rc = ESLURM_NODES_BUSY;
			goto bad_parse;
		}
#ifdef HAVE_BG
		if (cnode_bitmap && total_node_cnt == 1) {
			int offset =
				cr_get_coremap_offset(bit_ffs(node_bitmap));

			if (!cnodes_per_mp)
				select_g_alter_node_cnt(SELECT_GET_NODE_SCALING,
							&cnodes_per_mp);

			_create_cluster_core_bitmap(&core_bitmap);
			if (!resv_desc_ptr->core_cnt) {
				resv_desc_ptr->core_cnt =
					xmalloc(sizeof(uint32_t) * 2);
				resv_desc_ptr->core_cnt[0] =
					bit_clear_count(cnode_bitmap);
			}
			if (!resv_desc_ptr->node_cnt) {
				resv_desc_ptr->node_cnt =
					xmalloc(sizeof(uint32_t) * 2);
				resv_desc_ptr->node_cnt[0] = 1;
			}

			/* We only have to worry about this one
			   midplane since none of the others will be
			   considered.
			*/
			for (inx=0; inx < cnodes_per_mp; inx++) {
				/* Skip any not set, since they are
				 * the only ones available to run on. */
				if (!bit_test(cnode_bitmap, inx))
					continue;
				bit_set(core_bitmap, inx+offset);
			}
		}
		FREE_NULL_BITMAP(cnode_bitmap);
#endif
		/* We do allow to request cores with nodelist */
		if (resv_desc_ptr->core_cnt) {
			int nodecnt = bit_set_count(node_bitmap);
			int nodeinx = 0;
			while (nodeinx < nodecnt) {
				if (!resv_desc_ptr->core_cnt[nodeinx]) {
					info("Core count for reservation node "
					     "list is not consistent!");
					rc = ESLURM_INVALID_NODE_NAME;
					goto bad_parse;
				}
#if _DEBUG
				info("Requesting %d cores for node_list %d",
				     resv_desc_ptr->core_cnt[nodeinx],
				     nodeinx);
#endif
				nodeinx++;
			}
			rc = _select_nodes(resv_desc_ptr, &part_ptr,
					   &node_bitmap, &core_bitmap);
			if (rc != SLURM_SUCCESS)
				goto bad_parse;
		}
	} else if (!(resv_desc_ptr->flags & RESERVE_FLAG_ANY_NODES)) {
		if ((!resv_desc_ptr->node_cnt || !resv_desc_ptr->node_cnt[0]) &&
		    !resv_desc_ptr->core_cnt) {
			info("Reservation request lacks node specification");
			rc = ESLURM_INVALID_NODE_NAME;
		} else {
		   rc = _select_nodes(resv_desc_ptr, &part_ptr, &node_bitmap,
				       &core_bitmap);
		}
		if (rc != SLURM_SUCCESS) {
			goto bad_parse;
		}

		/* Get count of allocated nodes, on BlueGene systems, this
		 * might be more than requested */
		total_node_cnt = bit_set_count(node_bitmap);
	}

	if (resv_desc_ptr->core_cnt && !core_bitmap) {
		info("Attempt to reserve cores not possible with current "
		     "configuration");
		rc = ESLURM_INVALID_CPU_COUNT;
		goto bad_parse;
	}

	_generate_resv_id();
	if (resv_desc_ptr->name) {
		resv_ptr = (slurmctld_resv_t *) list_find_first (resv_list,
				_find_resv_name, resv_desc_ptr->name);
		if (resv_ptr) {
			info("Reservation request name duplication (%s)",
			     resv_desc_ptr->name);
			rc = ESLURM_RESERVATION_NAME_DUP;
			goto bad_parse;
		}
	} else {
		while (1) {
			_generate_resv_name(resv_desc_ptr);
			resv_ptr = (slurmctld_resv_t *)
					list_find_first (resv_list,
					_find_resv_name, resv_desc_ptr->name);
			if (!resv_ptr)
				break;
			_generate_resv_id();	/* makes new suffix */
			/* Same as previously created name, retry */
		}
	}

	/* Create a new reservation record */
	resv_ptr = xmalloc(sizeof(slurmctld_resv_t));
	resv_ptr->accounts	= resv_desc_ptr->accounts;
	resv_desc_ptr->accounts = NULL;		/* Nothing left to free */
	resv_ptr->account_cnt	= account_cnt;
	resv_ptr->account_list	= account_list;
	resv_ptr->account_not	= account_not;
	resv_ptr->burst_buffer	= resv_desc_ptr->burst_buffer;
	resv_desc_ptr->burst_buffer = NULL;	/* Nothing left to free */
	resv_ptr->duration      = resv_desc_ptr->duration;
	resv_ptr->end_time	= resv_desc_ptr->end_time;
	resv_ptr->features	= resv_desc_ptr->features;
	resv_desc_ptr->features = NULL;		/* Nothing left to free */
	resv_ptr->licenses	= resv_desc_ptr->licenses;
	resv_desc_ptr->licenses = NULL;		/* Nothing left to free */
	resv_ptr->license_list	= license_list;
	resv_ptr->resv_id       = top_suffix;
	xassert(resv_ptr->magic = RESV_MAGIC);	/* Sets value */
	resv_ptr->name		= xstrdup(resv_desc_ptr->name);
	resv_ptr->node_cnt	= total_node_cnt;
	resv_ptr->node_list	= resv_desc_ptr->node_list;
	resv_desc_ptr->node_list = NULL;	/* Nothing left to free */
	resv_ptr->node_bitmap	= node_bitmap;	/* May be unset */
	resv_ptr->core_bitmap	= core_bitmap;	/* May be unset */
	resv_ptr->partition	= resv_desc_ptr->partition;
	resv_desc_ptr->partition = NULL;	/* Nothing left to free */
	resv_ptr->part_ptr	= part_ptr;
	resv_ptr->resv_watts	= resv_desc_ptr->resv_watts;
	resv_ptr->start_time	= resv_desc_ptr->start_time;
	resv_ptr->start_time_first = resv_ptr->start_time;
	resv_ptr->start_time_prev = resv_ptr->start_time;
	resv_ptr->flags		= resv_desc_ptr->flags;
	resv_ptr->users		= resv_desc_ptr->users;
	resv_ptr->user_cnt	= user_cnt;
	resv_ptr->user_list	= user_list;
	resv_ptr->user_not	= user_not;
	resv_desc_ptr->users 	= NULL;		/* Nothing left to free */

	if (!resv_desc_ptr->core_cnt) {
#if _DEBUG
		info("reservation using full nodes");
#endif
		resv_ptr->full_nodes = 1;
	} else {
#if _DEBUG
		info("reservation using partial nodes: core count %"PRIu64,
		     cpu_cnt);
#endif
		resv_ptr->full_nodes = 0;
	}

	if ((rc = _set_assoc_list(resv_ptr)) != SLURM_SUCCESS)
		goto bad_parse;

	if (resv_ptr->flags & RESERVE_FLAG_TIME_FLOAT)
		resv_ptr->start_time -= now;

	_set_tres_cnt(resv_ptr, NULL);

	list_append(resv_list, resv_ptr);
	last_resv_update = now;
	schedule_resv_save();

	return SLURM_SUCCESS;

 bad_parse:
	for (i = 0; i < account_cnt; i++)
		xfree(account_list[i]);
	xfree(account_list);
	FREE_NULL_LIST(license_list);
	FREE_NULL_BITMAP(node_bitmap);
	FREE_NULL_BITMAP(core_bitmap);
	xfree(user_list);
	return rc;
}

/* Purge all reservation data structures */
extern void resv_fini(void)
{
	FREE_NULL_LIST(resv_list);
}

/* Update an exiting resource reservation */
extern int update_resv(resv_desc_msg_t *resv_desc_ptr)
{
	time_t now = time(NULL);
	slurmctld_resv_t *resv_backup, *resv_ptr;
	int error_code = SLURM_SUCCESS, i, rc;

	if (!resv_list)
		resv_list = list_create(_del_resv_rec);
	_dump_resv_req(resv_desc_ptr, "update_resv");

	/* Find the specified reservation */
	if (!resv_desc_ptr->name)
		return ESLURM_RESERVATION_INVALID;

	resv_ptr = (slurmctld_resv_t *) list_find_first (resv_list,
			_find_resv_name, resv_desc_ptr->name);
	if (!resv_ptr)
		return ESLURM_RESERVATION_INVALID;

	/* FIXME: Support more core based reservation updates */
#ifndef HAVE_BG
	if ((resv_ptr->full_nodes == 0) &&
	    (resv_desc_ptr->node_cnt || resv_desc_ptr->node_list)) {
		info("Core-based reservation %s can not be updated",
		     resv_desc_ptr->name);
		return ESLURM_RESERVATION_NOT_USABLE;
	}
#endif

	/* Make backup to restore state in case of failure */
	resv_backup = _copy_resv(resv_ptr);

	/* Process the request */
	if (resv_desc_ptr->flags != NO_VAL) {
		if (resv_desc_ptr->flags & RESERVE_FLAG_MAINT)
			resv_ptr->flags |= RESERVE_FLAG_MAINT;
		if (resv_desc_ptr->flags & RESERVE_FLAG_NO_MAINT)
			resv_ptr->flags &= (~RESERVE_FLAG_MAINT);
		if (resv_desc_ptr->flags & RESERVE_FLAG_OVERLAP)
			resv_ptr->flags |= RESERVE_FLAG_OVERLAP;
		if (resv_desc_ptr->flags & RESERVE_FLAG_IGN_JOBS)
			resv_ptr->flags |= RESERVE_FLAG_IGN_JOBS;
		if (resv_desc_ptr->flags & RESERVE_FLAG_NO_IGN_JOB)
			resv_ptr->flags &= (~RESERVE_FLAG_IGN_JOBS);
		if (resv_desc_ptr->flags & RESERVE_FLAG_DAILY)
			resv_ptr->flags |= RESERVE_FLAG_DAILY;
		if (resv_desc_ptr->flags & RESERVE_FLAG_NO_DAILY)
			resv_ptr->flags &= (~RESERVE_FLAG_DAILY);
		if (resv_desc_ptr->flags & RESERVE_FLAG_WEEKLY)
			resv_ptr->flags |= RESERVE_FLAG_WEEKLY;
		if (resv_desc_ptr->flags & RESERVE_FLAG_NO_WEEKLY)
			resv_ptr->flags &= (~RESERVE_FLAG_WEEKLY);
		if (resv_desc_ptr->flags & RESERVE_FLAG_ANY_NODES)
			resv_ptr->flags |= RESERVE_FLAG_ANY_NODES;
		if (resv_desc_ptr->flags & RESERVE_FLAG_NO_ANY_NODES)
			resv_ptr->flags &= (~RESERVE_FLAG_ANY_NODES);
		if (resv_desc_ptr->flags & RESERVE_FLAG_STATIC)
			resv_ptr->flags |= RESERVE_FLAG_STATIC;
		if (resv_desc_ptr->flags & RESERVE_FLAG_NO_STATIC)
			resv_ptr->flags &= (~RESERVE_FLAG_STATIC);
#ifndef HAVE_BG
		if (resv_desc_ptr->flags & RESERVE_FLAG_REPLACE) {
			if ((resv_ptr->flags & RESERVE_FLAG_SPEC_NODES) ||
			    (resv_ptr->full_nodes == 0)) {
				error_code = ESLURM_NOT_SUPPORTED;
				goto update_failure;
			}
			resv_ptr->flags |= RESERVE_FLAG_REPLACE;
		}
#endif
		if (resv_desc_ptr->flags & RESERVE_FLAG_PART_NODES) {
			if ((resv_ptr->partition == NULL) &&
			    (resv_desc_ptr->partition == NULL)) {
				info("Reservation %s request can not set "
				     "Part_Nodes flag without partition",
				     resv_desc_ptr->name);
				error_code = ESLURM_INVALID_PARTITION_NAME;
				goto update_failure;
			}
			resv_ptr->flags |= RESERVE_FLAG_PART_NODES;
			/* Explicitly set the node_list to ALL */
			xfree(resv_desc_ptr->node_list);
			resv_desc_ptr->node_list = xstrdup("ALL");
		}
		if (resv_desc_ptr->flags & RESERVE_FLAG_NO_PART_NODES)
			resv_ptr->flags &= (~RESERVE_FLAG_PART_NODES);
		if (resv_desc_ptr->flags & RESERVE_FLAG_TIME_FLOAT) {
			info("Reservation %s request to set TIME_FLOAT flag",
			     resv_desc_ptr->name);
			error_code = ESLURM_INVALID_TIME_VALUE;
			goto update_failure;
		}
	}
	if (resv_desc_ptr->partition && (resv_desc_ptr->partition[0] == '\0')) {
		/* Clear the partition */
		xfree(resv_desc_ptr->partition);
		xfree(resv_ptr->partition);
		resv_ptr->part_ptr = NULL;
	}
	if (resv_desc_ptr->partition) {
		struct part_record *part_ptr = NULL;
		part_ptr = find_part_record(resv_desc_ptr->partition);
		if (!part_ptr) {
			info("Reservation %s request has invalid partition (%s)",
			     resv_desc_ptr->name, resv_desc_ptr->partition);
			error_code = ESLURM_INVALID_PARTITION_NAME;
			goto update_failure;
		}
		xfree(resv_ptr->partition);
		resv_ptr->partition	= resv_desc_ptr->partition;
		resv_desc_ptr->partition = NULL; /* Nothing left to free */
		resv_ptr->part_ptr	= part_ptr;
	}
	if (resv_desc_ptr->resv_watts != NO_VAL)
		resv_ptr->resv_watts = resv_desc_ptr->resv_watts;
	if (resv_desc_ptr->accounts) {
		rc = _update_account_list(resv_ptr, resv_desc_ptr->accounts);
		if (rc) {
			error_code = rc;
			goto update_failure;
		}
	}
	if (resv_desc_ptr->burst_buffer) {
		xfree(resv_ptr->burst_buffer);
		if (resv_desc_ptr->burst_buffer[0] != '\0') {
			resv_ptr->burst_buffer = resv_desc_ptr->burst_buffer;
			resv_desc_ptr->burst_buffer = NULL;
		}
	}
	if (resv_desc_ptr->licenses && (resv_desc_ptr->licenses[0] == '\0')) {
		if (((resv_desc_ptr->node_cnt != NULL)  &&
		     (resv_desc_ptr->node_cnt[0] == 0)) ||
		    ((resv_desc_ptr->node_cnt == NULL)  &&
		     (resv_ptr->node_cnt == 0))) {
			info("Reservation %s attempt to clear licenses with "
			     "NodeCount=0", resv_desc_ptr->name);
			error_code = ESLURM_INVALID_LICENSES;
			goto update_failure;
		}
		xfree(resv_desc_ptr->licenses);	/* clear licenses */
		xfree(resv_ptr->licenses);
		FREE_NULL_LIST(resv_ptr->license_list);
	}

	if (resv_desc_ptr->licenses) {
		bool valid = true;
		List license_list;
		license_list = _license_validate2(resv_desc_ptr, &valid);
		if (!valid) {
			info("Reservation %s invalid license update (%s)",
			     resv_desc_ptr->name, resv_desc_ptr->licenses);
			error_code = ESLURM_INVALID_LICENSES;
			goto update_failure;
		}
		xfree(resv_ptr->licenses);
		resv_ptr->licenses	= resv_desc_ptr->licenses;
		resv_desc_ptr->licenses = NULL; /* Nothing left to free */
		FREE_NULL_LIST(resv_ptr->license_list);
		resv_ptr->license_list  = license_list;
	}
	if (resv_desc_ptr->features && (resv_desc_ptr->features[0] == '\0')) {
		xfree(resv_desc_ptr->features);	/* clear features */
		xfree(resv_ptr->features);
	}
	if (resv_desc_ptr->features) {
		/* To support in the future, the reservation resources would
		 * need to be selected again. For now, administrator can
		 * delete this reservation and create a new one. */
		info("Attempt to change features of reservation %s. "
		     "Delete the reservation and create a new one.",
		     resv_desc_ptr->name);
		error_code = ESLURM_NOT_SUPPORTED;
		goto update_failure;
	}
	if (resv_desc_ptr->users) {
		rc = _update_uid_list(resv_ptr, resv_desc_ptr->users);
		if (rc) {
			error_code = rc;
			goto update_failure;
		}
	}
	if ((resv_ptr->users == NULL) && (resv_ptr->accounts == NULL)) {
		info("Reservation %s request lacks users or accounts",
		     resv_desc_ptr->name);
		error_code = ESLURM_RESERVATION_EMPTY;
		goto update_failure;
	}

	if (resv_desc_ptr->start_time != (time_t) NO_VAL) {
		if (resv_ptr->start_time <= time(NULL)) {
			info("%s: reservation already started", __func__);
			error_code = ESLURM_INVALID_TIME_VALUE;
			goto update_failure;
		}
		if (resv_desc_ptr->start_time < (now - 60)) {
			info("Reservation %s request has invalid start time",
			     resv_desc_ptr->name);
			error_code = ESLURM_INVALID_TIME_VALUE;
			goto update_failure;
		}
		resv_ptr->start_time_prev = resv_ptr->start_time;
		resv_ptr->start_time = resv_desc_ptr->start_time;
		resv_ptr->start_time_first = resv_desc_ptr->start_time;
		if (resv_ptr->duration != NO_VAL) {
			resv_ptr->end_time = resv_ptr->start_time_first +
				(resv_ptr->duration * 60);
		}
	}
	if (resv_desc_ptr->end_time != (time_t) NO_VAL) {
		if (resv_desc_ptr->end_time < (now - 60)) {
			info("Reservation %s request has invalid end time",
			     resv_desc_ptr->name);
			error_code = ESLURM_INVALID_TIME_VALUE;
			goto update_failure;
		}
		resv_ptr->end_time = resv_desc_ptr->end_time;
		resv_ptr->duration = 0;
	}
	if (resv_desc_ptr->duration != NO_VAL) {
		resv_ptr->duration = resv_desc_ptr->duration;
		resv_ptr->end_time = resv_ptr->start_time_first +
				     (resv_desc_ptr->duration * 60);
	}

	if (resv_ptr->start_time >= resv_ptr->end_time) {
		info("Reservation %s request has invalid times (start > end)",
		     resv_desc_ptr->name);
		error_code = ESLURM_INVALID_TIME_VALUE;
		goto update_failure;
	}
	if (resv_desc_ptr->node_list &&
	    (resv_desc_ptr->node_list[0] == '\0')) {	/* Clear bitmap */
		resv_ptr->flags &= (~RESERVE_FLAG_SPEC_NODES);
		xfree(resv_desc_ptr->node_list);
		xfree(resv_ptr->node_list);
		FREE_NULL_BITMAP(resv_ptr->node_bitmap);
		FREE_NULL_BITMAP(resv_ptr->core_bitmap);
		resv_ptr->node_bitmap = bit_alloc(node_record_count);
		if ((resv_desc_ptr->node_cnt == NULL) ||
		    (resv_desc_ptr->node_cnt[0] == 0)) {
			xrealloc(resv_desc_ptr->node_cnt, sizeof(uint32_t) * 2);
			resv_desc_ptr->node_cnt[0] = resv_ptr->node_cnt;
			resv_desc_ptr->node_cnt[1] = 0;
		}
		resv_ptr->node_cnt = 0;
	}
	if (resv_desc_ptr->node_list) {		/* Change bitmap last */
		bitstr_t *node_bitmap;
		resv_ptr->flags |= RESERVE_FLAG_SPEC_NODES;
		if (strcasecmp(resv_desc_ptr->node_list, "ALL") == 0) {
			if ((resv_ptr->partition) &&
			    (resv_ptr->flags & RESERVE_FLAG_PART_NODES)) {
				struct part_record *part_ptr = NULL;
				part_ptr = find_part_record(resv_ptr->
							    partition);
				node_bitmap = bit_copy(part_ptr->node_bitmap);
				xfree(resv_ptr->node_list);
				xfree(resv_desc_ptr->node_list);
				resv_ptr->node_list = xstrdup(part_ptr->nodes);
			} else {
				node_bitmap = bit_alloc(node_record_count);
				bit_nset(node_bitmap, 0,(node_record_count-1));
				resv_ptr->flags &= (~RESERVE_FLAG_PART_NODES);
				xfree(resv_ptr->node_list);
				resv_ptr->node_list = resv_desc_ptr->node_list;
			}
		} else {
			resv_ptr->flags &= (~RESERVE_FLAG_PART_NODES);
			if (node_name2bitmap(resv_desc_ptr->node_list,
					    false, &node_bitmap)) {
				info("Reservation %s request has invalid node name (%s)",
				     resv_desc_ptr->name,
				     resv_desc_ptr->node_list);
				error_code = ESLURM_INVALID_NODE_NAME;
				goto update_failure;
			}
			xfree(resv_ptr->node_list);
			resv_ptr->node_list = resv_desc_ptr->node_list;
		}
		resv_desc_ptr->node_list = NULL;  /* Nothing left to free */
		FREE_NULL_BITMAP(resv_ptr->node_bitmap);
		FREE_NULL_BITMAP(resv_ptr->core_bitmap);
		resv_ptr->node_bitmap = node_bitmap;
		resv_ptr->node_cnt = bit_set_count(resv_ptr->node_bitmap);
	}
	if (resv_desc_ptr->node_cnt) {
		uint32_t total_node_cnt = 0;
		resv_ptr->flags &= (~RESERVE_FLAG_PART_NODES);

#ifdef HAVE_BG
		if (!cnodes_per_mp) {
			select_g_alter_node_cnt(SELECT_GET_NODE_SCALING,
						&cnodes_per_mp);
		}
		if (cnodes_per_mp) {
			/* Convert c-node count to midplane count */
			for (i = 0; resv_desc_ptr->node_cnt[i]; i++) {
				resv_desc_ptr->node_cnt[i] += cnodes_per_mp - 1;
				resv_desc_ptr->node_cnt[i] /= cnodes_per_mp;
			}
		}
#endif
		for (i = 0; resv_desc_ptr->node_cnt[i]; i++) {
			total_node_cnt += resv_desc_ptr->node_cnt[i];
		}
		rc = _resize_resv(resv_ptr, total_node_cnt);
		if (rc) {
			error_code = rc;
			goto update_failure;
		}
		resv_ptr->node_cnt = bit_set_count(resv_ptr->node_bitmap);
	}
	if (_resv_overlap(resv_ptr->start_time, resv_ptr->end_time,
			  resv_ptr->flags, resv_ptr->node_bitmap, resv_ptr)) {
		info("Reservation %s request overlaps another",
		     resv_desc_ptr->name);
		error_code = ESLURM_RESERVATION_OVERLAP;
		goto update_failure;
	}
	if (_job_overlap(resv_ptr->start_time, resv_ptr->flags,
			 resv_ptr->node_bitmap)) {
		info("Reservation %s request overlaps jobs",
		     resv_desc_ptr->name);
		error_code = ESLURM_NODES_BUSY;
		goto update_failure;
	}

	/* This needs to be after checks for both account and user changes */
	if ((error_code = _set_assoc_list(resv_ptr)) != SLURM_SUCCESS)
		goto update_failure;

	_set_tres_cnt(resv_ptr, resv_backup);

	_del_resv_rec(resv_backup);
	(void) set_node_maint_mode(true);
	last_resv_update = now;
	schedule_resv_save();
	return error_code;

update_failure:
	/* Restore backup reservation data */
	_restore_resv(resv_ptr, resv_backup);
	_del_resv_rec(resv_backup);
	return error_code;
}

/* Determine if a running or pending job is using a reservation */
static bool _is_resv_used(slurmctld_resv_t *resv_ptr)
{
	ListIterator job_iterator;
	struct job_record *job_ptr;
	bool match = false;

	job_iterator = list_iterator_create(job_list);
	while ((job_ptr = (struct job_record *) list_next(job_iterator))) {
		if ((!IS_JOB_FINISHED(job_ptr)) &&
		    (job_ptr->resv_id == resv_ptr->resv_id)) {
			match = true;
			break;
		}
	}
	list_iterator_destroy(job_iterator);

	return match;
}

/* Clear the reservation points for jobs referencing a defunct reservation */
static void _clear_job_resv(slurmctld_resv_t *resv_ptr)
{
	ListIterator job_iterator;
	struct job_record *job_ptr;

	job_iterator = list_iterator_create(job_list);
	while ((job_ptr = (struct job_record *) list_next(job_iterator))) {
		if (job_ptr->resv_ptr != resv_ptr)
			continue;
		if (!IS_JOB_FINISHED(job_ptr)) {
			info("Job %u linked to defunct reservation %s, "
			     "clearing that reservation",
			     job_ptr->job_id, job_ptr->resv_name);
		}
		job_ptr->resv_id = 0;
		job_ptr->resv_ptr = NULL;
		xfree(job_ptr->resv_name);
	}
	list_iterator_destroy(job_iterator);
}

static bool _match_user_assoc(char *assoc_str, List assoc_list, bool deny)
{
	ListIterator itr;
	bool found = 0;
	slurmdb_assoc_rec_t *assoc;
	char tmp_char[1000];

	if (!assoc_str || !assoc_list || !list_count(assoc_list))
		return false;

	itr = list_iterator_create(assoc_list);
	while ((assoc = list_next(itr))) {
		while (assoc) {
			snprintf(tmp_char, sizeof(tmp_char), ",%s%u,",
				 deny ? "-" : "", assoc->id);
			if (strstr(assoc_str, tmp_char)) {
				found = 1;
				goto end_it;
			}
			assoc = assoc->usage->parent_assoc_ptr;
		}
	}
end_it:
	list_iterator_destroy(itr);

	return found;
}

/* Delete an exiting resource reservation */
extern int delete_resv(reservation_name_msg_t *resv_desc_ptr)
{
	ListIterator iter;
	slurmctld_resv_t *resv_ptr;
	int rc = SLURM_SUCCESS;
	time_t now = time(NULL);

	if (slurmctld_conf.debug_flags & DEBUG_FLAG_RESERVATION)
		info("delete_resv: Name=%s", resv_desc_ptr->name);

	iter = list_iterator_create(resv_list);
	while ((resv_ptr = (slurmctld_resv_t *) list_next(iter))) {
		if (strcmp(resv_ptr->name, resv_desc_ptr->name))
			continue;
		if (_is_resv_used(resv_ptr)) {
			rc = ESLURM_RESERVATION_BUSY;
			break;
		}

		if (resv_ptr->flags_set_node) {
			resv_ptr->flags_set_node = false;
			_set_nodes_flags(resv_ptr, now,
					 (NODE_STATE_RES | NODE_STATE_MAINT));
			last_node_update = now;
		}

		rc = _post_resv_delete(resv_ptr);
		_clear_job_resv(resv_ptr);
		list_delete_item(iter);
		break;
	}
	list_iterator_destroy(iter);

	if (!resv_ptr) {
		info("Reservation %s not found for deletion",
		     resv_desc_ptr->name);
		return ESLURM_RESERVATION_INVALID;
	}

	(void) set_node_maint_mode(true);
	last_resv_update = time(NULL);
	schedule_resv_save();
	return rc;
}

/* Return pointer to the named reservation or NULL if not found */
extern slurmctld_resv_t *find_resv_name(char *resv_name)
{
	slurmctld_resv_t *resv_ptr;
	resv_ptr = (slurmctld_resv_t *) list_find_first (resv_list,
			_find_resv_name, resv_name);
	return resv_ptr;
}

/* Dump the reservation records to a buffer */
extern void show_resv(char **buffer_ptr, int *buffer_size, uid_t uid,
		      uint16_t protocol_version)
{
	ListIterator iter;
	slurmctld_resv_t *resv_ptr;
	uint32_t resv_packed;
	int tmp_offset;
	Buf buffer;
	time_t now = time(NULL);
	List assoc_list = NULL;
	bool check_permissions = false;
	assoc_mgr_lock_t locks = { READ_LOCK, NO_LOCK, NO_LOCK, NO_LOCK,
				   NO_LOCK, NO_LOCK, NO_LOCK };

	DEF_TIMERS;

	START_TIMER;
	if (!resv_list)
		resv_list = list_create(_del_resv_rec);

	buffer_ptr[0] = NULL;
	*buffer_size = 0;

	buffer = init_buf(BUF_SIZE);

	/* write header: version and time */
	resv_packed = 0;
	pack32(resv_packed, buffer);
	pack_time(now, buffer);

	/* Create this list once since it will not change durning this call. */
	if ((slurmctld_conf.private_data & PRIVATE_DATA_RESERVATIONS)
	    && !validate_operator(uid)) {
		slurmdb_assoc_rec_t assoc;

		check_permissions = true;

		memset(&assoc, 0, sizeof(slurmdb_assoc_rec_t));
		assoc.uid = uid;

		assoc_list = list_create(NULL);

		assoc_mgr_lock(&locks);
		if (assoc_mgr_get_user_assocs(acct_db_conn, &assoc,
					      accounting_enforce, assoc_list)
		    != SLURM_SUCCESS)
			goto no_assocs;
	}

	/* write individual reservation records */
	iter = list_iterator_create(resv_list);
	while ((resv_ptr = (slurmctld_resv_t *) list_next(iter))) {
		if (check_permissions) {
			/* Determine if we have access */
			if ((accounting_enforce & ACCOUNTING_ENFORCE_ASSOCS)
			    && resv_ptr->assoc_list) {
				/* Check to see if the association is
				 * here or the parent association is
				 * listed in the valid associations.
				 */
				if (strchr(resv_ptr->assoc_list, '-')) {
					if (_match_user_assoc(
						    resv_ptr->assoc_list,
						    assoc_list,
						    true))
						continue;
				}

				if (strstr(resv_ptr->assoc_list, ",1") ||
				    strstr(resv_ptr->assoc_list, ",2") ||
				    strstr(resv_ptr->assoc_list, ",3") ||
				    strstr(resv_ptr->assoc_list, ",4") ||
				    strstr(resv_ptr->assoc_list, ",5") ||
				    strstr(resv_ptr->assoc_list, ",6") ||
				    strstr(resv_ptr->assoc_list, ",7") ||
				    strstr(resv_ptr->assoc_list, ",8") ||
				    strstr(resv_ptr->assoc_list, ",9") ||
				    strstr(resv_ptr->assoc_list, ",0")) {
					if (!_match_user_assoc(
						    resv_ptr->assoc_list,
						    assoc_list, false))
						continue;
				}
			} else {
				int i = 0;
				for (i = 0; i < resv_ptr->user_cnt; i++) {
					if (resv_ptr->user_list[i] == uid)
						break;
				}

				if (i >= resv_ptr->user_cnt)
					continue;
			}
		}

		_pack_resv(resv_ptr, buffer, false, protocol_version);
		resv_packed++;
	}
	list_iterator_destroy(iter);

no_assocs:
	if (check_permissions) {
		FREE_NULL_LIST(assoc_list);
		assoc_mgr_unlock(&locks);
	}

	/* put the real record count in the message body header */
	tmp_offset = get_buf_offset(buffer);
	set_buf_offset(buffer, 0);
	pack32(resv_packed, buffer);
	set_buf_offset(buffer, tmp_offset);

	*buffer_size = get_buf_offset(buffer);
	buffer_ptr[0] = xfer_buf_data(buffer);
	END_TIMER2("show_resv");
}

/* Save the state of all reservations to file */
extern int dump_all_resv_state(void)
{
	ListIterator iter;
	slurmctld_resv_t *resv_ptr;
	int error_code = 0, log_fd;
	char *old_file, *new_file, *reg_file;
	/* Locks: Read node */
	slurmctld_lock_t resv_read_lock =
	    { READ_LOCK, NO_LOCK, READ_LOCK, NO_LOCK };
	Buf buffer = init_buf(BUF_SIZE);
	DEF_TIMERS;

	START_TIMER;
	if (!resv_list)
		resv_list = list_create(_del_resv_rec);

	/* write header: time */
	packstr(RESV_STATE_VERSION, buffer);
	pack16(SLURM_PROTOCOL_VERSION, buffer);
	pack_time(time(NULL), buffer);
	pack32(top_suffix, buffer);

	/* write reservation records to buffer */
	lock_slurmctld(resv_read_lock);
	iter = list_iterator_create(resv_list);
	while ((resv_ptr = (slurmctld_resv_t *) list_next(iter)))
		_pack_resv(resv_ptr, buffer, true, SLURM_PROTOCOL_VERSION);
	list_iterator_destroy(iter);

	old_file = xstrdup(slurmctld_conf.state_save_location);
	xstrcat(old_file, "/resv_state.old");
	reg_file = xstrdup(slurmctld_conf.state_save_location);
	xstrcat(reg_file, "/resv_state");
	new_file = xstrdup(slurmctld_conf.state_save_location);
	xstrcat(new_file, "/resv_state.new");
	unlock_slurmctld(resv_read_lock);

	/* write the buffer to file */
	lock_state_files();
	log_fd = creat(new_file, 0600);
	if (log_fd < 0) {
		error("Can't save state, error creating file %s, %m",
		      new_file);
		error_code = errno;
	} else {
		int pos = 0, nwrite = get_buf_offset(buffer), amount, rc;
		char *data = (char *)get_buf_data(buffer);

		while (nwrite > 0) {
			amount = write(log_fd, &data[pos], nwrite);
			if ((amount < 0) && (errno != EINTR)) {
				error("Error writing file %s, %m", new_file);
				error_code = errno;
				break;
			}
			nwrite -= amount;
			pos    += amount;
		}
		rc = fsync_and_close(log_fd, "reservation");
		if (rc && !error_code)
			error_code = rc;
	}
	if (error_code)
		(void) unlink(new_file);
	else {			/* file shuffle */
		(void) unlink(old_file);
		if (link(reg_file, old_file))
			debug4("unable to create link for %s -> %s: %m",
			       reg_file, old_file);
		(void) unlink(reg_file);
		if (link(new_file, reg_file))
			debug4("unable to create link for %s -> %s: %m",
			       new_file, reg_file);
		(void) unlink(new_file);
	}
	xfree(old_file);
	xfree(reg_file);
	xfree(new_file);
	unlock_state_files();

	free_buf(buffer);
	END_TIMER2("dump_all_resv_state");
	return 0;
}

/* Unfortunately the reservation's core_bitmap is a global bitmap and the nodes
 * in the system have changed in terms of their node count or nodes have been
 * added or removed. Make best effort to rebuild the reservation's core_bitmap
 * on the limited information currently available. The specific cores might
 * change, but this logic at least leaves their count constant and uses the
 * same nodes. */
static void _rebuild_core_bitmap(slurmctld_resv_t *resv_ptr)
{
	int i_first, i_last, i, j, k, core_offset, node_offset;
	uint32_t core_cnt, core_inx, node_inx;
	ListIterator job_iterator;
	struct job_record  *job_ptr;

	info("Core_bitmap for reservation %s no longer valid, cores addded or removed, rebuilding",
	     resv_ptr->name);

	core_cnt = bit_set_count(resv_ptr->core_bitmap);      /* Cores needed */
	bit_free(resv_ptr->core_bitmap);
	resv_ptr->core_bitmap =
		bit_alloc(cr_get_coremap_offset(node_record_count));

	/* Try to use any cores in use by jobs running in this reservation */
	job_iterator = list_iterator_create(job_list);
	while ((job_ptr = (struct job_record *) list_next(job_iterator))) {
		if (!IS_JOB_RUNNING(job_ptr)      ||
		    (job_ptr->node_bitmap == NULL)||
		    (job_ptr->job_resrcs == NULL) ||
		    (job_ptr->resv_name == NULL)  ||
		    strcmp(job_ptr->resv_name, resv_ptr->name))
			continue;
		/* This job is currently running in this reservation */
		i_first = bit_ffs(job_ptr->node_bitmap);
		if (i_first >= 0)
			i_last = bit_fls(job_ptr->node_bitmap);
		else
			i_last = i_first - 1;
		node_offset = -1;
		for (node_inx = i_first;
		     ((core_cnt > 0) && (node_inx <= i_last)); node_inx++) {
			if (!bit_test(job_ptr->node_bitmap, node_inx))
				continue;
			node_offset++;
			core_offset = get_job_resources_offset(
						job_ptr->job_resrcs,
						node_offset, 0, 0);
			if (core_offset < 0)
				break;
			j = cr_get_coremap_offset(node_inx);
			k = cr_get_coremap_offset(node_inx + 1);
			k -= j;	/* core count on this node */
			for (i = 0; i < k; i++) {
				if (!bit_test(job_ptr->job_resrcs->core_bitmap,
					      core_offset + i))
					continue;
				bit_set(resv_ptr->core_bitmap, j + i);
				if (--core_cnt == 0)
					break;
			}
		}
	}
	list_iterator_destroy(job_iterator);

	/* Use any other available cores, evenly distributing across nodes */
	i_first = bit_ffs(resv_ptr->node_bitmap);
	if (i_first >= 0)
		i_last = bit_fls(resv_ptr->node_bitmap);
	else
		i_last = i_first - 1;
	for (core_inx = 0; ((core_cnt > 0) && (core_inx <= core_cnt));
	     core_inx++) {
		for (node_inx = i_first; node_inx <= i_last; node_inx++) {
			if (!bit_test(resv_ptr->node_bitmap, node_inx))
				continue;
			j = cr_get_coremap_offset(node_inx);
			k = cr_get_coremap_offset(node_inx + 1);
			j += core_inx;	/* Core offset on this node */
			if (j >= k)
				continue;
			if (bit_test(resv_ptr->core_bitmap, j))
				continue;	/* Already set by job */
			bit_set(resv_ptr->core_bitmap, j);
			if (--core_cnt == 0)
				break;
		}	
	}
}

/* Validate one reservation record, return true if good */
static bool _validate_one_reservation(slurmctld_resv_t *resv_ptr)
{
	bool account_not = false, user_not = false;

	if ((resv_ptr->name == NULL) || (resv_ptr->name[0] == '\0')) {
		error("Read reservation without name");
		return false;
	}
	if (resv_ptr->partition) {
		struct part_record *part_ptr = NULL;
		part_ptr = find_part_record(resv_ptr->partition);
		if (!part_ptr) {
			error("Reservation %s has invalid partition (%s)",
			      resv_ptr->name, resv_ptr->partition);
			return false;
		}
		resv_ptr->part_ptr	= part_ptr;
	}
	if (resv_ptr->accounts) {
		int account_cnt = 0, i, rc;
		char **account_list;
		rc = _build_account_list(resv_ptr->accounts,
					 &account_cnt, &account_list,
					 &account_not);
		if (rc) {
			error("Reservation %s has invalid accounts (%s)",
			      resv_ptr->name, resv_ptr->accounts);
			return false;
		}
		for (i=0; i<resv_ptr->account_cnt; i++)
			xfree(resv_ptr->account_list[i]);
		xfree(resv_ptr->account_list);
		resv_ptr->account_cnt  = account_cnt;
		resv_ptr->account_list = account_list;
		resv_ptr->account_not  = account_not;
	}
	if (resv_ptr->licenses) {
		bool valid = true;
		FREE_NULL_LIST(resv_ptr->license_list);
		resv_ptr->license_list = license_validate(resv_ptr->licenses,
							  NULL, &valid);
		if (!valid) {
			error("Reservation %s has invalid licenses (%s)",
			      resv_ptr->name, resv_ptr->licenses);
			return false;
		}
	}
	if (resv_ptr->users) {
		int rc, user_cnt = 0;
		uid_t *user_list = NULL;
		rc = _build_uid_list(resv_ptr->users,
				     &user_cnt, &user_list, &user_not);
		if (rc) {
			error("Reservation %s has invalid users (%s)",
			      resv_ptr->name, resv_ptr->users);
			return false;
		}
		xfree(resv_ptr->user_list);
		resv_ptr->user_cnt  = user_cnt;
		resv_ptr->user_list = user_list;
		resv_ptr->user_not  = user_not;
	}
	if ((resv_ptr->flags & RESERVE_FLAG_PART_NODES) &&
	    resv_ptr->part_ptr && resv_ptr->part_ptr->node_bitmap) {
		slurmctld_resv_t old_resv_ptr;
		memset(&old_resv_ptr, 0, sizeof(slurmctld_resv_t));

		xfree(resv_ptr->node_list);
		resv_ptr->node_list = xstrdup(resv_ptr->part_ptr->nodes);
		FREE_NULL_BITMAP(resv_ptr->node_bitmap);
		resv_ptr->node_bitmap = bit_copy(resv_ptr->part_ptr->
						 node_bitmap);
		resv_ptr->node_cnt = bit_set_count(resv_ptr->node_bitmap);
		old_resv_ptr.tres_str = resv_ptr->tres_str;
		resv_ptr->tres_str = NULL;
		_set_tres_cnt(resv_ptr, &old_resv_ptr);
		xfree(old_resv_ptr.tres_str);
		last_resv_update = time(NULL);
	} else if (resv_ptr->node_list) {	/* Change bitmap last */
		bitstr_t *node_bitmap;
#ifdef HAVE_BG
		int inx;
		char save = '\0';
		/* Make sure we take off the cnodes in the reservation */
		for (inx = 0; resv_ptr->node_list[inx]; inx++) {
			if (resv_ptr->node_list[inx] == '['
			    && resv_ptr->node_list[inx-1] <= '9'
			    && resv_ptr->node_list[inx-1] >= '0') {
				save = resv_ptr->node_list[inx];
				resv_ptr->node_list[inx] = '\0';
				break;
			}
		}
#endif
		if (strcasecmp(resv_ptr->node_list, "ALL") == 0) {
			node_bitmap = bit_alloc(node_record_count);
			bit_nset(node_bitmap, 0, (node_record_count - 1));
		} else if (node_name2bitmap(resv_ptr->node_list,
					    false, &node_bitmap)) {
			error("Reservation %s has invalid nodes (%s)",
			      resv_ptr->name, resv_ptr->node_list);
			return false;
		}

#ifdef HAVE_BG
		if (save)
			resv_ptr->node_list[inx] = save;
#endif

		FREE_NULL_BITMAP(resv_ptr->node_bitmap);
		resv_ptr->node_bitmap = node_bitmap;
	}

	if (!resv_ptr->full_nodes && resv_ptr->core_bitmap &&
	    (bit_size(resv_ptr->core_bitmap) !=
	     cr_get_coremap_offset(node_record_count))) {
		_rebuild_core_bitmap(resv_ptr);
	}

	return true;
}

/*
 * Validate all reservation records, reset bitmaps, etc.
 * Purge any invalid reservation.
 */
static void _validate_all_reservations(void)
{
	ListIterator iter;
	slurmctld_resv_t *resv_ptr;
	struct job_record *job_ptr;
	char *tmp;
	uint32_t res_num;

	iter = list_iterator_create(resv_list);
	while ((resv_ptr = (slurmctld_resv_t *) list_next(iter))) {
		if (!_validate_one_reservation(resv_ptr)) {
			error("Purging invalid reservation record %s",
			      resv_ptr->name);
			_post_resv_delete(resv_ptr);
			_clear_job_resv(resv_ptr);
			list_delete_item(iter);
		} else {
			_set_assoc_list(resv_ptr);
			tmp = strrchr(resv_ptr->name, '_');
			if (tmp) {
				res_num = atoi(tmp + 1);
				top_suffix = MAX(top_suffix, res_num);
			}
		}
	}
	list_iterator_destroy(iter);

	/* Validate all job reservation pointers */
	iter = list_iterator_create(job_list);
	while ((job_ptr = (struct job_record *) list_next(iter))) {
		if (job_ptr->resv_name == NULL)
			continue;

		if ((job_ptr->resv_ptr == NULL) ||
		    (job_ptr->resv_ptr->magic != RESV_MAGIC)) {
			job_ptr->resv_ptr = (slurmctld_resv_t *)
					list_find_first(resv_list,
							_find_resv_name,
							job_ptr->resv_name);
		}
		if (!job_ptr->resv_ptr) {
			error("JobId %u linked to defunct reservation %s",
			       job_ptr->job_id, job_ptr->resv_name);
			job_ptr->resv_id = 0;
			xfree(job_ptr->resv_name);
		}
	}
	list_iterator_destroy(iter);

}

/*
 * Replace DOWN, DRAIN or ALLOCATED nodes for reservations with "replace" flag
 */
static void _resv_node_replace(slurmctld_resv_t *resv_ptr)
{
	bitstr_t *preserve_bitmap = NULL;
	bitstr_t *core_bitmap = NULL, *new_bitmap = NULL, *tmp_bitmap = NULL;
	resv_desc_msg_t resv_desc;
	int i, add_nodes, new_nodes, preserve_nodes, busy_nodes_needed;
	bool log_it = true;

	/* Identify nodes which can be preserved in this reservation */
	preserve_bitmap = bit_copy(resv_ptr->node_bitmap);
	bit_and(preserve_bitmap, avail_node_bitmap);
	bit_and(preserve_bitmap, idle_node_bitmap);
	preserve_nodes = bit_set_count(preserve_bitmap);

	/* Try to get replacement nodes, first from idle pool then re-use
	 * busy nodes in the current reservation as needed */
	add_nodes = resv_ptr->node_cnt - preserve_nodes;
	while (add_nodes) {
		memset(&resv_desc, 0, sizeof(resv_desc_msg_t));
		resv_desc.start_time  = resv_ptr->start_time;
		resv_desc.end_time    = resv_ptr->end_time;
		resv_desc.features    = resv_ptr->features;
		resv_desc.node_cnt    = xmalloc(sizeof(uint32_t) * 2);
		resv_desc.node_cnt[0] = add_nodes;
		i = _select_nodes(&resv_desc, &resv_ptr->part_ptr, &new_bitmap,
				  &core_bitmap);
		xfree(resv_desc.node_cnt);
		xfree(resv_desc.node_list);
		xfree(resv_desc.partition);
		if (i == SLURM_SUCCESS) {
			new_nodes = bit_set_count(new_bitmap);
			busy_nodes_needed = resv_ptr->node_cnt - new_nodes
					    - preserve_nodes;
			if (busy_nodes_needed > 0) {
				bit_not(preserve_bitmap);
				bit_and(resv_ptr->node_bitmap, preserve_bitmap);
				bit_not(preserve_bitmap);
				tmp_bitmap = bit_pick_cnt(resv_ptr->node_bitmap,
							  busy_nodes_needed);
				bit_and(resv_ptr->node_bitmap, tmp_bitmap);
				FREE_NULL_BITMAP(tmp_bitmap);
				bit_or(resv_ptr->node_bitmap, preserve_bitmap);
			} else {
				bit_and(resv_ptr->node_bitmap, preserve_bitmap);
			}
			bit_or(resv_ptr->node_bitmap, new_bitmap);
			FREE_NULL_BITMAP(new_bitmap);
			FREE_NULL_BITMAP(resv_ptr->core_bitmap);
			resv_ptr->core_bitmap = core_bitmap;	/* is NULL */
			xfree(resv_ptr->node_list);
			resv_ptr->node_list = bitmap2node_name(resv_ptr->
							       node_bitmap);
			info("modified reservation %s with replacement "
				"nodes, new nodes: %s",
				resv_ptr->name, resv_ptr->node_list);
			break;
		}
		add_nodes /= 2;	/* Try to get idle nodes as possible */
		if (log_it) {
			info("unable to replace all allocated nodes in "
			     "reservation %s at this time", resv_ptr->name);
			log_it = false;
		}
	}
	FREE_NULL_BITMAP(preserve_bitmap);
	last_resv_update = time(NULL);
	schedule_resv_save();
}

/*
 * Replace DOWN or DRAINED in an advanced reservation, also replaces nodes
 * in use for reservations with the "replace" flag.
 */
static void _validate_node_choice(slurmctld_resv_t *resv_ptr)
{
	bitstr_t *tmp_bitmap = NULL;
	bitstr_t *core_bitmap = NULL;
	int i;
	resv_desc_msg_t resv_desc;

<<<<<<< HEAD
	if ((resv_ptr->flags & RESERVE_FLAG_SPEC_NODES) ||
=======
	if ((resv_ptr->node_bitmap == NULL) ||
	    (resv_ptr->flags & RESERVE_FLAG_SPEC_NODES) ||
>>>>>>> 670f0322
	    (resv_ptr->flags & RESERVE_FLAG_STATIC))
		return;

	if (resv_ptr->flags & RESERVE_FLAG_REPLACE) {
		_resv_node_replace(resv_ptr);
		return;
	}

	i = bit_overlap(resv_ptr->node_bitmap, avail_node_bitmap);
	if (i == resv_ptr->node_cnt) {
		return;
	}

	/* Reservation includes DOWN, DRAINED/DRAINING, FAILING or
	 * NO_RESPOND nodes. Generate new request using _select_nodes()
	 * in attempt to replace these nodes */
	memset(&resv_desc, 0, sizeof(resv_desc_msg_t));
	resv_desc.start_time = resv_ptr->start_time;
	resv_desc.end_time   = resv_ptr->end_time;
	resv_desc.features   = resv_ptr->features;
	resv_desc.node_cnt   = xmalloc(sizeof(uint32_t) * 2);
	resv_desc.node_cnt[0]= resv_ptr->node_cnt - i;
	i = _select_nodes(&resv_desc, &resv_ptr->part_ptr, &tmp_bitmap,
			  &core_bitmap);
	xfree(resv_desc.node_cnt);
	xfree(resv_desc.node_list);
	xfree(resv_desc.partition);
	if (i == SLURM_SUCCESS) {
		bit_and(resv_ptr->node_bitmap, avail_node_bitmap);
		bit_or(resv_ptr->node_bitmap, tmp_bitmap);
		FREE_NULL_BITMAP(tmp_bitmap);
		FREE_NULL_BITMAP(resv_ptr->core_bitmap);
		resv_ptr->core_bitmap = core_bitmap;
		xfree(resv_ptr->node_list);
		resv_ptr->node_list = bitmap2node_name(resv_ptr->node_bitmap);
		info("modified reservation %s due to unusable nodes, "
		     "new nodes: %s", resv_ptr->name, resv_ptr->node_list);
	} else if (difftime(resv_ptr->start_time, time(NULL)) < 600) {
		info("reservation %s contains unusable nodes, "
		     "can't reallocate now", resv_ptr->name);
	} else {
		debug("reservation %s contains unusable nodes, "
		      "can't reallocate now", resv_ptr->name);
	}
}

/* Open the reservation state save file, or backup if necessary.
 * state_file IN - the name of the state save file used
 * RET the file description to read from or error code
 */
static int _open_resv_state_file(char **state_file)
{
	int state_fd;
	struct stat stat_buf;

	*state_file = xstrdup(slurmctld_conf.state_save_location);
	xstrcat(*state_file, "/resv_state");
	state_fd = open(*state_file, O_RDONLY);
	if (state_fd < 0) {
		error("Could not open reservation state file %s: %m",
		      *state_file);
	} else if (fstat(state_fd, &stat_buf) < 0) {
		error("Could not stat reservation state file %s: %m",
		      *state_file);
		(void) close(state_fd);
	} else if (stat_buf.st_size < 10) {
		error("Reservation state file %s too small", *state_file);
		(void) close(state_fd);
	} else 	/* Success */
		return state_fd;

	error("NOTE: Trying backup state save file. Reservations may be lost");
	xstrcat(*state_file, ".old");
	state_fd = open(*state_file, O_RDONLY);
	return state_fd;
}

/*
 * Load the reservation state from file, recover on slurmctld restart.
 *	Reset reservation pointers for all jobs.
 *	Execute this after loading the configuration file data.
 * IN recover - 0 = validate current reservations ONLY if already recovered,
 *                  otherwise recover from disk
 *              1+ = recover all reservation state from disk
 * RET SLURM_SUCCESS or error code
 * NOTE: READ lock_slurmctld config before entry
 */
extern int load_all_resv_state(int recover)
{
	char *state_file, *data = NULL, *ver_str = NULL;
	time_t now;
	uint32_t data_size = 0, uint32_tmp;
	int data_allocated, data_read = 0, error_code = 0, state_fd;
	Buf buffer;
	slurmctld_resv_t *resv_ptr = NULL;
	uint16_t protocol_version = (uint16_t) NO_VAL;

	last_resv_update = time(NULL);
	if ((recover == 0) && resv_list) {
		_validate_all_reservations();
		return SLURM_SUCCESS;
	}

	/* Read state file and validate */
	if (resv_list)
		list_flush(resv_list);
	else
		resv_list = list_create(_del_resv_rec);

	/* read the file */
	lock_state_files();
	state_fd = _open_resv_state_file(&state_file);
	if (state_fd < 0) {
		info("No reservation state file (%s) to recover",
		     state_file);
		error_code = ENOENT;
	} else {
		data_allocated = BUF_SIZE;
		data = xmalloc(data_allocated);
		while (1) {
			data_read = read(state_fd, &data[data_size],
					BUF_SIZE);
			if (data_read < 0) {
				if  (errno == EINTR)
					continue;
				else {
					error("Read error on %s: %m",
						state_file);
					break;
				}
			} else if (data_read == 0)     /* eof */
				break;
			data_size      += data_read;
			data_allocated += data_read;
			xrealloc(data, data_allocated);
		}
		close(state_fd);
	}
	xfree(state_file);
	unlock_state_files();

	buffer = create_buf(data, data_size);

	safe_unpackstr_xmalloc( &ver_str, &uint32_tmp, buffer);
	debug3("Version string in resv_state header is %s", ver_str);
	if (ver_str && !strcmp(ver_str, RESV_STATE_VERSION))
		safe_unpack16(&protocol_version, buffer);

	if (protocol_version == (uint16_t) NO_VAL) {
		error("************************************************************");
		error("Can not recover reservation state, data version incompatible");
		error("************************************************************");
		xfree(ver_str);
		free_buf(buffer);
		schedule_resv_save();	/* Schedule save with new format */
		return EFAULT;
	}
	xfree(ver_str);
	safe_unpack_time(&now, buffer);
	safe_unpack32(&top_suffix, buffer);

	while (remaining_buf(buffer) > 0) {
		resv_ptr = _load_reservation_state(buffer, protocol_version);
		if (!resv_ptr)
			break;

		list_append(resv_list, resv_ptr);
		info("Recovered state of reservation %s", resv_ptr->name);
	}

	_validate_all_reservations();
	info("Recovered state of %d reservations", list_count(resv_list));
	free_buf(buffer);
	return error_code;

      unpack_error:
	_validate_all_reservations();
	if (state_fd >= 0)
		error("Incomplete reservation data checkpoint file");
	info("Recovered state of %d reservations", list_count(resv_list));
	if (resv_ptr)
		_del_resv_rec(resv_ptr);
	free_buf(buffer);
	return EFAULT;
}

/*
 * Determine if a job request can use the specified reservations
 *
 * IN/OUT job_ptr - job to validate, set its resv_id
 * RET SLURM_SUCCESS or error code (not found or access denied)
 */
extern int validate_job_resv(struct job_record *job_ptr)
{
	slurmctld_resv_t *resv_ptr = NULL;
	int rc;

	xassert(job_ptr);

	if ((job_ptr->resv_name == NULL) || (job_ptr->resv_name[0] == '\0')) {
		xfree(job_ptr->resv_name);
		job_ptr->resv_id    = 0;
		job_ptr->resv_ptr   = NULL;
		return SLURM_SUCCESS;
	}

	if (!resv_list)
		return ESLURM_RESERVATION_INVALID;

	/* Find the named reservation */
	resv_ptr = (slurmctld_resv_t *) list_find_first (resv_list,
			_find_resv_name, job_ptr->resv_name);
	rc = _valid_job_access_resv(job_ptr, resv_ptr);
	if (rc == SLURM_SUCCESS) {
		job_ptr->resv_id    = resv_ptr->resv_id;
		job_ptr->resv_ptr   = resv_ptr;
		_validate_node_choice(resv_ptr);
	}
	return rc;
}

static int  _resize_resv(slurmctld_resv_t *resv_ptr, uint32_t node_cnt)
{
	bitstr_t *tmp1_bitmap = NULL, *tmp2_bitmap = NULL;
	bitstr_t *core_bitmap = NULL;
	int delta_node_cnt, i;
	resv_desc_msg_t resv_desc;

	delta_node_cnt = resv_ptr->node_cnt - node_cnt;
	if (delta_node_cnt == 0)	/* Already correct node count */
		return SLURM_SUCCESS;

	if (delta_node_cnt > 0) {	/* Must decrease node count */
		if (bit_overlap(resv_ptr->node_bitmap, idle_node_bitmap)) {
			/* Start by eliminating idle nodes from reservation */
			tmp1_bitmap = bit_copy(resv_ptr->node_bitmap);
			bit_and(tmp1_bitmap, idle_node_bitmap);
			i = bit_set_count(tmp1_bitmap);
			if (i > delta_node_cnt) {
				tmp2_bitmap = bit_pick_cnt(tmp1_bitmap,
							   delta_node_cnt);
				bit_not(tmp2_bitmap);
				bit_and(resv_ptr->node_bitmap, tmp2_bitmap);
				FREE_NULL_BITMAP(tmp1_bitmap);
				FREE_NULL_BITMAP(tmp2_bitmap);
				delta_node_cnt = 0;	/* ALL DONE */
			} else if (i) {
				bit_not(idle_node_bitmap);
				bit_and(resv_ptr->node_bitmap,
					idle_node_bitmap);
				bit_not(idle_node_bitmap);
				resv_ptr->node_cnt = bit_set_count(
						resv_ptr->node_bitmap);
				delta_node_cnt = resv_ptr->node_cnt -
						 node_cnt;
			}
			FREE_NULL_BITMAP(tmp1_bitmap);
		}
		if (delta_node_cnt > 0) {
			/* Now eliminate allocated nodes from reservation */
			tmp1_bitmap = bit_pick_cnt(resv_ptr->node_bitmap,
						   node_cnt);
			FREE_NULL_BITMAP(resv_ptr->node_bitmap);
			resv_ptr->node_bitmap = tmp1_bitmap;
		}
		xfree(resv_ptr->node_list);
		resv_ptr->node_list = bitmap2node_name(resv_ptr->node_bitmap);
		resv_ptr->node_cnt = node_cnt;
		return SLURM_SUCCESS;
	}

	/* Must increase node count. Make this look like new request so
	 * we can use _select_nodes() for selecting the nodes */
	memset(&resv_desc, 0, sizeof(resv_desc_msg_t));
	resv_desc.start_time = resv_ptr->start_time;
	resv_desc.end_time   = resv_ptr->end_time;
	resv_desc.features   = resv_ptr->features;
	resv_desc.flags      = resv_ptr->flags;
	resv_desc.node_cnt   = xmalloc(sizeof(uint32_t) * 2);
	resv_desc.node_cnt[0]= 0 - delta_node_cnt;
	i = _select_nodes(&resv_desc, &resv_ptr->part_ptr, &tmp1_bitmap,
			  &core_bitmap);
	xfree(resv_desc.node_cnt);
	xfree(resv_desc.node_list);
	xfree(resv_desc.partition);
	if (i == SLURM_SUCCESS) {
		bit_or(resv_ptr->node_bitmap, tmp1_bitmap);
		FREE_NULL_BITMAP(tmp1_bitmap);
		FREE_NULL_BITMAP(resv_ptr->core_bitmap);
		resv_ptr->core_bitmap = core_bitmap;
		xfree(resv_ptr->node_list);
		resv_ptr->node_list = bitmap2node_name(resv_ptr->node_bitmap);
		resv_ptr->node_cnt = node_cnt;
	}
	return i;
}

/* Given a reservation create request, select appropriate nodes for use */
static int  _select_nodes(resv_desc_msg_t *resv_desc_ptr,
			  struct part_record **part_ptr,
			  bitstr_t **resv_bitmap,
			  bitstr_t **core_bitmap)
{
	slurmctld_resv_t *resv_ptr;
	bitstr_t *node_bitmap;
	ListIterator iter;
	int i, rc = SLURM_SUCCESS;
	time_t start_relative, end_relative;
	time_t now = time(NULL);

	if (*part_ptr == NULL) {
		*part_ptr = default_part_loc;
		if (*part_ptr == NULL)
			return ESLURM_DEFAULT_PARTITION_NOT_SET;
		xfree(resv_desc_ptr->partition);	/* should be no-op */
		resv_desc_ptr->partition = xstrdup((*part_ptr)->name);
	}

	/* Start with all nodes in the partition */
	if (*resv_bitmap)
		node_bitmap = bit_copy(*resv_bitmap);
	else
		node_bitmap = bit_copy((*part_ptr)->node_bitmap);

	/* Don't use node already reserved */
	if (!(resv_desc_ptr->flags & RESERVE_FLAG_MAINT) &&
	    !(resv_desc_ptr->flags & RESERVE_FLAG_OVERLAP)) {
		iter = list_iterator_create(resv_list);
		while ((resv_ptr = (slurmctld_resv_t *) list_next(iter))) {
			if (resv_ptr->end_time <= now)
				_advance_resv_time(resv_ptr);
			if (resv_ptr->node_bitmap == NULL)
				continue;
			if (resv_ptr->flags & RESERVE_FLAG_TIME_FLOAT) {
				start_relative = resv_ptr->start_time + now;
				if (resv_ptr->duration == INFINITE)
					end_relative = start_relative +
						ONE_YEAR;
				else if (resv_ptr->duration &&
					 (resv_ptr->duration != NO_VAL)) {
					end_relative = start_relative +
						       resv_ptr->duration * 60;
				} else {
					end_relative = resv_ptr->end_time;
					if (start_relative > end_relative)
						start_relative = end_relative;
				}
			} else {
				start_relative = resv_ptr->start_time_first;
				end_relative = resv_ptr->end_time;
			}

			if ((start_relative >= resv_desc_ptr->end_time) ||
			    (end_relative   <= resv_desc_ptr->start_time))
				continue;
			if (!resv_ptr->core_bitmap && !resv_ptr->full_nodes) {
				error("Reservation has no core_bitmap and "
				      "full_nodes is zero");
				resv_ptr->full_nodes = 1;
			}
			if (resv_ptr->full_nodes || !resv_desc_ptr->core_cnt) {
				bit_not(resv_ptr->node_bitmap);
				bit_and(node_bitmap, resv_ptr->node_bitmap);
				bit_not(resv_ptr->node_bitmap);
			} else {
				_create_cluster_core_bitmap(core_bitmap);
				bit_or(*core_bitmap, resv_ptr->core_bitmap);
			}
		}
		list_iterator_destroy(iter);
	}

	/* Satisfy feature specification */
	if (resv_desc_ptr->features) {
		int   op_code = FEATURE_OP_AND, last_op_code = FEATURE_OP_AND;
		char *features = xstrdup(resv_desc_ptr->features);
		char *sep_ptr, *token = features;
		bitstr_t *feature_bitmap = bit_copy(node_bitmap);
		struct features_record *feature_ptr;
		ListIterator feature_iter;
		bool match;

		while (1) {
			for (i=0; ; i++) {
				if (token[i] == '\0') {
					sep_ptr = NULL;
					break;
				} else if (token[i] == '|') {
					op_code = FEATURE_OP_OR;
					token[i] = '\0';
					sep_ptr = &token[i];
					break;
				} else if ((token[i] == '&') ||
					   (token[i] == ',')) {
					op_code = FEATURE_OP_AND;
					token[i] = '\0';
					sep_ptr = &token[i];
					break;
				}
			}

			match = false;
			feature_iter = list_iterator_create(feature_list);
			while ((feature_ptr = (struct features_record *)
					list_next(feature_iter))) {
				if (strcmp(token, feature_ptr->name))
					continue;
				if (last_op_code == FEATURE_OP_OR) {
					bit_or(feature_bitmap,
					       feature_ptr->node_bitmap);
				} else {
					bit_and(feature_bitmap,
						feature_ptr->node_bitmap);
				}
				match = true;
				break;
			}
			list_iterator_destroy(feature_iter);
			if (!match) {
				info("reservation feature invalid: %s", token);
				rc = ESLURM_INVALID_FEATURE;
				bit_nclear(feature_bitmap, 0,
					   (node_record_count - 1));
				break;
			}
			if (sep_ptr == NULL)
				break;
			token = sep_ptr + 1;
			last_op_code = op_code;
		}
		xfree(features);
		bit_and(node_bitmap, feature_bitmap);
		FREE_NULL_BITMAP(feature_bitmap);
	}

	if ((resv_desc_ptr->flags & RESERVE_FLAG_MAINT) == 0) {
		/* Nodes must be available */
		bit_and(node_bitmap, avail_node_bitmap);
	}

	/* If *resv_bitmap exists we probably don't need to delete it, when it
	 * gets created off of node_bitmap it will be the same, but just to be
	 * safe we do. */
	FREE_NULL_BITMAP(*resv_bitmap);
	if (rc == SLURM_SUCCESS) {
		/* Free node_list here since it could be filled in in the
		   select plugin.
		*/
		xfree(resv_desc_ptr->node_list);
		*resv_bitmap = _pick_idle_nodes(node_bitmap,
						resv_desc_ptr, core_bitmap);
	}
	FREE_NULL_BITMAP(node_bitmap);
	if (*resv_bitmap == NULL) {
		if (rc == SLURM_SUCCESS)
			rc = ESLURM_NODES_BUSY;
		return rc;
	}

	if (!resv_desc_ptr->node_list)
		resv_desc_ptr->node_list = bitmap2node_name(*resv_bitmap);

	return SLURM_SUCCESS;
}

static bitstr_t *_pick_idle_nodes(bitstr_t *avail_bitmap,
				  resv_desc_msg_t *resv_desc_ptr,
				  bitstr_t **core_bitmap)
{
	int i;
	bitstr_t *ret_bitmap = NULL, *tmp_bitmap;
	uint32_t total_node_cnt = 0;
	bool resv_debug;

#ifdef HAVE_BG
	static uint16_t static_blocks = (uint16_t)NO_VAL;
	if (static_blocks == (uint16_t)NO_VAL) {
		/* Since this never changes we can just set it once
		 * and not look at it again. */
		select_g_get_info_from_plugin(SELECT_STATIC_PART, NULL,
					      &static_blocks);
	}
#else
	static uint16_t static_blocks = 0;
#endif

	if (resv_desc_ptr->node_cnt == NULL) {
		return _pick_idle_node_cnt(avail_bitmap, resv_desc_ptr, 0,
					   core_bitmap);
	} else if ((resv_desc_ptr->node_cnt[0] == 0) ||
		   (resv_desc_ptr->node_cnt[1] == 0)) {
		return _pick_idle_node_cnt(avail_bitmap, resv_desc_ptr,
					   resv_desc_ptr->node_cnt[0],
					   core_bitmap);
	}

	/* Try to create a single reservation that can contain all blocks
	 * unless we have static blocks on a BlueGene system */
	if (static_blocks != 0) {
		for (i = 0; resv_desc_ptr->node_cnt[i]; i++)
			total_node_cnt += resv_desc_ptr->node_cnt[i];
		tmp_bitmap = _pick_idle_node_cnt(avail_bitmap, resv_desc_ptr,
						 total_node_cnt, core_bitmap);
		if (tmp_bitmap) {
			if (total_node_cnt == bit_set_count(tmp_bitmap))
				return tmp_bitmap;
			/* Oversized allocation, possibly due to BlueGene block
			 * size limitations. Need to create as multiple
			 * blocks */
			FREE_NULL_BITMAP(tmp_bitmap);
		}
	}

	/* Need to create reservation containing multiple blocks */
	resv_debug = slurmctld_conf.debug_flags & DEBUG_FLAG_RESERVATION;
	for (i = 0; resv_desc_ptr->node_cnt[i]; i++) {
		tmp_bitmap = _pick_idle_node_cnt(avail_bitmap, resv_desc_ptr,
						 resv_desc_ptr->node_cnt[i],
						 core_bitmap);
		if (tmp_bitmap == NULL) {	/* allocation failure */
			if (resv_debug) {
				info("reservation of %u nodes failed",
				     resv_desc_ptr->node_cnt[i]);
			}
			FREE_NULL_BITMAP(ret_bitmap);
			return NULL;
		}
		if (resv_debug) {
			char *tmp_name;
			tmp_name = bitmap2node_name(tmp_bitmap);
			info("reservation of %u nodes, using %s",
			     resv_desc_ptr->node_cnt[i], tmp_name);
			xfree(tmp_name);
		}
		if (ret_bitmap)
			bit_or(ret_bitmap, tmp_bitmap);
		else
			ret_bitmap = bit_copy(tmp_bitmap);
		bit_not(tmp_bitmap);
		bit_and(avail_bitmap, tmp_bitmap);
		FREE_NULL_BITMAP(tmp_bitmap);
	}

	return ret_bitmap;
}

static void _check_job_compatibility(struct job_record *job_ptr,
				     bitstr_t *avail_bitmap,
				     bitstr_t **core_bitmap)
{
	uint32_t total_nodes;
	bitstr_t *full_node_bitmap;
	int i_core, i_node;
	int start = 0;
	int rep_count = 0;
	job_resources_t *job_res = job_ptr->job_resrcs;

	if (!job_res->core_bitmap)
		return;

	total_nodes = bit_set_count(job_res->node_bitmap);

#if _DEBUG
{
	char str[200];
	bit_fmt(str, sizeof(str), job_res->core_bitmap);
	info("Checking %d nodes (of %d) for job %u, "
	     "core_bitmap:%s core_bitmap_size:%d",
	     total_nodes, bit_size(job_res->node_bitmap),
	     job_ptr->job_id, str, bit_size(job_res->core_bitmap));
}
#endif

	full_node_bitmap = bit_copy(job_res->node_bitmap);
	_create_cluster_core_bitmap(core_bitmap);

	i_node = 0;
	while (i_node < total_nodes) {
		int cores_in_a_node = (job_res->sockets_per_node[i_node] *
				       job_res->cores_per_socket[i_node]);

		int repeat_node_conf = job_res->sock_core_rep_count[rep_count++];
		int node_bitmap_inx;

#if _DEBUG
		info("Working with %d cores per node. Same node conf repeated "
		     "%d times (start core offset %d)",
		     cores_in_a_node, repeat_node_conf, start);
#endif

		i_node += repeat_node_conf;

		while (repeat_node_conf--) {
			int allocated;
			int global_core_start;

			node_bitmap_inx = bit_ffs(full_node_bitmap);
			global_core_start =
				cr_get_coremap_offset(node_bitmap_inx);
			allocated = 0;

			for (i_core = 0; i_core < cores_in_a_node; i_core++) {
#if _DEBUG
				info("i_core: %d, start: %d, allocated: %d",
				     i_core, start, allocated);
#endif
				if (bit_test(job_ptr->job_resrcs->core_bitmap,
					     i_core + start)) {
					allocated++;
					bit_set(*core_bitmap,
						global_core_start + i_core);
				}
			}
#if _DEBUG
			info("Checking node %d, allocated: %d, "
			     "cores_in_a_node: %d", node_bitmap_inx,
			     allocated, cores_in_a_node);
#endif
			if (allocated == cores_in_a_node) {
				/* We can exclude this node */
#if _DEBUG
				info("Excluding node %d", node_bitmap_inx);
#endif
				bit_clear(avail_bitmap, node_bitmap_inx);
			}
			start += cores_in_a_node;
			bit_clear(full_node_bitmap, node_bitmap_inx);
		}
	}
	FREE_NULL_BITMAP(full_node_bitmap);
}

static bitstr_t *_pick_idle_node_cnt(bitstr_t *avail_bitmap,
				     resv_desc_msg_t *resv_desc_ptr,
				     uint32_t node_cnt, bitstr_t **core_bitmap)
{
	ListIterator job_iterator;
	struct job_record *job_ptr;
	bitstr_t *orig_bitmap, *save_bitmap = NULL;
	bitstr_t *ret_bitmap = NULL, *tmp_bitmap;
	int total_node_cnt;

	total_node_cnt = bit_set_count(avail_bitmap);
	if (total_node_cnt < node_cnt) {
		verbose("reservation requests more nodes than are available");
		return NULL;
	} else if ((total_node_cnt == node_cnt) &&
		   (resv_desc_ptr->flags & RESERVE_FLAG_IGN_JOBS)) {
		return select_g_resv_test(resv_desc_ptr, node_cnt,
					  avail_bitmap, core_bitmap);
	} else if ((node_cnt == 0) &&
		   ((resv_desc_ptr->core_cnt == NULL) ||
		    (resv_desc_ptr->core_cnt[0] == 0)) &&
		   (resv_desc_ptr->flags & RESERVE_FLAG_ANY_NODES)) {
		return bit_alloc(bit_size(avail_bitmap));
	}

	orig_bitmap = bit_copy(avail_bitmap);
	job_iterator = list_iterator_create(job_list);
	while ((job_ptr = (struct job_record *) list_next(job_iterator))) {
		if (!IS_JOB_RUNNING(job_ptr) && !IS_JOB_SUSPENDED(job_ptr))
			continue;
		if (job_ptr->end_time < resv_desc_ptr->start_time)
			continue;

		if (!resv_desc_ptr->core_cnt) {
			bit_not(job_ptr->node_bitmap);
			bit_and(avail_bitmap, job_ptr->node_bitmap);
			bit_not(job_ptr->node_bitmap);
		} else {
			_check_job_compatibility(job_ptr, avail_bitmap,
						 core_bitmap);
		}
	}
	list_iterator_destroy(job_iterator);

	total_node_cnt = bit_set_count(avail_bitmap);
	if (total_node_cnt >= node_cnt) {
		/* NOTE: select_g_resv_test() does NOT preserve avail_bitmap,
		 * so we do that here and other calls to that function */
		save_bitmap = bit_copy(avail_bitmap);
		ret_bitmap = select_g_resv_test(resv_desc_ptr, node_cnt,
						avail_bitmap, core_bitmap);
		if (ret_bitmap)
			goto fini;
		bit_or(avail_bitmap, save_bitmap);
		FREE_NULL_BITMAP(save_bitmap);
	}

	/* Next: Try to reserve nodes that will be allocated to a limited
	 * number of running jobs. We could sort the jobs by priority, QOS,
	 * size or other criterion if desired. Right now we just go down
	 * the unsorted job list. */
	if (resv_desc_ptr->flags & RESERVE_FLAG_IGN_JOBS) {
		job_iterator = list_iterator_create(job_list);
		while ((job_ptr = (struct job_record *)
			list_next(job_iterator))) {
			if (!IS_JOB_RUNNING(job_ptr) &&
			    !IS_JOB_SUSPENDED(job_ptr))
				continue;
			if (job_ptr->end_time < resv_desc_ptr->start_time)
				continue;
			tmp_bitmap = bit_copy(orig_bitmap);
			bit_and(tmp_bitmap, job_ptr->node_bitmap);
			if (bit_set_count(tmp_bitmap) > 0)
				bit_or(avail_bitmap, tmp_bitmap);
			total_node_cnt = bit_set_count(avail_bitmap);
			if (total_node_cnt >= node_cnt) {
				save_bitmap = bit_copy(avail_bitmap);
				ret_bitmap = select_g_resv_test(
					resv_desc_ptr, node_cnt,
					avail_bitmap, core_bitmap);
				if (!ret_bitmap) {
					bit_or(avail_bitmap, save_bitmap);
					FREE_NULL_BITMAP(save_bitmap);
				}
			}
			FREE_NULL_BITMAP(tmp_bitmap);
			if (ret_bitmap)
				break;
		}
		list_iterator_destroy(job_iterator);
	}

fini:	FREE_NULL_BITMAP(orig_bitmap);
	FREE_NULL_BITMAP(save_bitmap);
#if _DEBUG
	if (ret_bitmap) {
		char str[300];
		bit_fmt(str, (sizeof(str) - 1), ret_bitmap);
		info("_pick_idle_node_cnt: node bitmap:%s", str);
		if (*core_bitmap) {
			bit_fmt(str, (sizeof(str) - 1), *core_bitmap);
			info("_pick_idle_node_cnt: core bitmap:%s", str);
		}
	}
#endif
	return ret_bitmap;
}

/* Determine if a job has access to a reservation
 * RET SLURM_SUCCESS if true, some error code otherwise */
static int _valid_job_access_resv(struct job_record *job_ptr,
				  slurmctld_resv_t *resv_ptr)
{
	bool account_good = false, user_good = false;
	int i;

	if (!resv_ptr) {
		info("Reservation name not found (%s)", job_ptr->resv_name);
		return ESLURM_RESERVATION_INVALID;
	}

	if (resv_ptr->flags & RESERVE_FLAG_TIME_FLOAT) {
		verbose("Job %u attempting to use reservation %s with floating "
			"start time", job_ptr->job_id, resv_ptr->name);
		return ESLURM_RESERVATION_ACCESS;
	}

	/* Determine if we have access */
	if (accounting_enforce & ACCOUNTING_ENFORCE_ASSOCS) {
		char tmp_char[30];
		slurmdb_assoc_rec_t *assoc;
		if (!resv_ptr->assoc_list) {
			error("Reservation %s has no association list. "
			      "Checking user/account lists",
			      resv_ptr->name);
			goto no_assocs;
		}

		if (!job_ptr->assoc_ptr) {
			slurmdb_assoc_rec_t assoc_rec;
			/* This should never be called, but just to be
			 * safe we will try to fill it in. */
			memset(&assoc_rec, 0,
			       sizeof(slurmdb_assoc_rec_t));
			assoc_rec.id = job_ptr->assoc_id;
			if (assoc_mgr_fill_in_assoc(
				    acct_db_conn, &assoc_rec,
				    accounting_enforce,
				    (slurmdb_assoc_rec_t **)
				    &job_ptr->assoc_ptr, false))
				goto end_it;
		}

		/* Check to see if the association is here or the parent
		 * association is listed in the valid associations. */
		if (strchr(resv_ptr->assoc_list, '-')) {
			assoc = job_ptr->assoc_ptr;
			while (assoc) {
				snprintf(tmp_char, sizeof(tmp_char), ",-%u,",
					 assoc->id);
				if (strstr(resv_ptr->assoc_list, tmp_char))
					goto end_it;	/* explicitly denied */
				assoc = assoc->usage->parent_assoc_ptr;
			}
		}
		if (strstr(resv_ptr->assoc_list, ",1") ||
		    strstr(resv_ptr->assoc_list, ",2") ||
		    strstr(resv_ptr->assoc_list, ",3") ||
		    strstr(resv_ptr->assoc_list, ",4") ||
		    strstr(resv_ptr->assoc_list, ",5") ||
		    strstr(resv_ptr->assoc_list, ",6") ||
		    strstr(resv_ptr->assoc_list, ",7") ||
		    strstr(resv_ptr->assoc_list, ",8") ||
		    strstr(resv_ptr->assoc_list, ",9") ||
		    strstr(resv_ptr->assoc_list, ",0")) {
			assoc = job_ptr->assoc_ptr;
			while (assoc) {
				snprintf(tmp_char, sizeof(tmp_char), ",%u,",
					 assoc->id);
				if (strstr(resv_ptr->assoc_list, tmp_char))
					return SLURM_SUCCESS;
				assoc = assoc->usage->parent_assoc_ptr;
			}
		} else {
			return SLURM_SUCCESS;
		}
	} else {
no_assocs:	if ((resv_ptr->user_cnt == 0) || resv_ptr->user_not)
			user_good = true;
		for (i = 0; i < resv_ptr->user_cnt; i++) {
			if (job_ptr->user_id == resv_ptr->user_list[i]) {
				if (resv_ptr->user_not)
					user_good = false;
				else
					user_good = true;
				break;
			}
		}
		if (!user_good)
			goto end_it;
		if ((resv_ptr->user_cnt != 0) && (resv_ptr->account_cnt == 0))
			return SLURM_SUCCESS;

		if ((resv_ptr->account_cnt == 0) || resv_ptr->account_not)
			account_good = true;
		for (i=0; (i<resv_ptr->account_cnt) && job_ptr->account; i++) {
			if (resv_ptr->account_list[i] &&
			    (strcmp(job_ptr->account,
				    resv_ptr->account_list[i]) == 0)) {
				if (resv_ptr->account_not)
					account_good = false;
				else
					account_good = true;
				break;
			}
		}
		if (!account_good)
			goto end_it;
		return SLURM_SUCCESS;
	}

end_it:
	info("Security violation, uid=%u account=%s attempt to use "
	     "reservation %s",
	     job_ptr->user_id, job_ptr->account, resv_ptr->name);
	return ESLURM_RESERVATION_ACCESS;
}

/*
 * Determine if a job can start now based only upon reservations
 *
 * IN job_ptr      - job to test
 * RET	SLURM_SUCCESS if runable now, otherwise an error code
 */
extern int job_test_resv_now(struct job_record *job_ptr)
{
	slurmctld_resv_t * resv_ptr;
	time_t now;
	int rc;

	if (job_ptr->resv_name == NULL)
		return SLURM_SUCCESS;

	resv_ptr = (slurmctld_resv_t *) list_find_first (resv_list,
			_find_resv_name, job_ptr->resv_name);
	job_ptr->resv_ptr = resv_ptr;
	rc = _valid_job_access_resv(job_ptr, resv_ptr);
	if (rc != SLURM_SUCCESS)
		return rc;

	now = time(NULL);
	if (now < resv_ptr->start_time) {
		/* reservation starts later */
		return ESLURM_INVALID_TIME_VALUE;
	}
	if (now > resv_ptr->end_time) {
		/* reservation ended earlier */
		return ESLURM_RESERVATION_INVALID;
	}
	if ((resv_ptr->node_cnt == 0) &&
	    !(resv_ptr->flags & RESERVE_FLAG_ANY_NODES)) {
		/* empty reservation treated like it will start later */
		return ESLURM_INVALID_TIME_VALUE;
	}

	return SLURM_SUCCESS;
}

/*
 * Note that a job is starting execution. If that job is associated with a
 * reservation having the "Replace" flag, then remove that job's nodes from
 * the reservation. Additional nodes will be added to the reservation from
 * those currently available.
 */
extern void job_claim_resv(struct job_record *job_ptr)
{
	slurmctld_resv_t *resv_ptr;

	if (job_ptr->resv_name == NULL)
		return;

	resv_ptr = (slurmctld_resv_t *) list_find_first (resv_list,
			_find_resv_name, job_ptr->resv_name);
	if (!resv_ptr ||
	    !(resv_ptr->flags & RESERVE_FLAG_REPLACE) ||
	    (resv_ptr->flags & RESERVE_FLAG_SPEC_NODES) ||
	    (resv_ptr->flags & RESERVE_FLAG_STATIC))
		return;

	_resv_node_replace(resv_ptr);
}

/* Adjust a job's time_limit and end_time as needed to avoid using
 *	reserved resources. Don't go below job's time_min value. */
extern void job_time_adj_resv(struct job_record *job_ptr)
{
	ListIterator iter;
	slurmctld_resv_t * resv_ptr;
	time_t now = time(NULL);
	int32_t resv_begin_time;

	iter = list_iterator_create(resv_list);
	while ((resv_ptr = (slurmctld_resv_t *) list_next(iter))) {
		if (resv_ptr->end_time <= now)
			_advance_resv_time(resv_ptr);
		if (job_ptr->resv_ptr == resv_ptr)
			continue;	/* authorized user of reservation */
		if (resv_ptr->start_time <= now)
			continue;	/* already validated */
		if (resv_ptr->start_time >= job_ptr->end_time)
			continue;	/* reservation starts after job ends */
		if (!license_list_overlap(job_ptr->license_list,
					  resv_ptr->license_list) &&
		    ((resv_ptr->node_bitmap == NULL) ||
		     (bit_overlap(resv_ptr->node_bitmap,
				  job_ptr->node_bitmap) == 0)))
			continue;	/* disjoint resources */
		resv_begin_time = difftime(resv_ptr->start_time, now) / 60;
		job_ptr->time_limit = MIN(job_ptr->time_limit,resv_begin_time);
	}
	list_iterator_destroy(iter);
	job_ptr->time_limit = MAX(job_ptr->time_limit, job_ptr->time_min);
	job_end_time_reset(job_ptr);
}

/* For a given license_list, return the total count of licenses of the
 *	specified name */
static int _license_cnt(List license_list, char *lic_name)
{
	int lic_cnt = 0;
	ListIterator iter;
	licenses_t *license_ptr;

	if (license_list == NULL)
		return lic_cnt;

	iter = list_iterator_create(license_list);
	while ((license_ptr = list_next(iter))) {
		if (strcmp(license_ptr->name, lic_name) == 0)
			lic_cnt += license_ptr->total;
	}
	list_iterator_destroy(iter);

	return lic_cnt;
}

static uint32_t _get_job_duration(struct job_record *job_ptr)
{
	uint32_t duration;
	uint16_t time_slices = 1;

	if (job_ptr->time_limit == INFINITE)
		duration = ONE_YEAR;
	else if (job_ptr->time_limit != NO_VAL)
		duration = (job_ptr->time_limit * 60);
	else {	/* partition time limit */
		if (job_ptr->part_ptr->max_time == INFINITE)
			duration = ONE_YEAR;
		else
			duration = (job_ptr->part_ptr->max_time * 60);
	}
	if (job_ptr->part_ptr)
		time_slices = job_ptr->part_ptr->max_share & ~SHARED_FORCE;
	if ((duration != ONE_YEAR) && (time_slices > 1) &&
	    (slurm_get_preempt_mode() & PREEMPT_MODE_GANG)) {
		/* FIXME: Ideally we figure out how many jobs are actually
		 * time-slicing on each node rather than using the maximum
		 * value. */
		duration *= time_slices;
	}
	return duration;
}

static void _add_bb_resv(burst_buffer_info_msg_t **bb_resv, char *plugin,
			 char *type, uint32_t cnt)
{
	burst_buffer_info_t *bb_array;
	burst_buffer_gres_t *gres_ptr;
	int i;

	if (*bb_resv == NULL)
		*bb_resv = xmalloc(sizeof(burst_buffer_info_msg_t));

	for (i = 0, bb_array = (*bb_resv)->burst_buffer_array;
	     i < (*bb_resv)->record_count; i++) {
		if (!xstrcmp(plugin, bb_array->name))
			break;
	}
	if (i >= (*bb_resv)->record_count) {
		(*bb_resv)->record_count++;
		(*bb_resv)->burst_buffer_array = xrealloc(
			(*bb_resv)->burst_buffer_array,
			sizeof(burst_buffer_info_t) * (*bb_resv)->record_count);
		bb_array = (*bb_resv)->burst_buffer_array +
			   (*bb_resv)->record_count - 1;
		bb_array->name = xstrdup(plugin);
	}

	if (type == NULL) {
		bb_array->used_space += cnt;
		return;
	}

	for (i = 0, gres_ptr = bb_array->gres_ptr; i < bb_array->gres_cnt; i++){
		if ((gres_ptr->name == NULL) || !strcmp(type, gres_ptr->name))
			break;
	}
	if (i >= bb_array->gres_cnt) {
		bb_array->gres_cnt++;
		bb_array->gres_ptr = xrealloc(bb_array->gres_ptr,
					      sizeof(burst_buffer_gres_t) *
					      bb_array->gres_cnt);
		gres_ptr = bb_array->gres_ptr + bb_array->gres_cnt - 1;
		gres_ptr->name = xstrdup(type);
	}
	gres_ptr->used_cnt += cnt;
}

static void _update_bb_resv(burst_buffer_info_msg_t **bb_resv, char *bb_spec)
{
	int32_t cnt;
	char *end_ptr = NULL, *end_ptr2 = NULL;
	char *sep, *tmp_spec, *tok, *plugin, *type;

	if ((bb_spec == NULL) || (bb_spec[0] == '\0'))
		return;

	tmp_spec = xstrdup(bb_spec);
	tok = strtok_r(tmp_spec, ",", &end_ptr);
	while (tok) {
		if (!strncmp(tok, "cray:", 5)) {
			plugin = "cray";
			tok += 5;
		} else if (!strncmp(tok, "generic:", 8)) {
			plugin = "generic";
			tok += 8;
		} else
			plugin = NULL;

		sep = strchr(tok, ':');
		if (sep) {
			type = tok;
			sep[0] = '\0';
			tok = sep + 1;
		} else {
			type = NULL;
		}

		cnt = strtol(tok, &end_ptr2, 10);
		if ((end_ptr2[0] == 'n') || (end_ptr2[0] == 'N')) {
			type = "nodes";	/* Cray node spec format */
		} else if ((end_ptr2[0] == 'm') || (end_ptr2[0] == 'M')) {
			cnt = (cnt + 1023) / 1024;
		} else if ((end_ptr2[0] == 'g') || (end_ptr2[0] == 'G')) {
			;	/* No change */
		} else if ((end_ptr2[0] == 't') || (end_ptr2[0] == 'T')) {
			cnt *= 1024;
		} else if ((end_ptr2[0] == 'p') || (end_ptr2[0] == 'P')) {
			cnt *= (1024 * 1024);
		}

		if (cnt)
			_add_bb_resv(bb_resv, plugin, type, cnt);
		tok = strtok_r(NULL, ",", &end_ptr);
	}
	xfree(tmp_spec);
}

/*
 * Determine how many burst buffer resources the specified job is prevented
 *	from using due to reservations
 *
 * IN job_ptr   - job to test
 * IN lic_name  - name of license
 * IN when      - when the job is expected to start
 * RET burst buffer reservation structure, call
 *	 slurm_free_burst_buffer_info_msg() to free
 */
extern burst_buffer_info_msg_t *job_test_bb_resv(struct job_record *job_ptr,
						 time_t when)
{
	slurmctld_resv_t * resv_ptr;
	time_t job_start_time, job_end_time, now = time(NULL);
	burst_buffer_info_msg_t *bb_resv = NULL;
	ListIterator iter;

	if ((job_ptr->burst_buffer == NULL) ||
	    (job_ptr->burst_buffer[0] == '\0'))
		return bb_resv;

	job_start_time = when;
	job_end_time   = when + _get_job_duration(job_ptr);
	iter = list_iterator_create(resv_list);
	while ((resv_ptr = (slurmctld_resv_t *) list_next(iter))) {
		if (resv_ptr->end_time <= now)
			_advance_resv_time(resv_ptr);
		if ((resv_ptr->start_time >= job_end_time) ||
		    (resv_ptr->end_time   <= job_start_time))
			continue;	/* reservation at different time */
		if ((resv_ptr->burst_buffer == NULL) ||
		    (resv_ptr->burst_buffer[0] == '\0'))
			continue;	/* reservation has no burst buffers */
		if (job_ptr->resv_name &&
		    (strcmp(job_ptr->resv_name, resv_ptr->name) == 0))
			continue;	/* job can use this reservation */

		_update_bb_resv(&bb_resv, resv_ptr->burst_buffer);
	}
	list_iterator_destroy(iter);

	return bb_resv;
}

/*
 * Determine how many licenses of the give type the specified job is
 *	prevented from using due to reservations
 *
 * IN job_ptr   - job to test
 * IN lic_name  - name of license
 * IN when      - when the job is expected to start
 * RET number of licenses of this type the job is prevented from using
 */
extern int job_test_lic_resv(struct job_record *job_ptr, char *lic_name,
			     time_t when)
{
	slurmctld_resv_t * resv_ptr;
	time_t job_start_time, job_end_time, now = time(NULL);
	ListIterator iter;
	int resv_cnt = 0;

	job_start_time = when;
	job_end_time   = when + _get_job_duration(job_ptr);
	iter = list_iterator_create(resv_list);
	while ((resv_ptr = (slurmctld_resv_t *) list_next(iter))) {
		if (resv_ptr->end_time <= now)
			_advance_resv_time(resv_ptr);
		if ((resv_ptr->start_time >= job_end_time) ||
		    (resv_ptr->end_time   <= job_start_time))
			continue;	/* reservation at different time */

		if (job_ptr->resv_name &&
		    (strcmp(job_ptr->resv_name, resv_ptr->name) == 0))
			continue;	/* job can use this reservation */

		resv_cnt += _license_cnt(resv_ptr->license_list, lic_name);
	}
	list_iterator_destroy(iter);

	/* info("job %u blocked from %d licenses of type %s",
	     job_ptr->job_id, resv_cnt, lic_name); */
	return resv_cnt;
}


static void _free_slot(void *x)
{
	xfree(x);
}

static void _init_constraint_planning(constraint_planning_t* sched)
{
	sched->slot_list = list_create(_free_slot);
}

static void _free_constraint_planning(constraint_planning_t* sched)
{
	FREE_NULL_LIST(sched->slot_list);
}

/*
 * update the list of slots with the new time delimited constraint
 * the new slot may have to be :
 * - inserted
 * - added to a previously added slot, if it corresponds to the same
 *   period
 * - shrinked if it overlaps temporarily a previously slot
 *   (in that case it will result in a new slot insertion and an
 *    already defined slot update with the addition of the value)
 * - splitted in two chunks if it is nested in a previously slot
 *   (in that case it will result in the insertion of new head,
 *    the update of the previously defined slot, and the iteration
 *    of the logic with a new slot reduced to the remaining time)
 */
static void _update_constraint_planning(constraint_planning_t* sched,
					uint32_t value,
					time_t start, time_t end)
{
	ListIterator iter;
	constraint_slot_t *cur_slot, *cstr_slot, *tmp_slot;
	bool done = false;

	/* create the constraint slot to add */
	cstr_slot = xmalloc(sizeof(constraint_slot_t));
	cstr_slot->value = value;
	cstr_slot->start = start;
	cstr_slot->end = end;

	/* iterate on the current slot list to identify 
	 * the modifications and do them live */
	iter = list_iterator_create(sched->slot_list);
	while ((cur_slot = (constraint_slot_t *) list_next(iter))) {
		/* cur_slot is posterior or contiguous, insert cstr,
		 * mark the state as done and break */
		if (cstr_slot->end <= cur_slot->start) {
			list_insert(iter,cstr_slot);
			done = true;
			break;
		}
		/* cur_slot has the same time period, update it,
		 * mark the state as done and break */
		if (cstr_slot->start == cur_slot->start &&
		    cstr_slot->end == cur_slot->end) {
			cur_slot->value += cstr_slot->value;
			xfree(cstr_slot);
			done = true;
			break;
		}
		/* cur_slot is anterior or contiguous, continue */
		if (cur_slot->end <= cstr_slot->start)
			continue;
		/* new slot starts after this one */
		if (cur_slot->start <= cstr_slot->start) {
			/* we may need up to 2 insertions and one update */
			if (cur_slot->start < cstr_slot->start) {
				tmp_slot = xmalloc(sizeof(constraint_slot_t));
				tmp_slot->value = cur_slot->value;
				tmp_slot->start = cur_slot->start;
				tmp_slot->end = cstr_slot->start;
				list_insert(iter,tmp_slot);
				cur_slot->start = tmp_slot->end;
			}
			if (cstr_slot->end < cur_slot->end) {
				cstr_slot->value += cur_slot->value;
				list_insert(iter,cstr_slot);
				cur_slot->start = cstr_slot->end;
			} else if (cstr_slot->end > cur_slot->end) {
				cur_slot->value += cstr_slot->value;
				cstr_slot->start = cur_slot->end;
				continue;
			} else {
				cur_slot->value += cstr_slot->value;
				xfree(cstr_slot);
			}
			done = true;
			break;
		} else {
			/* new slot starts before, and we know that it is
			 * not contiguous (previously checked) */
			tmp_slot = xmalloc(sizeof(constraint_slot_t));
			tmp_slot->value = cstr_slot->value;
			tmp_slot->start = cstr_slot->start;
			tmp_slot->end = cur_slot->start;
			list_insert(iter,tmp_slot);
			if (cstr_slot->end == cur_slot-> end) {
				cur_slot->value += cstr_slot->value;
				xfree(cstr_slot);
				done = true;
				break;
			} else if (cstr_slot->end < cur_slot-> end) {
				cstr_slot->start = cur_slot->start;
				cstr_slot->value += cur_slot->value;
				list_insert(iter,cstr_slot);
				cur_slot->start = cstr_slot->end;
				done = true;
				break;
			} else {
				cur_slot->value += cstr_slot->value;
				cstr_slot->start = cur_slot->end;
				continue;
			}
		}
	}
	list_iterator_destroy(iter);

	/* we might still need to add the [updated] constrain slot */
	if (!done)
		list_append(sched->slot_list, cstr_slot);
}

static uint32_t _max_constraint_planning(constraint_planning_t* sched,
					 time_t *start, time_t *end)
{
	ListIterator iter;
	constraint_slot_t *cur_slot;
	uint32_t max = 0;

	iter = list_iterator_create(sched->slot_list);
	while ((cur_slot = (constraint_slot_t *) list_next(iter))) {
		if (cur_slot->value > max) {
			max = cur_slot->value;
			*start = cur_slot->start;
			*end = cur_slot->end;
		}
	}
	list_iterator_destroy(iter);

	return max;
}

static void _print_constraint_planning(constraint_planning_t* sched)
{
	ListIterator iter;
	constraint_slot_t *cur_slot;
	char start_str[32] = "-1", end_str[32] = "-1";
	uint32_t i = 0;

	iter = list_iterator_create(sched->slot_list);
	while ((cur_slot = (constraint_slot_t *) list_next(iter))) {
		slurm_make_time_str(&cur_slot->start,
				    start_str, sizeof(start_str));
		slurm_make_time_str(&cur_slot->end,
				    end_str, sizeof(end_str));
		debug2("constraint_planning: slot[%u]: %s to %s count=%u",
		       i, start_str, end_str, cur_slot->value);
		i++;
	}
	list_iterator_destroy(iter);
}

/*
 * Determine how many watts the specified job is prevented from using 
 * due to reservations
 *
 * IN job_ptr   - job to test
 * IN when      - when the job is expected to start
 * RET amount of watts the job is prevented from using
 */
extern uint32_t job_test_watts_resv(struct job_record *job_ptr, time_t when)
{
	slurmctld_resv_t * resv_ptr;
	time_t job_start_time, job_end_time, now = time(NULL);
	ListIterator iter;
	constraint_planning_t wsched;
	time_t start, end;
	char start_str[32] = "-1", end_str[32] = "-1";
	uint32_t resv_cnt = 0;

	_init_constraint_planning(&wsched);

	job_start_time = when;
	job_end_time   = when + _get_job_duration(job_ptr);
	iter = list_iterator_create(resv_list);
	while ((resv_ptr = (slurmctld_resv_t *) list_next(iter))) {
		if (resv_ptr->end_time <= now)
			_advance_resv_time(resv_ptr);
		if (resv_ptr->resv_watts == NO_VAL ||
		    resv_ptr->resv_watts == 0)
			continue;       /* not a power reservation */
		if ((resv_ptr->start_time >= job_end_time) ||
		    (resv_ptr->end_time   <= job_start_time))
			continue;	/* reservation at different time */

		if (job_ptr->resv_name &&
		    (strcmp(job_ptr->resv_name, resv_ptr->name) == 0))
			continue;	/* job can use this reservation */

		_update_constraint_planning(&wsched, resv_ptr->resv_watts,
					    resv_ptr->start_time,
					    resv_ptr->end_time);
	}
	list_iterator_destroy(iter);

	resv_cnt = _max_constraint_planning(&wsched, &start, &end);
	if (slurm_get_debug_flags() & DEBUG_FLAG_RESERVATION) {
		_print_constraint_planning(&wsched);
		slurm_make_time_str(&start, start_str, sizeof(start_str));
		slurm_make_time_str(&end, end_str, sizeof(end_str));
		debug2("reservation: max reserved watts=%u (%s to %s)",
		       resv_cnt, start_str, end_str);
	}
	_free_constraint_planning(&wsched);

	return resv_cnt;
}

/*
 * Determine which nodes a job can use based upon reservations
 * IN job_ptr      - job to test
 * IN/OUT when     - when we want the job to start (IN)
 *                   when the reservation is available (OUT)
 * IN move_time    - if true, then permit the start time to advance from
 *                   "when" as needed IF job has no reservervation
 * OUT node_bitmap - nodes which the job can use, caller must free unless error
 * OUT exc_core_bitmap - cores which the job can NOT use, caller must free
 *			 unless error
 * RET	SLURM_SUCCESS if runable now
 *	ESLURM_RESERVATION_ACCESS access to reservation denied
 *	ESLURM_RESERVATION_INVALID reservation invalid
 *	ESLURM_INVALID_TIME_VALUE reservation invalid at time "when"
 *	ESLURM_NODES_BUSY job has no reservation, but required nodes are
 *			  reserved
 */
extern int job_test_resv(struct job_record *job_ptr, time_t *when,
			 bool move_time, bitstr_t **node_bitmap,
			 bitstr_t **exc_core_bitmap, bool *resv_overlap)
{
	slurmctld_resv_t * resv_ptr, *res2_ptr;
	time_t job_start_time, job_end_time, lic_resv_time;
	time_t start_relative, end_relative;
	time_t now = time(NULL);
	ListIterator iter;
	int i, rc = SLURM_SUCCESS, rc2;

	job_start_time = *when;
	job_end_time   = *when + _get_job_duration(job_ptr);
	*node_bitmap = (bitstr_t *) NULL;

	if (job_ptr->resv_name) {
		resv_ptr = (slurmctld_resv_t *) list_find_first (resv_list,
				_find_resv_name, job_ptr->resv_name);
		job_ptr->resv_ptr = resv_ptr;
		rc2 = _valid_job_access_resv(job_ptr, resv_ptr);
		if (rc2 != SLURM_SUCCESS)
			return rc2;
		if (resv_ptr->end_time <= now)
			_advance_resv_time(resv_ptr);
		if (*when < resv_ptr->start_time) {
			/* reservation starts later */
			*when = resv_ptr->start_time;
			return ESLURM_INVALID_TIME_VALUE;
		}
		if ((resv_ptr->node_cnt == 0) &&
		    (!(resv_ptr->flags & RESERVE_FLAG_ANY_NODES))) {
			/* empty reservation treated like it will start later */
			*when = now + 600;
			return ESLURM_INVALID_TIME_VALUE;
		}
		if (*when > resv_ptr->end_time) {
			/* reservation ended earlier */
			*when = resv_ptr->end_time;
			if ((now > resv_ptr->end_time) ||
			    ((job_ptr->details) &&
			     (job_ptr->details->begin_time >
			      resv_ptr->end_time)))
				job_ptr->priority = 0;	/* admin hold */
			return ESLURM_RESERVATION_INVALID;
		}
		if (job_ptr->details->req_node_bitmap &&
		    (!(resv_ptr->flags & RESERVE_FLAG_ANY_NODES)) &&
		    !bit_super_set(job_ptr->details->req_node_bitmap,
				   resv_ptr->node_bitmap)) {
			return ESLURM_RESERVATION_INVALID;
		}
		if (resv_ptr->flags & RESERVE_FLAG_ANY_NODES) {
			*node_bitmap = bit_alloc(node_record_count);
			bit_nset(*node_bitmap, 0, (node_record_count - 1));
		} else
			*node_bitmap = bit_copy(resv_ptr->node_bitmap);

		/* if there are any overlapping reservations, we need to
		 * prevent the job from using those nodes (e.g. MAINT nodes) */
		iter = list_iterator_create(resv_list);
		while ((res2_ptr = (slurmctld_resv_t *) list_next(iter))) {
			if ((resv_ptr->flags & RESERVE_FLAG_MAINT) ||
			    ((resv_ptr->flags & RESERVE_FLAG_OVERLAP) &&
			     !(res2_ptr->flags & RESERVE_FLAG_MAINT)) ||
			    (res2_ptr == resv_ptr) ||
			    (res2_ptr->node_bitmap == NULL) ||
			    (res2_ptr->start_time >= job_end_time) ||
			    (res2_ptr->end_time   <= job_start_time) ||
			    (!res2_ptr->full_nodes))
				continue;
			if (bit_overlap(*node_bitmap, res2_ptr->node_bitmap)) {
				*resv_overlap = true;
				bit_not(res2_ptr->node_bitmap);
				bit_and(*node_bitmap, res2_ptr->node_bitmap);
				bit_not(res2_ptr->node_bitmap);
			}
		}
		list_iterator_destroy(iter);

		if (slurmctld_conf.debug_flags & DEBUG_FLAG_RESERVATION) {
			char *nodes = bitmap2node_name(*node_bitmap);
			info("job_test_resv: job:%u reservation:%s nodes:%s",
			     job_ptr->job_id, job_ptr->resv_name, nodes);
			xfree(nodes);
		}

		/* if reservation is using just partial nodes, this returns
		 * coremap to exclude */
		if (resv_ptr->core_bitmap && exc_core_bitmap) {
			*exc_core_bitmap = bit_copy(resv_ptr->core_bitmap);
			bit_not(*exc_core_bitmap);
		}

		return SLURM_SUCCESS;
	}

	job_ptr->resv_ptr = NULL;	/* should be redundant */
	*node_bitmap = bit_alloc(node_record_count);
	bit_nset(*node_bitmap, 0, (node_record_count - 1));
	if (list_count(resv_list) == 0)
		return SLURM_SUCCESS;
#ifdef HAVE_BG
	/* Since on a bluegene we track cnodes instead of cpus do the
	   adjustment since accounting is expecting cpus here.
	*/
	if (!cpus_per_mp)
		(void)select_g_alter_node_cnt(
			SELECT_GET_MP_CPU_CNT, &cpus_per_mp);

	/* If the job is looking for whole mp blocks we need to tell
	 * the reservations about it so it sends the plugin the correct
	 * thing.
	 */
	if (job_ptr->details->max_cpus < cpus_per_mp)
		job_ptr->details->whole_node = 0;
	else
		job_ptr->details->whole_node = 1;
#endif

	/* Job has no reservation, try to find time when this can
	 * run and get it's required nodes (if any) */
	for (i = 0; ; i++) {
		lic_resv_time = (time_t) 0;

		iter = list_iterator_create(resv_list);
		while ((resv_ptr = (slurmctld_resv_t *) list_next(iter))) {
			if (resv_ptr->flags & RESERVE_FLAG_TIME_FLOAT) {
				start_relative = resv_ptr->start_time + now;
				if (resv_ptr->duration == INFINITE)
					end_relative = start_relative+ONE_YEAR;
				else if (resv_ptr->duration &&
					 (resv_ptr->duration != NO_VAL)) {
					end_relative = start_relative +
						resv_ptr->duration * 60;
				} else {
					end_relative = resv_ptr->end_time;
					if (start_relative > end_relative)
						start_relative = end_relative;
				}
			} else {
				if (resv_ptr->end_time <= now)
					_advance_resv_time(resv_ptr);
				start_relative = resv_ptr->start_time_first;
				end_relative = resv_ptr->end_time;
			}

			if ((resv_ptr->node_bitmap == NULL) ||
			    (start_relative >= job_end_time) ||
			    (end_relative   <= job_start_time))
				continue;
			if (job_ptr->details->req_node_bitmap &&
			    bit_overlap(job_ptr->details->req_node_bitmap,
					resv_ptr->node_bitmap) &&
			    (!resv_ptr->tres_str ||
			     job_ptr->details->whole_node == 1)) {
				*when = resv_ptr->end_time;
				rc = ESLURM_NODES_BUSY;
				break;
			}
			/* FIXME: This only tracks when ANY licenses required
			 * by the job are freed by any reservation without
			 * counting them, so the results are not accurate. */
			if (license_list_overlap(job_ptr->license_list,
						 resv_ptr->license_list)) {
				if ((lic_resv_time == (time_t) 0) ||
				    (lic_resv_time > resv_ptr->end_time))
					lic_resv_time = resv_ptr->end_time;
			}

			if ((resv_ptr->full_nodes) ||
			    (job_ptr->details->whole_node == 1)) {
#if _DEBUG
				info("reservation %s uses full nodes or job %u "
				     "will not share nodes",
				     resv_ptr->name, job_ptr->job_id);
#endif
				bit_not(resv_ptr->node_bitmap);
				bit_and(*node_bitmap, resv_ptr->node_bitmap);
				bit_not(resv_ptr->node_bitmap);
			} else {
#if _DEBUG
				info("job_test_resv: reservation %s uses "
				     "partial nodes", resv_ptr->name);
#endif
				if (*exc_core_bitmap == NULL) {
					*exc_core_bitmap =
						bit_copy(resv_ptr->core_bitmap);
				} else {
					bit_or(*exc_core_bitmap,
					       resv_ptr->core_bitmap);
				}
			}
		}
		list_iterator_destroy(iter);

		if ((rc == SLURM_SUCCESS) && move_time) {
			if (license_job_test(job_ptr, job_start_time)
			    == EAGAIN) {
				/* Need to postpone for licenses. Time returned
				 * is best case; first reservation with those
				 * licenses ends. */
				rc = ESLURM_NODES_BUSY;
				*when = lic_resv_time;
			}
		}
		if (rc == SLURM_SUCCESS)
			break;
		/* rc == ESLURM_NODES_BUSY here from above break */
		if (move_time && (i<10)) {  /* Retry for later start time */
			bit_nset(*node_bitmap, 0, (node_record_count - 1));
			rc = SLURM_SUCCESS;
			continue;
		}
		FREE_NULL_BITMAP(*node_bitmap);
		break;	/* Give up */
	}

	return rc;
}

/*
 * Determine the time of the first reservation to end after some time.
 * return zero of no reservation ends after that time.
 * IN start_time - look for reservations ending after this time
 * RET the reservation end time or zero of none found
 */
extern time_t find_resv_end(time_t start_time)
{
	ListIterator iter;
	slurmctld_resv_t *resv_ptr;
	time_t end_time = 0;

	if (!resv_list)
		return end_time;

	iter = list_iterator_create(resv_list);
	while ((resv_ptr = (slurmctld_resv_t *) list_next(iter))) {
		if ((start_time < resv_ptr->start_time) ||
		    (start_time > resv_ptr->end_time))
			continue;
		if ((end_time == 0) || (resv_ptr->end_time < end_time))
			end_time = resv_ptr->end_time;
	}
	list_iterator_destroy(iter);
	return end_time;
}

/* Begin scan of all jobs for valid reservations */
extern void begin_job_resv_check(void)
{
	ListIterator iter;
	slurmctld_resv_t *resv_ptr;
	slurm_ctl_conf_t *conf;

	if (!resv_list)
		return;

	conf = slurm_conf_lock();
	resv_over_run = conf->resv_over_run;
	slurm_conf_unlock();
	if (resv_over_run == (uint16_t) INFINITE)
		resv_over_run = ONE_YEAR;
	else
		resv_over_run *= 60;

	iter = list_iterator_create(resv_list);
	while ((resv_ptr = (slurmctld_resv_t *) list_next(iter))) {
		resv_ptr->job_pend_cnt = 0;
		resv_ptr->job_run_cnt  = 0;
	}
	list_iterator_destroy(iter);
}

/* Test a particular job for valid reservation
 *
 * RET ESLURM_INVALID_TIME_VALUE if reservation is terminated
 *     SLURM_SUCCESS if reservation is still valid
 */
extern int job_resv_check(struct job_record *job_ptr)
{
	bool run_flag = false;

	if (!job_ptr->resv_name)
		return SLURM_SUCCESS;

	if (IS_JOB_RUNNING(job_ptr) || IS_JOB_SUSPENDED(job_ptr))
		run_flag = true;
	else if (IS_JOB_PENDING(job_ptr))
		run_flag = false;
	else
		return SLURM_SUCCESS;

	xassert(job_ptr->resv_ptr->magic == RESV_MAGIC);
	if (run_flag)
		job_ptr->resv_ptr->job_run_cnt++;
	else
		job_ptr->resv_ptr->job_pend_cnt++;

	if ((job_ptr->resv_ptr->end_time + resv_over_run) < time(NULL))
		return ESLURM_INVALID_TIME_VALUE;
	return SLURM_SUCCESS;
}

/* Advance a expired reservation's time stamps one day or one week
 * as appropriate. */
static void _advance_resv_time(slurmctld_resv_t *resv_ptr)
{
	int day_cnt = 0;
	char *interval = "";

	if (resv_ptr->flags & RESERVE_FLAG_TIME_FLOAT)
		return;		/* Not applicable */

	if (resv_ptr->flags & RESERVE_FLAG_DAILY) {
		day_cnt = 1;
		interval = "day";
	} else if (resv_ptr->flags & RESERVE_FLAG_WEEKLY) {
		day_cnt = 7;
		interval = "week";
	}

	if (day_cnt) {
		verbose("Advance reservation %s one %s", resv_ptr->name,
			interval);
		resv_ptr->start_time = resv_ptr->start_time_first;
		_advance_time(&resv_ptr->start_time, day_cnt);
		resv_ptr->start_time_prev = resv_ptr->start_time;
		resv_ptr->start_time_first = resv_ptr->start_time;
		_advance_time(&resv_ptr->end_time, day_cnt);
		_post_resv_create(resv_ptr);
		last_resv_update = time(NULL);
		schedule_resv_save();
	}
}

static void _free_script_arg(resv_thread_args_t *args)
{
	if (args) {
		xfree(args->script);
		xfree(args->resv_name);
		xfree(args);
	}
}

static void *_fork_script(void *x)
{
	resv_thread_args_t *args = (resv_thread_args_t *) x;
	char *argv[3], *envp[1];
	int status, wait_rc;
	pid_t cpid;
	uint16_t tm;

	argv[0] = args->script;
	argv[1] = args->resv_name;
	argv[2] = NULL;
	envp[0] = NULL;

	if ((cpid = fork()) < 0) {
		error("_fork_script fork error: %m");
		goto fini;
	}
	if (cpid == 0) {
#ifdef SETPGRP_TWO_ARGS
		setpgrp(0, 0);
#else
		setpgrp();
#endif
		execve(argv[0], argv, envp);
		exit(127);
	}

	tm = slurm_get_prolog_timeout();
	while (1) {
		wait_rc = waitpid_timeout(__func__, cpid, &status, tm);
		if (wait_rc < 0) {
			if (errno == EINTR)
				continue;
			error("_fork_script waitpid error: %m");
			break;
		} else if (wait_rc > 0) {
			killpg(cpid, SIGKILL);	/* kill children too */
			break;
		}
	}
fini:	_free_script_arg(args);
	return NULL;
}

static void _run_script(char *script, slurmctld_resv_t *resv_ptr)
{
	int rc;
	resv_thread_args_t *args;
	pthread_t thread_id_prolog;
	pthread_attr_t thread_attr_prolog;

	if (!script || !script[0])
		return;
	if (access(script, X_OK) < 0) {
		error("Invalid ResvProlog or ResvEpilog(%s): %m", script);
		return;
	}

	slurm_attr_init(&thread_attr_prolog);
	pthread_attr_setdetachstate(&thread_attr_prolog,
				    PTHREAD_CREATE_DETACHED);
	args = xmalloc(sizeof(resv_thread_args_t));
	args->script    = xstrdup(script);
	args->resv_name = xstrdup(resv_ptr->name);
	while (1) {
		rc = pthread_create(&thread_id_prolog, &thread_attr_prolog,
				    _fork_script, (void *) args);
		if (rc != 0) {
			if (errno == EAGAIN)
				continue;
			error("pthread_create: %m");
		}
		break;
	}
	slurm_attr_destroy(&thread_attr_prolog);
	if (rc != 0)
		_free_script_arg(args);
}

/* Finish scan of all jobs for valid reservations
 *
 * Purge vestigial reservation records.
 * Advance daily or weekly reservations that are no longer
 *	being actively used.
 */
extern void fini_job_resv_check(void)
{
	ListIterator iter;
	slurmctld_resv_t *resv_ptr;
	time_t now = time(NULL);

	if (!resv_list)
		return;

	iter = list_iterator_create(resv_list);
	while ((resv_ptr = (slurmctld_resv_t *) list_next(iter))) {
		if (!resv_ptr->run_prolog || !resv_ptr->run_epilog)
			continue;
		if ((resv_ptr->end_time >= now) ||
		    (resv_ptr->duration && (resv_ptr->duration != NO_VAL) &&
		     (resv_ptr->flags & RESERVE_FLAG_TIME_FLOAT))) {
			_validate_node_choice(resv_ptr);
			continue;
		}
		_advance_resv_time(resv_ptr);
		if ((resv_ptr->job_run_cnt    == 0) &&
		    (resv_ptr->flags_set_node == 0) &&
		    ((resv_ptr->flags & RESERVE_FLAG_DAILY ) == 0) &&
		    ((resv_ptr->flags & RESERVE_FLAG_WEEKLY) == 0)) {
			if (resv_ptr->job_pend_cnt) {
				info("Purging vestigial reservation %s "
				     "with %u pending jobs",
				     resv_ptr->name, resv_ptr->job_pend_cnt);
			} else {
				debug("Purging vestigial reservation %s",
				      resv_ptr->name);
			}
			_clear_job_resv(resv_ptr);
			list_delete_item(iter);
			last_resv_update = now;
			schedule_resv_save();
		}
	}
	list_iterator_destroy(iter);
}

/* send all reservations to accounting.  Only needed at
 * first registration
 */
extern int send_resvs_to_accounting(void)
{
	ListIterator itr = NULL;
	slurmctld_resv_t *resv_ptr;
	slurmctld_lock_t node_write_lock = {
		NO_LOCK, NO_LOCK, WRITE_LOCK, READ_LOCK };

	if (!resv_list)
		return SLURM_SUCCESS;

	lock_slurmctld(node_write_lock);

	itr = list_iterator_create(resv_list);
	while ((resv_ptr = list_next(itr)))
		_post_resv_create(resv_ptr);
	list_iterator_destroy(itr);

	unlock_slurmctld(node_write_lock);

	return SLURM_SUCCESS;
}

/* Set or clear NODE_STATE_MAINT for node_state as needed
 * IN reset_all - if true, then re-initialize all node information for all
 *	reservations, but do not run any prologs or epilogs or count started
 *	reservations
 * RET count of newly started reservations
 */
extern int set_node_maint_mode(bool reset_all)
{
	int res_start_cnt = 0;
	ListIterator iter;
	slurmctld_resv_t *resv_ptr;
	time_t now = time(NULL);

	if (!resv_list)
		return res_start_cnt;

	if (reset_all) {
		int i;
		struct node_record *node_ptr;
		uint32_t flags = (NODE_STATE_RES | NODE_STATE_MAINT);

		for (i = 0, node_ptr = node_record_table_ptr;
		     i <= node_record_count;
		     i++, node_ptr++) {
			node_ptr->node_state &= (~flags);
		}
	}
	iter = list_iterator_create(resv_list);
	while ((resv_ptr = (slurmctld_resv_t *) list_next(iter))) {
		uint32_t flags = NODE_STATE_RES;
		if (reset_all)
			resv_ptr->flags_set_node = false;
		if (resv_ptr->flags & RESERVE_FLAG_MAINT)
			flags |= NODE_STATE_MAINT;

		if ((now >= resv_ptr->start_time) &&
		    (now <  resv_ptr->end_time  )) {
			if (!resv_ptr->flags_set_node) {
				resv_ptr->flags_set_node = true;
				_set_nodes_flags(resv_ptr, now, flags);
				last_node_update = now;
			}
		} else if (resv_ptr->flags_set_node) {
			resv_ptr->flags_set_node = false;
			_set_nodes_flags(resv_ptr, now, flags);
			last_node_update = now;
		}

		if (reset_all)	/* Defer reservation prolog/epilog */
			continue;
		if ((resv_ptr->start_time <= now) && !resv_ptr->run_prolog) {
			res_start_cnt++;
			resv_ptr->run_prolog = true;
			_run_script(slurmctld_conf.resv_prolog, resv_ptr);
		}
		if ((resv_ptr->end_time <= now) && !resv_ptr->run_epilog) {
			resv_ptr->run_epilog = true;
			_run_script(slurmctld_conf.resv_epilog, resv_ptr);
		}
	}
	list_iterator_destroy(iter);

	return res_start_cnt;
}

/* checks if node within node_record_table_ptr is in maint reservation */
extern bool is_node_in_maint_reservation(int nodenum)
{
	bool res = false;
	ListIterator iter;
	slurmctld_resv_t *resv_ptr;
	time_t t;

	if (nodenum < 0 || nodenum >= node_record_count || !resv_list)
		return false;

	t = time(NULL);
	iter = list_iterator_create(resv_list);
	while ((resv_ptr = (slurmctld_resv_t *) list_next(iter))) {
		if ((resv_ptr->flags & RESERVE_FLAG_MAINT) == 0)
			continue;
		if (! (t >= resv_ptr->start_time
		       && t <= resv_ptr->end_time))
			continue;
		if (bit_test(resv_ptr->node_bitmap, nodenum)) {
			res = true;
			break;
		}
	}
	list_iterator_destroy(iter);

	return res;
}

extern void update_assocs_in_resvs(void)
{
	slurmctld_resv_t *resv_ptr = NULL;
	ListIterator  iter = NULL;
	slurmctld_lock_t node_write_lock = {
		NO_LOCK, NO_LOCK, WRITE_LOCK, READ_LOCK };

	if (!resv_list) {
		error("No reservation list given for updating associations");
		return;
	}

	lock_slurmctld(node_write_lock);

	iter = list_iterator_create(resv_list);
	while ((resv_ptr = list_next(iter)))
		_set_assoc_list(resv_ptr);
	list_iterator_destroy(iter);

	unlock_slurmctld(node_write_lock);
}

extern void update_part_nodes_in_resv(struct part_record *part_ptr)
{
	ListIterator iter = NULL;
	struct part_record *parti_ptr = NULL;
	slurmctld_resv_t *resv_ptr = NULL;
	xassert(part_ptr);

	iter = list_iterator_create(resv_list);
	while ((resv_ptr = (slurmctld_resv_t *) list_next(iter))) {
		if ((resv_ptr->flags & RESERVE_FLAG_PART_NODES) &&
		    (resv_ptr->partition != NULL) &&
		    (strcmp(resv_ptr->partition, part_ptr->name) == 0)) {
			slurmctld_resv_t old_resv_ptr;
			memset(&old_resv_ptr, 0, sizeof(slurmctld_resv_t));

			parti_ptr = find_part_record(resv_ptr->partition);
			FREE_NULL_BITMAP(resv_ptr->node_bitmap);
			resv_ptr->node_bitmap = bit_copy(parti_ptr->
							 node_bitmap);
			resv_ptr->node_cnt = bit_set_count(resv_ptr->
							   node_bitmap);
			xfree(resv_ptr->node_list);
			resv_ptr->node_list = xstrdup(parti_ptr->nodes);
			old_resv_ptr.tres_str = resv_ptr->tres_str;
			resv_ptr->tres_str = NULL;
			_set_tres_cnt(resv_ptr, &old_resv_ptr);
			xfree(old_resv_ptr.tres_str);
			last_resv_update = time(NULL);
		}
	}
	list_iterator_destroy(iter);
}

static void _set_nodes_flags(slurmctld_resv_t *resv_ptr, time_t now,
			     uint32_t flags)
{
	int i, i_first, i_last;
	struct node_record *node_ptr;

	if (!resv_ptr->node_bitmap) {
		error("%s: reservation %s lacks a bitmap",
		      __func__, resv_ptr->name);
		return;
	}

	i_first = bit_ffs(resv_ptr->node_bitmap);
	if (i_first < 0) {
		if ((resv_ptr->flags & RESERVE_FLAG_ANY_NODES) == 0) {
			error("%s: reservation %s includes no nodes",
			      __func__, resv_ptr->name);
		}
		return;
	}
	i_last  = bit_fls(resv_ptr->node_bitmap);
	for (i = i_first; i <= i_last; i++) {
		if (!bit_test(resv_ptr->node_bitmap, i))
			continue;

		node_ptr = node_record_table_ptr + i;
		if (resv_ptr->flags_set_node)
			node_ptr->node_state |= flags;
		else
			node_ptr->node_state &= (~flags);
		/* mark that this node is now down and in maint mode
		 * or was removed from maint mode */
		if (IS_NODE_DOWN(node_ptr) || IS_NODE_DRAIN(node_ptr) ||
		    IS_NODE_FAIL(node_ptr)) {
			clusteracct_storage_g_node_down(
				acct_db_conn,
				node_ptr, now, NULL,
				slurm_get_slurm_user_id());
		}
	}
}<|MERGE_RESOLUTION|>--- conflicted
+++ resolved
@@ -3289,12 +3289,8 @@
 	int i;
 	resv_desc_msg_t resv_desc;
 
-<<<<<<< HEAD
-	if ((resv_ptr->flags & RESERVE_FLAG_SPEC_NODES) ||
-=======
 	if ((resv_ptr->node_bitmap == NULL) ||
 	    (resv_ptr->flags & RESERVE_FLAG_SPEC_NODES) ||
->>>>>>> 670f0322
 	    (resv_ptr->flags & RESERVE_FLAG_STATIC))
 		return;
 

/*****************************************************************************\
 *  read_config.c - read the overall slurm configuration file
 *****************************************************************************
 *  Copyright (C) 2002-2007 The Regents of the University of California.
 *  Copyright (C) 2008-2010 Lawrence Livermore National Security.
 *  Portions Copyright (C) 2010-2016 SchedMD <https://www.schedmd.com>.
 *  Produced at Lawrence Livermore National Laboratory (cf, DISCLAIMER).
 *  Written by Morris Jette <jette1@llnl.gov>.
 *  CODE-OCEC-09-009. All rights reserved.
 *
 *  This file is part of SLURM, a resource management program.
 *  For details, see <https://slurm.schedmd.com/>.
 *  Please also read the included file: DISCLAIMER.
 *
 *  SLURM is free software; you can redistribute it and/or modify it under
 *  the terms of the GNU General Public License as published by the Free
 *  Software Foundation; either version 2 of the License, or (at your option)
 *  any later version.
 *
 *  In addition, as a special exception, the copyright holders give permission
 *  to link the code of portions of this program with the OpenSSL library under
 *  certain conditions as described in each individual source file, and
 *  distribute linked combinations including the two. You must obey the GNU
 *  General Public License in all respects for all of the code used other than
 *  OpenSSL. If you modify file(s) with this exception, you may extend this
 *  exception to your version of the file(s), but you are not obligated to do
 *  so. If you do not wish to do so, delete this exception statement from your
 *  version.  If you delete this exception statement from all source files in
 *  the program, then also delete it here.
 *
 *  SLURM is distributed in the hope that it will be useful, but WITHOUT ANY
 *  WARRANTY; without even the implied warranty of MERCHANTABILITY or FITNESS
 *  FOR A PARTICULAR PURPOSE.  See the GNU General Public License for more
 *  details.
 *
 *  You should have received a copy of the GNU General Public License along
 *  with SLURM; if not, write to the Free Software Foundation, Inc.,
 *  51 Franklin Street, Fifth Floor, Boston, MA 02110-1301  USA.
\*****************************************************************************/

#include "config.h"

#include <ctype.h>
#include <errno.h>
#include <fcntl.h>
#include <stdio.h>
#include <stdlib.h>
#include <string.h>
#include <syslog.h>
#include <sys/stat.h>
#include <sys/types.h>
#include <time.h>
#include <unistd.h>

#include "src/common/assoc_mgr.h"
#include "src/common/cpu_frequency.h"
#include "src/common/gres.h"
#include "src/common/hostlist.h"
#include "src/common/layouts_mgr.h"
#include "src/common/list.h"
#include "src/common/macros.h"
#include "src/common/node_features.h"
#include "src/common/node_select.h"
#include "src/common/power.h"
#include "src/common/read_config.h"
#include "src/common/slurm_jobcomp.h"
#include "src/common/slurm_mcs.h"
#include "src/common/slurm_topology.h"
#include "src/common/slurm_rlimits_info.h"
#include "src/common/slurm_route.h"
#include "src/common/strnatcmp.h"
#include "src/common/switch.h"
#include "src/common/xstring.h"

#include "src/slurmctld/acct_policy.h"
#include "src/slurmctld/burst_buffer.h"
#include "src/slurmctld/fed_mgr.h"
#include "src/slurmctld/front_end.h"
#include "src/slurmctld/gang.h"
#include "src/slurmctld/job_scheduler.h"
#include "src/slurmctld/job_submit.h"
#include "src/slurmctld/licenses.h"
#include "src/slurmctld/locks.h"
#include "src/slurmctld/node_scheduler.h"
#include "src/slurmctld/port_mgr.h"
#include "src/slurmctld/preempt.h"
#include "src/slurmctld/proc_req.h"
#include "src/slurmctld/read_config.h"
#include "src/slurmctld/reservation.h"
#include "src/slurmctld/sched_plugin.h"
#include "src/slurmctld/slurmctld.h"
#include "src/slurmctld/srun_comm.h"
#include "src/slurmctld/trigger_mgr.h"

#define FEATURE_MAGIC	0x34dfd8b5

/* Global variables */
List active_feature_list;	/* list of currently active features_records */
List avail_feature_list;	/* list of available features_records */
bool node_features_updated = false;
bool slurmctld_init_db = true;

static void _acct_restore_active_jobs(void);
static void _add_config_feature(List feature_list, char *feature,
				bitstr_t *node_bitmap);
static void _add_config_feature_inx(List feature_list, char *feature,
				    int node_inx);
static int  _build_bitmaps(void);
static void _build_bitmaps_pre_select(void);
static int  _compare_hostnames(struct node_record *old_node_table,
			       int old_node_count,
			       struct node_record *node_table, int node_count);
static void _gres_reconfig(bool reconfig);
static int  _init_all_slurm_conf(void);
static void _list_delete_feature(void *feature_entry);
static int  _preserve_select_type_param(slurm_ctl_conf_t * ctl_conf_ptr,
					uint16_t old_select_type_p);
static int  _preserve_plugins(slurm_ctl_conf_t * ctl_conf_ptr,
			      char *old_auth_type, char *old_checkpoint_type,
			      char *old_crypto_type, char *old_sched_type,
			      char *old_select_type, char *old_switch_type,
			      char *old_bb_type);
static void _purge_old_node_state(struct node_record *old_node_table_ptr,
				int old_node_record_count);
static void _purge_old_part_state(List old_part_list, char *old_def_part_name);
static int  _reset_node_bitmaps(void *x, void *arg);
static int  _restore_job_dependencies(void);

static int  _restore_node_state(int recover,
				struct node_record *old_node_table_ptr,
				int old_node_record_count);
static int  _restore_part_state(List old_part_list, char *old_def_part_name,
				uint16_t flags);
static void _set_features(struct node_record *old_node_table_ptr,
			  int old_node_record_count, int recover);
static void _stat_slurm_dirs(void);
static int  _sync_nodes_to_comp_job(void);
static int  _sync_nodes_to_jobs(bool reconfig);
static int  _sync_nodes_to_active_job(struct job_record *job_ptr);
static void _sync_nodes_to_suspended_job(struct job_record *job_ptr);
static void _sync_part_prio(void);
static int  _update_preempt(uint16_t old_enable_preempt);


/* Verify that Slurm directories are secure, not world writable */
static void _stat_slurm_dirs(void)
{
	struct stat stat_buf;
	char *problem_dir = NULL;

	/*
	 * PluginDir may have multiple values, and is checked by
	 * _is_valid_path() instead
	 */

	if ((stat(slurmctld_conf.plugstack, &stat_buf) == 0) &&
	    (stat_buf.st_mode & S_IWOTH)) {
		problem_dir = "PlugStack";
	}
	if ((stat(slurmctld_conf.slurmd_spooldir, &stat_buf) == 0) &&
	    (stat_buf.st_mode & S_IWOTH)) {
		problem_dir = "SlurmdSpoolDir";
	}
	if ((stat(slurmctld_conf.state_save_location, &stat_buf) == 0) &&
	    (stat_buf.st_mode & S_IWOTH)) {
		problem_dir = "StateSaveLocation";
	}

	if (problem_dir) {
		error("################################################");
		error("###       SEVERE SECURITY VULERABILTY        ###");
		error("### %s DIRECTORY IS WORLD WRITABLE ###", problem_dir);
		error("###         CORRECT FILE PERMISSIONS         ###");
		error("################################################");
	}
}

/*
 * _reorder_nodes_by_name - order node table in ascending order of name
 */
static void _reorder_nodes_by_name(void)
{
	struct node_record *node_ptr, *node_ptr2;
	int i, j, min_inx;

	/* Now we need to sort the node records */
	for (i = 0; i < node_record_count; i++) {
		min_inx = i;
		for (j = i + 1; j < node_record_count; j++) {
			if (strnatcmp(node_record_table_ptr[j].name,
				      node_record_table_ptr[min_inx].name) < 0)
				min_inx = j;
		}

		if (min_inx != i) {	/* swap records */
			struct node_record node_record_tmp;

			j = sizeof(struct node_record);
			node_ptr  = node_record_table_ptr + i;
			node_ptr2 = node_record_table_ptr + min_inx;

			memcpy(&node_record_tmp, node_ptr, j);
			memcpy(node_ptr, node_ptr2, j);
			memcpy(node_ptr2, &node_record_tmp, j);
		}
	}

#if _DEBUG
	/* Log the results */
	for (i=0, node_ptr = node_record_table_ptr; i < node_record_count;
	     i++, node_ptr++) {
		info("node_rank[%d]: %s", i, node_ptr->name);
	}
#endif
}

/*
 * _reorder_nodes_by_rank - order node table in ascending order of node_rank
 * This depends on the TopologyPlugin and/or SelectPlugin, which may generate
 * such a ranking.
 */
static void _reorder_nodes_by_rank(void)
{
	struct node_record *node_ptr, *node_ptr2;
	int i, j, min_inx;
	uint32_t min_val;

	/* Now we need to sort the node records */
	for (i = 0; i < node_record_count; i++) {
		min_val = node_record_table_ptr[i].node_rank;
		min_inx = i;
		for (j = i + 1; j < node_record_count; j++) {
			if (node_record_table_ptr[j].node_rank < min_val) {
				min_val = node_record_table_ptr[j].node_rank;
				min_inx = j;
			}
		}

		if (min_inx != i) {	/* swap records */
			struct node_record node_record_tmp;

			j = sizeof(struct node_record);
			node_ptr  = node_record_table_ptr + i;
			node_ptr2 = node_record_table_ptr + min_inx;

			memcpy(&node_record_tmp, node_ptr, j);
			memcpy(node_ptr, node_ptr2, j);
			memcpy(node_ptr2, &node_record_tmp, j);
		}
	}

#if _DEBUG
	/* Log the results */
	for (i=0, node_ptr = node_record_table_ptr; i < node_record_count;
	     i++, node_ptr++) {
		info("node_rank[%u]: %s", node_ptr->node_rank, node_ptr->name);
	}
#endif
}


/*
 * _build_bitmaps_pre_select - recover some state for jobs and nodes prior to
 *	calling the select_* functions
 */
static void _build_bitmaps_pre_select(void)
{
	struct part_record   *part_ptr;
	struct node_record   *node_ptr;
	ListIterator part_iterator;
	int i;

	/* scan partition table and identify nodes in each */
	part_iterator = list_iterator_create(part_list);
	while ((part_ptr = (struct part_record *) list_next(part_iterator))) {
		if (build_part_bitmap(part_ptr) == ESLURM_INVALID_NODE_NAME)
			fatal("Invalid node names in partition %s",
					part_ptr->name);
	}
	list_iterator_destroy(part_iterator);

	/* initialize the configuration bitmaps */
	list_for_each(config_list, _reset_node_bitmaps, NULL);

	for (i = 0, node_ptr = node_record_table_ptr;
	     i < node_record_count; i++, node_ptr++) {
		if (node_ptr->config_ptr)
			bit_set(node_ptr->config_ptr->node_bitmap, i);
	}

	return;
}

static int _reset_node_bitmaps(void *x, void *arg)
{
	struct config_record *config_ptr = (struct config_record *) x;

	FREE_NULL_BITMAP(config_ptr->node_bitmap);
	config_ptr->node_bitmap = (bitstr_t *) bit_alloc(node_record_count);

	return 0;
}

static int _set_share_node_bitmap(void *x, void *arg)
{
	struct job_record *job_ptr = (struct job_record *) x;

	if (!IS_JOB_RUNNING(job_ptr) ||
	    (job_ptr->node_bitmap == NULL)        ||
	    (job_ptr->details     == NULL)        ||
	    (job_ptr->details->share_res != 0))
		return 0;

	bit_and_not(share_node_bitmap, job_ptr->node_bitmap);

	return 0;
}
/*
 * _build_bitmaps - build node bitmaps to define which nodes are in which
 *    1) partition  2) configuration record  3) up state  4) idle state
 *    also sets values of total_nodes and total_cpus for every partition.
 * RET 0 if no error, errno otherwise
 * Note: Operates on common variables, no arguments
 *	node_record_count - number of nodes in the system
 *	node_record_table_ptr - pointer to global node table
 *	part_list - pointer to global partition list
 */
static int _build_bitmaps(void)
{
	int i, error_code = SLURM_SUCCESS;
	struct node_record *node_ptr;

	last_node_update = time(NULL);
	last_part_update = time(NULL);

	/* initialize the idle and up bitmaps */
	FREE_NULL_BITMAP(avail_node_bitmap);
	FREE_NULL_BITMAP(booting_node_bitmap);
	FREE_NULL_BITMAP(cg_node_bitmap);
	FREE_NULL_BITMAP(future_node_bitmap);
	FREE_NULL_BITMAP(idle_node_bitmap);
	FREE_NULL_BITMAP(power_node_bitmap);
	FREE_NULL_BITMAP(share_node_bitmap);
	FREE_NULL_BITMAP(up_node_bitmap);
	avail_node_bitmap = (bitstr_t *) bit_alloc(node_record_count);
	booting_node_bitmap = (bitstr_t *) bit_alloc(node_record_count);
	cg_node_bitmap    = (bitstr_t *) bit_alloc(node_record_count);
	future_node_bitmap = (bitstr_t *) bit_alloc(node_record_count);
	idle_node_bitmap  = (bitstr_t *) bit_alloc(node_record_count);
	power_node_bitmap = (bitstr_t *) bit_alloc(node_record_count);
	share_node_bitmap = (bitstr_t *) bit_alloc(node_record_count);
	up_node_bitmap    = (bitstr_t *) bit_alloc(node_record_count);

	/* Set all bits, all nodes initially available for sharing */
	bit_set_all(share_node_bitmap);

	/* identify all nodes non-sharable due to non-sharing jobs */
	list_for_each(job_list, _set_share_node_bitmap, NULL);

	/* scan all nodes and identify which are up, idle and
	 * their configuration, resync DRAINED vs. DRAINING state */
	for (i = 0, node_ptr = node_record_table_ptr;
	     i < node_record_count; i++, node_ptr++) {
		uint32_t drain_flag, job_cnt;

		if (node_ptr->name[0] == '\0')
			continue;	/* defunct */
		drain_flag = IS_NODE_DRAIN(node_ptr) |
			     IS_NODE_FAIL(node_ptr);
		job_cnt = node_ptr->run_job_cnt + node_ptr->comp_job_cnt;

		if ((IS_NODE_IDLE(node_ptr) && (job_cnt == 0)) ||
		    IS_NODE_DOWN(node_ptr))
			bit_set(idle_node_bitmap, i);
		if (IS_NODE_POWER_UP(node_ptr))
			bit_set(booting_node_bitmap, i);
		if (IS_NODE_COMPLETING(node_ptr))
			bit_set(cg_node_bitmap, i);
		if (IS_NODE_IDLE(node_ptr) || IS_NODE_ALLOCATED(node_ptr)) {
			if ((drain_flag == 0) &&
			    (!IS_NODE_NO_RESPOND(node_ptr)))
				bit_set(avail_node_bitmap, i);
			bit_set(up_node_bitmap, i);
		}
		if (IS_NODE_POWER_SAVE(node_ptr))
			bit_set(power_node_bitmap, i);
		if (IS_NODE_FUTURE(node_ptr))
			bit_set(future_node_bitmap, i);
	}

	return error_code;
}


/*
 * _init_all_slurm_conf - initialize or re-initialize the slurm
 *	configuration values.
 * RET 0 if no error, otherwise an error code.
 * NOTE: We leave the job table intact
 * NOTE: Operates on common variables, no arguments
 */
static int _init_all_slurm_conf(void)
{
	int error_code;
	char *conf_name = xstrdup(slurmctld_conf.slurm_conf);

	slurm_conf_reinit(conf_name);
	xfree(conf_name);

	if ((error_code = init_node_conf()))
		return error_code;

	if ((error_code = init_part_conf()))
		return error_code;

	if ((error_code = init_job_conf()))
		return error_code;

	return 0;
}

static int _handle_downnodes_line(slurm_conf_downnodes_t *down)
{
	int error_code = 0;
	struct node_record *node_rec = NULL;
	hostlist_t alias_list = NULL;
	char *alias = NULL;
	int state_val = NODE_STATE_DOWN;

	if (down->state != NULL) {
		state_val = state_str2int(down->state, down->nodenames);
		if (state_val == NO_VAL) {
			error("Invalid State \"%s\"", down->state);
			goto cleanup;
		}
	}

	if ((alias_list = hostlist_create(down->nodenames)) == NULL) {
		error("Unable to create NodeName list from %s",
		      down->nodenames);
		error_code = errno;
		goto cleanup;
	}

	while ((alias = hostlist_shift(alias_list))) {
		node_rec = find_node_record(alias);
		if (node_rec == NULL) {
			error("DownNode \"%s\" does not exist!", alias);
			free(alias);
			continue;
		}

		if ((state_val != NO_VAL) &&
		    (state_val != NODE_STATE_UNKNOWN))
			node_rec->node_state = state_val;
		if (down->reason) {
			xfree(node_rec->reason);
			node_rec->reason = xstrdup(down->reason);
			node_rec->reason_time = time(NULL);
			node_rec->reason_uid = slurmctld_conf.slurm_user_id;
		}
		free(alias);
	}

cleanup:
	if (alias_list)
		hostlist_destroy(alias_list);
	return error_code;
}

static void _handle_all_downnodes(void)
{
	slurm_conf_downnodes_t *ptr, **ptr_array;
	int count;
	int i;

	count = slurm_conf_downnodes_array(&ptr_array);
	if (count == 0) {
		debug("No DownNodes");
		return;
	}

	for (i = 0; i < count; i++) {
		ptr = ptr_array[i];

		_handle_downnodes_line(ptr);
	}
}

/*
 * _build_all_nodeline_info - get a array of slurm_conf_node_t structures
 *	from the slurm.conf reader, build table, and set values
 * RET 0 if no error, error code otherwise
 * Note: Operates on common variables
 *	default_node_record - default node configuration values
 */
static int _build_all_nodeline_info(void)
{
	int rc, rc2;

	/* Load the node table here */
	rc = build_all_nodeline_info(false, slurmctld_tres_cnt);
	rc2 = build_all_frontend_info(false);
	rc = MAX(rc, rc2);

	/* Now perform operations on the node table as needed by slurmctld */
#ifdef HAVE_BG
{
	char *node_000 = NULL;
	struct node_record *node_rec = NULL;
	if (slurmctld_conf.node_prefix)
		node_000 = xstrdup(slurmctld_conf.node_prefix);
#if (SYSTEM_DIMENSIONS == 3)
	xstrcat(node_000, "000");
#endif
#if (SYSTEM_DIMENSIONS == 4)
	xstrcat(node_000, "0000");
#endif
#if (SYSTEM_DIMENSIONS == 5)
	xstrcat(node_000, "00000");
#endif
	node_rec = find_node_record(node_000);
	if (node_rec == NULL)
		info("WARNING: No node %s configured", node_000);
	xfree(node_000);
}
#endif	/* HAVE_BG */

	return rc;
}

/* Convert a comma delimited list of account names into a NULL terminated
 * array of pointers to strings. Call accounts_list_free() to release memory */
extern void accounts_list_build(char *accounts, char ***accounts_array)
{
	char *tmp_accts, *one_acct_name, *name_ptr = NULL, **tmp_array = NULL;
	int array_len = 0, array_used = 0;

	if (!accounts) {
		accounts_list_free(accounts_array);
		*accounts_array = NULL;
		return;
	}

	tmp_accts = xstrdup(accounts);
	one_acct_name = strtok_r(tmp_accts, ",", &name_ptr);
	while (one_acct_name) {
		if (array_len < array_used + 2) {
			array_len += 10;
			xrealloc(tmp_array, sizeof(char *) * array_len);
		}
		tmp_array[array_used++] = xstrdup(one_acct_name);
		one_acct_name = strtok_r(NULL, ",", &name_ptr);
	}
	xfree(tmp_accts);
	accounts_list_free(accounts_array);
	*accounts_array = tmp_array;
}
/* Free memory allocated for an account array by accounts_list_build() */
extern void accounts_list_free(char ***accounts_array)
{
	int i;

	if (*accounts_array == NULL)
		return;
	for (i = 0; accounts_array[0][i]; i++)
		xfree(accounts_array[0][i]);
	xfree(*accounts_array);
}

/* Convert a comma delimited list of QOS names into a bitmap */
extern void qos_list_build(char *qos, bitstr_t **qos_bits)
{
	char *tmp_qos, *one_qos_name, *name_ptr = NULL;
	slurmdb_qos_rec_t qos_rec, *qos_ptr = NULL;
	bitstr_t *tmp_qos_bitstr;
	int rc;
	assoc_mgr_lock_t locks = { NO_LOCK, NO_LOCK, READ_LOCK, NO_LOCK,
				   NO_LOCK, NO_LOCK, NO_LOCK };

	if (!qos) {
		FREE_NULL_BITMAP(*qos_bits);
		return;
	}

	/* Lock here to avoid g_qos_count changing under us */
	assoc_mgr_lock(&locks);
	if (!g_qos_count) {
		error("We have no QOS on the system Ignoring invalid "
		      "Allow/DenyQOS value(s) %s",
		      qos);
		assoc_mgr_unlock(&locks);
		FREE_NULL_BITMAP(*qos_bits);
		*qos_bits = NULL;
		return;
	}

	tmp_qos_bitstr = bit_alloc(g_qos_count);
	tmp_qos = xstrdup(qos);
	one_qos_name = strtok_r(tmp_qos, ",", &name_ptr);
	while (one_qos_name) {
		memset(&qos_rec, 0, sizeof(slurmdb_qos_rec_t));
		qos_rec.name = one_qos_name;
		rc = assoc_mgr_fill_in_qos(acct_db_conn, &qos_rec,
					   accounting_enforce,
					   &qos_ptr, 1);
		if ((rc != SLURM_SUCCESS) || (qos_rec.id >= g_qos_count)) {
			error("Ignoring invalid Allow/DenyQOS value: %s",
			      one_qos_name);
		} else {
			bit_set(tmp_qos_bitstr, qos_rec.id);
		}
		one_qos_name = strtok_r(NULL, ",", &name_ptr);
	}
	assoc_mgr_unlock(&locks);
	xfree(tmp_qos);
	FREE_NULL_BITMAP(*qos_bits);
	*qos_bits = tmp_qos_bitstr;
}

/*
 * _build_single_partitionline_info - get a array of slurm_conf_partition_t
 *	structures from the slurm.conf reader, build table, and set values
 * RET 0 if no error, error code otherwise
 * Note: Operates on common variables
 * global: part_list - global partition list pointer
 *	default_part - default parameters for a partition
 */
static int _build_single_partitionline_info(slurm_conf_partition_t *part)
{
	struct part_record *part_ptr;

	part_ptr = list_find_first(part_list, &list_find_part, part->name);
	if (part_ptr == NULL) {
		part_ptr = create_part_record();
		xfree(part_ptr->name);
		part_ptr->name = xstrdup(part->name);
	} else {
		/* FIXME - maybe should be fatal? */
		error("_parse_part_spec: duplicate entry for partition %s, "
		      "ignoring", part->name);
		return EEXIST;
	}

	if (part->default_flag) {
		if (default_part_name &&
		    xstrcmp(default_part_name, part->name)) {
			info("_parse_part_spec: changing default partition "
			     "from %s to %s", default_part_name, part->name);
			default_part_loc->flags &= (~PART_FLAG_DEFAULT);
		}
		xfree(default_part_name);
		default_part_name = xstrdup(part->name);
		default_part_loc = part_ptr;
		part_ptr->flags |= PART_FLAG_DEFAULT;
	}

	part_ptr->cpu_bind = part->cpu_bind;

	if (part->preempt_mode != NO_VAL16)
		part_ptr->preempt_mode = part->preempt_mode;

	if (part->disable_root_jobs == NO_VAL16) {
		if (slurmctld_conf.disable_root_jobs)
			part_ptr->flags |= PART_FLAG_NO_ROOT;
	} else if (part->disable_root_jobs) {
		part_ptr->flags |= PART_FLAG_NO_ROOT;
	} else {
		part_ptr->flags &= (~PART_FLAG_NO_ROOT);
	}
	if (part_ptr->flags & PART_FLAG_NO_ROOT)
		debug2("partition %s does not allow root jobs", part_ptr->name);

	if ((part->default_time != NO_VAL) &&
	    (part->default_time > part->max_time)) {
		info("partition %s DefaultTime exceeds MaxTime (%u > %u)",
		     part->name, part->default_time, part->max_time);
		part->default_time = NO_VAL;
	}

	if (part->exclusive_user)
		part_ptr->flags |= PART_FLAG_EXCLUSIVE_USER;
	if (part->hidden_flag)
		part_ptr->flags |= PART_FLAG_HIDDEN;
	if (part->root_only_flag)
		part_ptr->flags |= PART_FLAG_ROOT_ONLY;
	if (part->req_resv_flag)
		part_ptr->flags |= PART_FLAG_REQ_RESV;
	if (part->lln_flag)
		part_ptr->flags |= PART_FLAG_LLN;
	part_ptr->max_time       = part->max_time;
	part_ptr->def_mem_per_cpu = part->def_mem_per_cpu;
	part_ptr->default_time   = part->default_time;
	part_ptr->max_cpus_per_node = part->max_cpus_per_node;
	part_ptr->max_share      = part->max_share;
	part_ptr->max_mem_per_cpu = part->max_mem_per_cpu;
	part_ptr->max_nodes      = part->max_nodes;
	part_ptr->max_nodes_orig = part->max_nodes;
	part_ptr->min_nodes      = part->min_nodes;
	part_ptr->min_nodes_orig = part->min_nodes;
	part_ptr->over_time_limit = part->over_time_limit;
	part_ptr->preempt_mode   = part->preempt_mode;
	part_ptr->priority_job_factor = part->priority_job_factor;
	part_ptr->priority_tier  = part->priority_tier;
	part_ptr->qos_char       = xstrdup(part->qos_char);
	part_ptr->state_up       = part->state_up;
	part_ptr->grace_time     = part->grace_time;
	part_ptr->cr_type        = part->cr_type;

	if (part->billing_weights_str) {
		xfree(part_ptr->billing_weights_str);
		xfree(part_ptr->billing_weights);
		part_ptr->billing_weights_str =
			xstrdup(part->billing_weights_str);
		part_ptr->billing_weights =
			slurm_get_tres_weight_array(
					part_ptr->billing_weights_str,
					slurmctld_tres_cnt);
	}

	if (part->allow_accounts) {
		xfree(part_ptr->allow_accounts);
		part_ptr->allow_accounts = xstrdup(part->allow_accounts);
		accounts_list_build(part_ptr->allow_accounts,
				    &part_ptr->allow_account_array);
	}

	if (part->allow_groups) {
		xfree(part_ptr->allow_groups);
		part_ptr->allow_groups = xstrdup(part->allow_groups);
	}

	if (part->allow_qos) {
		xfree(part_ptr->allow_qos);
		part_ptr->allow_qos = xstrdup(part->allow_qos);
		qos_list_build(part_ptr->allow_qos,&part_ptr->allow_qos_bitstr);
	}

	if (part->deny_accounts) {
		xfree(part_ptr->deny_accounts);
		part_ptr->deny_accounts = xstrdup(part->deny_accounts);
		accounts_list_build(part_ptr->deny_accounts,
				    &part_ptr->deny_account_array);
	}

	if (part->deny_qos) {
		xfree(part_ptr->deny_qos);
		part_ptr->deny_qos = xstrdup(part->deny_qos);
		qos_list_build(part_ptr->deny_qos, &part_ptr->deny_qos_bitstr);
	}

	if (part->qos_char) {
		slurmdb_qos_rec_t qos_rec;
		xfree(part_ptr->qos_char);
		part_ptr->qos_char = xstrdup(part->qos_char);

		memset(&qos_rec, 0, sizeof(slurmdb_qos_rec_t));
		qos_rec.name = part_ptr->qos_char;
		if (assoc_mgr_fill_in_qos(
			    acct_db_conn, &qos_rec, accounting_enforce,
			    (slurmdb_qos_rec_t **)&part_ptr->qos_ptr, 0)
		    != SLURM_SUCCESS) {
			fatal("Partition %s has an invalid qos (%s), "
			      "please check your configuration",
			      part_ptr->name, qos_rec.name);
		}
	}

 	if (part->allow_alloc_nodes) {
 		if (part_ptr->allow_alloc_nodes) {
 			int cnt_tot, cnt_uniq;
 			hostlist_t hl = hostlist_create(part_ptr->
							allow_alloc_nodes);

 			hostlist_push(hl, part->allow_alloc_nodes);
 			cnt_tot = hostlist_count(hl);
 			hostlist_uniq(hl);
 			cnt_uniq = hostlist_count(hl);
 			if (cnt_tot != cnt_uniq) {
 				fatal("Duplicate Allowed Allocating Nodes for "
				      "Partition %s", part->name);
 			}
 			xfree(part_ptr->allow_alloc_nodes);
 			part_ptr->allow_alloc_nodes =
				hostlist_ranged_string_xmalloc(hl);
 			hostlist_destroy(hl);
 		} else {
 			part_ptr->allow_alloc_nodes =
					xstrdup(part->allow_alloc_nodes);
 		}
 	}
	if (part->alternate) {
		xfree(part_ptr->alternate);
		part_ptr->alternate = xstrdup(part->alternate);
	}
	if (part->nodes) {
		if (part_ptr->nodes) {
			int cnt_tot, cnt_uniq;
			hostlist_t hl = hostlist_create(part_ptr->nodes);

			hostlist_push(hl, part->nodes);
			cnt_tot = hostlist_count(hl);
			hostlist_uniq(hl);
			cnt_uniq = hostlist_count(hl);
			if (cnt_tot != cnt_uniq) {
				fatal("Duplicate Nodes for Partition %s",
				      part->name);
			}
			xfree(part_ptr->nodes);
			part_ptr->nodes = hostlist_ranged_string_xmalloc(hl);
			hostlist_destroy(hl);
		} else {
			part_ptr->nodes = xstrdup(part->nodes);
		}
	}

	return 0;
}

/*
 * _build_all_partitionline_info - get a array of slurm_conf_partition_t
 *	structures from the slurm.conf reader, build table, and set values
 * RET 0 if no error, error code otherwise
 * Note: Operates on common variables
 * global: part_list - global partition list pointer
 *	default_part - default parameters for a partition
 */
static int _build_all_partitionline_info(void)
{
	slurm_conf_partition_t **ptr_array;
	int count;
	int i;

	count = slurm_conf_partition_array(&ptr_array);
	if (count == 0)
		fatal("No PartitionName information available!");

	for (i = 0; i < count; i++)
		_build_single_partitionline_info(ptr_array[i]);

	return SLURM_SUCCESS;
}

static int _set_max_part_prio(void *x, void *arg)
{
	struct part_record *part_ptr = (struct part_record *) x;

	if (part_ptr->priority_job_factor > part_max_priority)
		part_max_priority = part_ptr->priority_job_factor;

	return 0;
}

static int _reset_part_prio(void *x, void *arg)
{
	struct part_record *part_ptr = (struct part_record *) x;

	/* protect against div0 if all partition priorities are zero */
	if (part_max_priority == 0) {
		part_ptr->norm_priority = 0;
		return 0;
	}

	part_ptr->norm_priority = (double)part_ptr->priority_job_factor /
				  (double)part_max_priority;

	return 0;
}

/* _sync_part_prio - Set normalized partition priorities */
static void _sync_part_prio(void)
{
	/* reset global value from part list */
	part_max_priority = 0;
	list_for_each(part_list, _set_max_part_prio, NULL);
	/* renormalize values after finding new max */
	list_for_each(part_list, _reset_part_prio, NULL);
}

static void _abort_job(struct job_record *job_ptr, uint32_t job_state,
		       uint16_t state_reason, char *reason_string)
{
	time_t now = time(NULL);

	job_ptr->job_state = job_state | JOB_COMPLETING;
	build_cg_bitmap(job_ptr);
	job_ptr->end_time = MIN(job_ptr->end_time, now);
	job_ptr->state_reason = state_reason;
	xfree(job_ptr->state_desc);
	job_ptr->state_desc = xstrdup(reason_string);
	job_completion_logger(job_ptr, false);
	if (job_ptr->job_state == JOB_NODE_FAIL) {
		/* build_cg_bitmap() may clear JOB_COMPLETING */
		epilog_slurmctld(job_ptr);
	}
}

static int _mark_pack_unused(void *x, void *arg)
{
	struct job_record *job_ptr = (struct job_record *) x;
	job_ptr->bit_flags &= (~JOB_PACK_FLAG);
	return 0;
}

static int _mark_pack_used(void *x, void *arg)
{
	struct job_record *job_ptr = (struct job_record *) x;
	job_ptr->bit_flags |= JOB_PACK_FLAG;
	return 0;
}

static int _test_pack_used(void *x, void *arg)
{
	struct job_record *job_ptr = (struct job_record *) x;

	if ((job_ptr->pack_job_id == 0) || IS_JOB_FINISHED(job_ptr))
		return 0;
	if (job_ptr->bit_flags & JOB_PACK_FLAG)
		return 0;

	error("Incomplete pack job being aborted %u+%u (%u)",
	      job_ptr->pack_job_id, job_ptr->pack_job_offset, job_ptr->job_id);
	_abort_job(job_ptr, JOB_FAILED, FAIL_SYSTEM, "incomplete pack_job");

	return 0;
}

/* Validate heterogeneous jobs
 * Make sure that every active (not yet complete) job has all of its components
 * and they are all in the same state. Also rebuild pack_job_list */
static void _validate_pack_jobs(void)
{
	ListIterator job_iterator;
	struct job_record *job_ptr, *pack_job_ptr;
	hostset_t hs;
	char *job_id_str;
	uint32_t job_id;
	bool pack_job_valid;

	list_for_each(job_list, _mark_pack_unused, NULL);

	job_iterator = list_iterator_create(job_list);
	while ((job_ptr = (struct job_record *) list_next(job_iterator))) {
		if ((job_ptr->pack_job_id == 0) ||
		    (job_ptr->pack_job_offset != 0))
			continue;
		/* active pack job leader found */
		FREE_NULL_LIST(job_ptr->pack_job_list);
		job_id_str = NULL;
		/* Need to wrap numbers with brackets for hostset functions */
		xstrfmtcat(job_id_str, "[%s]", job_ptr->pack_job_id_set);
		hs = hostset_create(job_id_str);
		xfree(job_id_str);
		if (!hs) {
			error("Job %u has invalid pack_job_id_set(%s)",
			      job_ptr->job_id, job_ptr->pack_job_id_set);
			_abort_job(job_ptr, JOB_FAILED, FAIL_SYSTEM,
				   "invalid pack_job_id_set");
			continue;
		}
		job_ptr->pack_job_list = list_create(NULL);
		pack_job_valid = true;	/* assume valid for now */
		while (pack_job_valid && (job_id_str = hostset_shift(hs))) {
			job_id = (uint32_t) strtoll(job_id_str, NULL, 10);
			pack_job_ptr = find_job_record(job_id);
			if (!pack_job_ptr) {
				error("Could not find job %u, part of pack job %u",
				      job_id, job_ptr->job_id);
				pack_job_valid = false;
			} else if (pack_job_ptr->pack_job_id !=
				   job_ptr->job_id) {
				error("Invalid state of job %u, part of pack job %u",
				      job_id, job_ptr->job_id);
				pack_job_valid = false;
			} else {
				list_append(job_ptr->pack_job_list,
					    pack_job_ptr);
			}
			free(job_id_str);
		}
		hostset_destroy(hs);
		if (pack_job_valid) {
			list_for_each(job_ptr->pack_job_list, _mark_pack_used,
				      NULL);
		}
	}
	list_iterator_destroy(job_iterator);

	list_for_each(job_list, _test_pack_used, NULL);
}

/*
 * read_slurm_conf - load the slurm configuration from the configured file.
 * read_slurm_conf can be called more than once if so desired.
 * IN recover - replace job, node and/or partition data with latest
 *              available information depending upon value
 *              0 = use no saved state information, rebuild everything from
 *		    slurm.conf contents
 *              1 = recover saved job and trigger state,
 *                  node DOWN/DRAIN/FAIL state and reason information
 *              2 = recover all saved state
 * IN reconfig - true if SIGHUP or "scontrol reconfig" and there is state in
 *		 memory to preserve, otherwise recover state from disk
 * RET SLURM_SUCCESS if no error, otherwise an error code
 * Note: Operates on common variables only
 */
int read_slurm_conf(int recover, bool reconfig)
{
	DEF_TIMERS;
	int error_code, i, rc, load_job_ret = SLURM_SUCCESS;
	int old_node_record_count = 0;
	struct node_record *old_node_table_ptr = NULL, *node_ptr;
	bool do_reorder_nodes = false;
	List old_part_list = NULL;
	char *old_def_part_name = NULL;
	char *old_auth_type       = xstrdup(slurmctld_conf.authtype);
	char *old_bb_type         = xstrdup(slurmctld_conf.bb_type);
	char *old_checkpoint_type = xstrdup(slurmctld_conf.checkpoint_type);
	char *old_crypto_type     = xstrdup(slurmctld_conf.crypto_type);
	uint16_t old_preempt_mode = slurmctld_conf.preempt_mode;
	char *old_preempt_type    = xstrdup(slurmctld_conf.preempt_type);
	char *old_sched_type      = xstrdup(slurmctld_conf.schedtype);
	char *old_select_type     = xstrdup(slurmctld_conf.select_type);
	char *old_switch_type     = xstrdup(slurmctld_conf.switch_type);
	char *state_save_dir      = xstrdup(slurmctld_conf.state_save_location);
	char *mpi_params;
	uint16_t old_select_type_p = slurmctld_conf.select_type_param;

	/* initialization */
	START_TIMER;

	xfree(slurmctld_config.auth_info);
	slurmctld_config.auth_info = slurm_get_auth_info();
	if (reconfig) {
		/*
		 * In order to re-use job state information,
		 * update nodes_completing string (based on node bitmaps)
		 */
		update_job_nodes_completing();

		/* save node and partition states for reconfig RPC */
		old_node_record_count = node_record_count;
		old_node_table_ptr    = node_record_table_ptr;
<<<<<<< HEAD
		for (i = 0, node_ptr = old_node_table_ptr;
		     i < node_record_count; i++, node_ptr++) {
			xfree(node_ptr->features);
			node_ptr->features = xstrdup(
				node_ptr->config_ptr->feature);
			/*
			 * Store the original configured CPU count somewhere
=======
		for (i=0, node_ptr=old_node_table_ptr; i<node_record_count;
		     i++, node_ptr++) {
			/* Store the original configured CPU count somewhere
>>>>>>> 738890aa
			 * (port is reused here for that purpose) so we can
			 * report changes in its configuration.
			 */
			node_ptr->port   = node_ptr->config_ptr->cpus;
			node_ptr->weight = node_ptr->config_ptr->weight;
		}
		node_record_table_ptr = NULL;
		node_record_count = 0;
		xhash_free(node_hash_table);
		old_part_list = part_list;
		part_list = NULL;
		old_def_part_name = default_part_name;
		default_part_name = NULL;
	}

	if ((error_code = _init_all_slurm_conf())) {
		node_record_table_ptr = old_node_table_ptr;
		node_record_count = old_node_record_count;
		part_list = old_part_list;
		default_part_name = old_def_part_name;
		return error_code;
	}

	if (layouts_init() != SLURM_SUCCESS) {
		if (test_config) {
			error("Failed to initialize the layouts framework");
			test_config_rc = 1;
		} else {
			fatal("Failed to initialize the layouts framework");
		}
	}

	if (slurm_topo_init() != SLURM_SUCCESS) {
		if (test_config) {
			error("Failed to initialize topology plugin");
			test_config_rc = 1;
		} else {
			fatal("Failed to initialize topology plugin");
		}
	}

	/* Build node and partition information based upon slurm.conf file */
	_build_all_nodeline_info();
	if (reconfig) {
		if (_compare_hostnames(old_node_table_ptr,
				       old_node_record_count,
				       node_record_table_ptr,
				       node_record_count) < 0) {
			fatal("%s: hostnames inconsistency detected", __func__);
		}
	}
	_handle_all_downnodes();
	_build_all_partitionline_info();
	if (!reconfig) {
		restore_front_end_state(recover);

		/* currently load/dump_state_lite has to run before
		 * load_all_job_state. */

		/* load old config */
		load_config_state_lite();

		/* store new config */
		if (!test_config)
			dump_config_state_lite();
	}
	update_logging();
	g_slurm_jobcomp_init(slurmctld_conf.job_comp_loc);
	if (slurm_sched_init() != SLURM_SUCCESS) {
		if (test_config) {
			error("Failed to initialize sched plugin");
			test_config_rc = 1;
		} else {
			fatal("Failed to initialize sched plugin");
		}
	}
	if (!reconfig && (old_preempt_mode & PREEMPT_MODE_GANG)) {
		/* gs_init() must immediately follow slurm_sched_init() */
		gs_init();
	}
	if (switch_init(1) != SLURM_SUCCESS) {
		if (test_config) {
			error("Failed to initialize switch plugin");
			test_config_rc = 1;
		} else {
			fatal("Failed to initialize switch plugin");
		}
	}

	if (default_part_loc == NULL)
		error("read_slurm_conf: default partition not set.");

	if (node_record_count < 1) {
		error("read_slurm_conf: no nodes configured.");
		test_config_rc = 1;
		_purge_old_node_state(old_node_table_ptr,
				      old_node_record_count);
		_purge_old_part_state(old_part_list, old_def_part_name);
		return EINVAL;
	}

	/*
	 * Node reordering needs to be done by the topology and/or select
	 * plugin. Reordering the table must be done before hashing the
	 * nodes, and before any position-relative bitmaps are created.
	 */
	do_reorder_nodes |= slurm_topo_generate_node_ranking();
	do_reorder_nodes |= select_g_node_ranking(node_record_table_ptr,
						  node_record_count);
	if (do_reorder_nodes)
		_reorder_nodes_by_rank();
	else
		_reorder_nodes_by_name();

	rehash_node();
	slurm_topo_build_config();
	route_g_reconfigure();
	if (reconfig)
		power_g_reconfig();
	cpu_freq_reconfig();

	rehash_jobs();
	set_slurmd_addr();

	_stat_slurm_dirs();

	/*
	 * Load the layouts configuration.
	 * Only load it at init time, not during reconfiguration stages.
	 * It requires a full restart to switch to a new configuration for now.
	 */
	if (!reconfig && (layouts_load_config(recover) != SLURM_SUCCESS)) {
		if (test_config) {
			error("Failed to load the layouts framework configuration");
			test_config_rc = 1;
		} else {
			fatal("Failed to load the layouts framework configuration");
		}
	}

	if (reconfig) {		/* Preserve state from memory */
		if (old_node_table_ptr) {
			info("restoring original state of nodes");
			_set_features(old_node_table_ptr, old_node_record_count,
				      recover);
			rc = _restore_node_state(recover, old_node_table_ptr,
						 old_node_record_count);
			error_code = MAX(error_code, rc);  /* not fatal */
		}
		if (old_part_list && ((recover > 1) ||
		    (slurmctld_conf.reconfig_flags & RECONFIG_KEEP_PART_INFO))) {
			info("restoring original partition state");
			rc = _restore_part_state(old_part_list,
						 old_def_part_name,
						 slurmctld_conf.reconfig_flags);
			error_code = MAX(error_code, rc);  /* not fatal */
		} else if (old_part_list && (slurmctld_conf.reconfig_flags &
					     RECONFIG_KEEP_PART_STAT)) {
			info("restoring original partition state only (up/down)");
			rc = _restore_part_state(old_part_list,
						 old_def_part_name,
						 slurmctld_conf.reconfig_flags);
			error_code = MAX(error_code, rc);  /* not fatal */
		}
		load_last_job_id();
		reset_first_job_id();
		(void) slurm_sched_g_reconfig();
	} else if (recover == 0) {	/* Build everything from slurm.conf */
		load_last_job_id();
		reset_first_job_id();
		(void) slurm_sched_g_reconfig();
	} else if (recover == 1) {	/* Load job & node state files */
		(void) load_all_node_state(true);
		(void) load_all_front_end_state(true);
		load_job_ret = load_all_job_state();
		sync_job_priorities();
	} else if (recover > 1) {	/* Load node, part & job state files */
		(void) load_all_node_state(false);
		(void) load_all_front_end_state(false);
		(void) load_all_part_state();
		load_job_ret = load_all_job_state();
		sync_job_priorities();
	}

	_sync_part_prio();
	_build_bitmaps_pre_select();
	if ((select_g_node_init(node_record_table_ptr, node_record_count)
	     != SLURM_SUCCESS)						||
	    (select_g_block_init(part_list) != SLURM_SUCCESS)		||
	    (select_g_state_restore(state_save_dir) != SLURM_SUCCESS)	||
	    (select_g_job_init(job_list) != SLURM_SUCCESS)) {
		if (test_config) {
			error("Failed to initialize node selection plugin state");
			test_config_rc = 1;
		} else {
			fatal("Failed to initialize node selection plugin state, "
			      "Clean start required.");
		}
	}

	xfree(state_save_dir);
	_gres_reconfig(reconfig);
	reset_job_bitmaps();		/* must follow select_g_job_init() */

	(void) _sync_nodes_to_jobs(reconfig);
	(void) sync_job_files();
	_purge_old_node_state(old_node_table_ptr, old_node_record_count);
	_purge_old_part_state(old_part_list, old_def_part_name);

	mpi_params = slurm_get_mpi_params();
	reserve_port_config(mpi_params);
	xfree(mpi_params);

	if (license_update(slurmctld_conf.licenses) != SLURM_SUCCESS) {
		if (test_config) {
			error("Invalid Licenses value: %s",
			      slurmctld_conf.licenses);
			test_config_rc = 1;
		} else {
			fatal("Invalid Licenses value: %s",
			      slurmctld_conf.licenses);
		}
	}

	init_requeue_policy();

	if (!reconfig) {
		_set_features(node_record_table_ptr, node_record_count,
			      recover);
	}

	/* NOTE: Run restore_node_features before _restore_job_dependencies */
	restore_node_features(recover);

	if ((node_features_g_count() > 0) &&
	    (node_features_g_get_node(NULL) != SLURM_SUCCESS)) {
		error("failed to initialize node features");
		test_config_rc = 1;
	}

	/*
	 * _build_bitmaps() must follow node_features_g_get_node() and
	 * preceed build_features_list_*()
	 */
	if ((rc = _build_bitmaps())) {
		if (test_config) {
			error("_build_bitmaps failure");
			test_config_rc = 1;
		} else {
			fatal("_build_bitmaps failure");
		}
	}

<<<<<<< HEAD
	if (node_features_g_count() > 0) {
		build_feature_list_ne();
	} else {
		/* Copy node's available_features to active_features */
		for (i = 0, node_ptr = node_record_table_ptr;
		     i < node_record_count; i++, node_ptr++) {
			xfree(node_ptr->features_act);
			node_ptr->features_act = xstrdup(node_ptr->features);
		}
=======
	if (node_features_g_count() == 0)
>>>>>>> 738890aa
		build_feature_list_eq();
	else
		build_feature_list_ne();

	_validate_pack_jobs();
	(void) _sync_nodes_to_comp_job();/* must follow select_g_node_init() */
	load_part_uid_allow_list(1);

	if (reconfig) {
		load_all_resv_state(0);
	} else {
		load_all_resv_state(recover);
		if (recover >= 1) {
			trigger_state_restore();
			(void) slurm_sched_g_reconfig();
		}
	}
	 if (test_config)
		return error_code;

	/* NOTE: Run load_all_resv_state() before _restore_job_dependencies */
	_restore_job_dependencies();

	/* sort config_list by weight for scheduling */
	list_sort(config_list, &list_compare_config);

	/* Update plugins as possible */
	rc = _preserve_plugins(&slurmctld_conf,
			       old_auth_type, old_checkpoint_type,
			       old_crypto_type, old_sched_type,
			       old_select_type, old_switch_type, old_bb_type);
	error_code = MAX(error_code, rc);	/* not fatal */

	if (xstrcmp(old_preempt_type, slurmctld_conf.preempt_type)) {
		info("Changing PreemptType from %s to %s",
		     old_preempt_type, slurmctld_conf.preempt_type);
		(void) slurm_preempt_fini();
		if (slurm_preempt_init() != SLURM_SUCCESS) {
			if (test_config) {
				error("failed to initialize preempt plugin");
				test_config_rc = 1;
			} else {
				fatal("failed to initialize preempt plugin");
			}
		}
	}
	xfree(old_preempt_type);
	rc = _update_preempt(old_preempt_mode);
	error_code = MAX(error_code, rc);	/* not fatal */

	/* Update plugin parameters as possible */
	rc = job_submit_plugin_reconfig();
	error_code = MAX(error_code, rc);	/* not fatal */
	rc = switch_g_reconfig();
	error_code = MAX(error_code, rc);	/* not fatal */
	if (reconfig) {
		rc = node_features_g_reconfig();
		error_code = MAX(error_code, rc); /* not fatal */
	}
	rc = _preserve_select_type_param(&slurmctld_conf, old_select_type_p);
	error_code = MAX(error_code, rc);	/* not fatal */
	if (reconfig)
		rc =  bb_g_reconfig();
	else
		rc = bb_g_load_state(true);
	error_code = MAX(error_code, rc);	/* not fatal */

	/*
	 * Restore job accounting info if file missing or corrupted,
	 * an extremely rare situation
	 */
	if (load_job_ret)
		_acct_restore_active_jobs();

	/* Sync select plugin with synchronized job/node/part data */
	select_g_reconfigure();
	if (reconfig && (slurm_mcs_reconfig() != SLURM_SUCCESS))
		fatal("Failed to reconfigure mcs plugin");

	slurmctld_conf.last_update = time(NULL);
	END_TIMER2("read_slurm_conf");
	return error_code;
}

/* Add feature to list
 * feature_list IN - destination list, either active_feature_list or
 *	avail_feature_list
 * feature IN - name of the feature to add
 * node_bitmap IN - bitmap of nodes with named feature */
static void _add_config_feature(List feature_list, char *feature,
				bitstr_t *node_bitmap)
{
	node_feature_t *feature_ptr;
	ListIterator feature_iter;
	bool match = false;

	/* If feature already in avail_feature_list, just update the bitmap */
	feature_iter = list_iterator_create(feature_list);
	while ((feature_ptr = (node_feature_t *) list_next(feature_iter))) {
		if (xstrcmp(feature, feature_ptr->name))
			continue;
		bit_or(feature_ptr->node_bitmap, node_bitmap);
		match = true;
		break;
	}
	list_iterator_destroy(feature_iter);

	if (!match) {	/* Need to create new avail_feature_list record */
		feature_ptr = xmalloc(sizeof(node_feature_t));
		feature_ptr->magic = FEATURE_MAGIC;
		feature_ptr->name = xstrdup(feature);
		feature_ptr->node_bitmap = bit_copy(node_bitmap);
		list_append(feature_list, feature_ptr);
	}
}

/* Add feature to list
 * feature_list IN - destination list, either active_feature_list or
 *	avail_feature_list
 * feature IN - name of the feature to add
 * node_inx IN - index of the node with named feature */
static void _add_config_feature_inx(List feature_list, char *feature,
				    int node_inx)
{
	node_feature_t *feature_ptr;
	ListIterator feature_iter;
	bool match = false;

	/* If feature already in avail_feature_list, just update the bitmap */
	feature_iter = list_iterator_create(feature_list);
	while ((feature_ptr = (node_feature_t *) list_next(feature_iter))) {
		if (xstrcmp(feature, feature_ptr->name))
			continue;
		bit_set(feature_ptr->node_bitmap, node_inx);
		match = true;
		break;
	}
	list_iterator_destroy(feature_iter);

	if (!match) {	/* Need to create new avail_feature_list record */
		feature_ptr = xmalloc(sizeof(node_feature_t));
		feature_ptr->magic = FEATURE_MAGIC;
		feature_ptr->name = xstrdup(feature);
		feature_ptr->node_bitmap = bit_alloc(node_record_count);
		bit_set(feature_ptr->node_bitmap, node_inx);
		list_append(feature_list, feature_ptr);
	}
}

/* _list_delete_feature - delete an entry from the feature list,
 *	see list.h for documentation */
static void _list_delete_feature(void *feature_entry)
{
	node_feature_t *feature_ptr = (node_feature_t *) feature_entry;

	xassert(feature_ptr);
	xassert(feature_ptr->magic == FEATURE_MAGIC);
	xfree (feature_ptr->name);
	FREE_NULL_BITMAP (feature_ptr->node_bitmap);
	xfree (feature_ptr);
}

/*
 * For a configuration where available_features == active_features,
 * build new active and available feature lists
 */
extern void build_feature_list_eq(void)
{
	ListIterator config_iterator;
	struct config_record *config_ptr;
	node_feature_t *active_feature_ptr, *avail_feature_ptr;
	ListIterator feature_iter;
	char *tmp_str, *token, *last = NULL;

	FREE_NULL_LIST(active_feature_list);
	FREE_NULL_LIST(avail_feature_list);
	active_feature_list = list_create(_list_delete_feature);
	avail_feature_list = list_create(_list_delete_feature);

	config_iterator = list_iterator_create(config_list);
	while ((config_ptr = (struct config_record *)
			list_next(config_iterator))) {
		if (config_ptr->feature) {
			tmp_str = xstrdup(config_ptr->feature);
			token = strtok_r(tmp_str, ",", &last);
			while (token) {
				_add_config_feature(avail_feature_list, token,
						    config_ptr->node_bitmap);
				token = strtok_r(NULL, ",", &last);
			}
			xfree(tmp_str);
		}
	}
	list_iterator_destroy(config_iterator);

	/* Copy avail_feature_list to active_feature_list */
	feature_iter = list_iterator_create(avail_feature_list);
	while ((avail_feature_ptr = (node_feature_t *)list_next(feature_iter))){
		active_feature_ptr = xmalloc(sizeof(node_feature_t));
		active_feature_ptr->magic = FEATURE_MAGIC;
		active_feature_ptr->name = xstrdup(avail_feature_ptr->name);
		active_feature_ptr->node_bitmap =
			bit_copy(avail_feature_ptr->node_bitmap);
		list_append(active_feature_list, active_feature_ptr);
	}
	list_iterator_destroy(feature_iter);
}

/*
 * Log contents of avail_feature_list and active_feature_list
 */
extern void log_feature_lists(void)
{
	node_feature_t *feature_ptr;
	char *node_str;
	ListIterator feature_iter;

	feature_iter = list_iterator_create(avail_feature_list);
	while ((feature_ptr = (node_feature_t *)list_next(feature_iter))) {
		node_str = bitmap2node_name(feature_ptr->node_bitmap);
		info("AVAIL FEATURE:%s NODES:%s", feature_ptr->name, node_str);
		xfree(node_str);
	}
	list_iterator_destroy(feature_iter);

	feature_iter = list_iterator_create(active_feature_list);
	while ((feature_ptr = (node_feature_t *)list_next(feature_iter))) {
		node_str = bitmap2node_name(feature_ptr->node_bitmap);
		info("ACTIVE FEATURE:%s NODES:%s", feature_ptr->name, node_str);
		xfree(node_str);
	}
	list_iterator_destroy(feature_iter);
}

/*
 * For a configuration where available_features != active_features,
 * build new active and available feature lists
 */
extern void build_feature_list_ne(void)
{
	struct node_record *node_ptr;
	char *tmp_str, *token, *last = NULL;
	int i;

	FREE_NULL_LIST(active_feature_list);
	FREE_NULL_LIST(avail_feature_list);
	active_feature_list = list_create(_list_delete_feature);
	avail_feature_list = list_create(_list_delete_feature);

	for (i = 0, node_ptr = node_record_table_ptr; i < node_record_count;
	     i++, node_ptr++) {
		if (node_ptr->features_act) {
			tmp_str = xstrdup(node_ptr->features_act);
			token = strtok_r(tmp_str, ",", &last);
			while (token) {
				_add_config_feature_inx(active_feature_list,
							token, i);
				token = strtok_r(NULL, ",", &last);
			}
			xfree(tmp_str);
		}
		if (node_ptr->features) {
			tmp_str = xstrdup(node_ptr->features);
			token = strtok_r(tmp_str, ",", &last);
			while (token) {
				_add_config_feature_inx(avail_feature_list,
							token, i);
				if (!node_ptr->features_act) {
					_add_config_feature_inx(
							active_feature_list,
							token, i);
				}
				token = strtok_r(NULL, ",", &last);
			}
			xfree(tmp_str);
		}
	}
}

/*
 * Update active_feature_list or avail_feature_list
 * feature_list IN - List to update: active_feature_list or avail_feature_list
 * new_features IN - New active_features
 * node_bitmap IN - Nodes with the new active_features value
 */
extern void update_feature_list(List feature_list, char *new_features,
				bitstr_t *node_bitmap)
{
	node_feature_t *feature_ptr;
	ListIterator feature_iter;
	char *tmp_str, *token, *last = NULL;

	/*
	 * Clear these nodes from the feature_list record,
	 * then restore as needed
	 */
	feature_iter = list_iterator_create(feature_list);
	while ((feature_ptr = (node_feature_t *) list_next(feature_iter))) {
		bit_and_not(feature_ptr->node_bitmap, node_bitmap);
	}
	list_iterator_destroy(feature_iter);

	if (new_features) {
		tmp_str = xstrdup(new_features);
		token = strtok_r(tmp_str, ",", &last);
		while (token) {
			_add_config_feature(feature_list, token, node_bitmap);
			token = strtok_r(NULL, ",", &last);
		}
		xfree(tmp_str);
	}
	node_features_updated = true;
}

static void _gres_reconfig(bool reconfig)
{
	struct node_record *node_ptr;
	char *gres_name;
	bool gres_changed;
	int i;

	if (reconfig) {
		gres_plugin_reconfig(&gres_changed);
	} else {
		for (i = 0, node_ptr = node_record_table_ptr;
		     i < node_record_count; i++, node_ptr++) {
			if (node_ptr->gres)
				gres_name = node_ptr->gres;
			else
				gres_name = node_ptr->config_ptr->gres;
			gres_plugin_init_node_config(node_ptr->name, gres_name,
						     &node_ptr->gres_list);
		}
	}
}
/*
 * Configure node features based on old records if we are in a reconfig,
 * or from slurm.conf if we are starting slurmctld and reading config.
 * If recover is 2, we will just copy what we had previously.
 * old_node_table_ptr IN - Previous nodes information
 * old_node_record_count IN - Count of previous nodes information
 * recover IN - replace node features data with latest available information
 *              depending upon value.
 */
static void _set_features(struct node_record *old_node_table_ptr,
			  int old_node_record_count, int recover)
{
	struct node_record *node_ptr, *old_node_ptr;
	char *tmp, *tok, *sep;
	int i;

	for (i = 0, old_node_ptr = old_node_table_ptr;
	     i < old_node_record_count;
	     i++, old_node_ptr++) {

		node_ptr  = find_node_record(old_node_ptr->name);

		if (node_ptr == NULL)
			continue;

		xfree(node_ptr->features);
		xfree(node_ptr->features_act);

		if (recover == 2) {
			node_ptr->features = xstrdup(old_node_ptr->features);
			node_ptr->features_act =
				xstrdup(old_node_ptr->features_act);
			continue;
		}

		/* Copy slurm.conf features to this node_ptr */
		node_ptr->features = xstrdup(node_ptr->config_ptr->feature);

		if (node_features_g_count() == 0) {
			node_ptr->features_act = xstrdup(node_ptr->features);
			continue;
		}

		/* If we are here, there's a node_features plugin active */

		/*
		 * The subset of non-plugin-controlled features available found
		 * in slurm.conf for this node are copied into features_act.
		 * This does a reset of the active features for this node.
		 */
		if (node_ptr->features != NULL) {
			char *save_ptr = NULL;
			sep = "";
			tmp = xstrdup(node_ptr->features);
			tok = strtok_r(tmp, ",", &save_ptr);
			while (tok) {
				if (!node_features_g_changible_feature(tok)) {
					xstrfmtcat(node_ptr->features_act,
						   "%s%s", sep, tok);
					sep = ",";
				}
				tok = strtok_r(NULL, ",", &save_ptr);
			}
			xfree(tmp);
		}

		/*
		 * The subset of plugin-controlled features_available
		 * and features_active found in the old node_ptr for this node
		 * are copied into new node respective fields.
		 * This will make that KNL modes are preserved while doing a
		 * reconfigure. Otherwise, we should wait until node is
		 * registered to get KNL available and active features.
		 */
		if (old_node_ptr->features != NULL) {
			char *save_ptr = NULL;
			if (node_ptr->features)
				sep = ",";
			else
				sep = "";
			tmp = xstrdup(old_node_ptr->features);
			tok = strtok_r(tmp, ",", &save_ptr);
			while (tok) {
				if (node_features_g_changible_feature(tok)) {
					xstrfmtcat(node_ptr->features,
						   "%s%s", sep, tok);
					sep = ",";
				}
				tok = strtok_r(NULL, ",", &save_ptr);
			}
			xfree(tmp);
		}

		if (old_node_ptr->features_act != NULL) {
			char *save_ptr = NULL;
			if (node_ptr->features_act)
				sep = ",";
			else
				sep = "";
			tmp = xstrdup(old_node_ptr->features_act);
			tok = strtok_r(tmp, ",", &save_ptr);
			while (tok) {
				if (node_features_g_changible_feature(tok)) {
					xstrfmtcat(node_ptr->features_act,
						   "%s%s", sep, tok);
					sep = ",";
				}
				tok = strtok_r(NULL, ",", &save_ptr);
			}
			xfree(tmp);
		}
	}
}
/* Restore node state and size information from saved records which match
 * the node registration message. If a node was re-configured to be down or
 * drained, we set those states. We only recover a node's Features if
 * recover==2. */
static int _restore_node_state(int recover,
			       struct node_record *old_node_table_ptr,
			       int old_node_record_count)
{
	struct node_record *node_ptr, *old_node_ptr;
	int i, rc = SLURM_SUCCESS;
	hostset_t hs = NULL;
	bool power_save_mode = false;

	if (slurmctld_conf.suspend_program && slurmctld_conf.resume_program)
		power_save_mode = true;

	for (i=0, node_ptr=node_record_table_ptr; i<node_record_count;
	     i++, node_ptr++) {
		node_ptr->not_responding = true;
	}

	for (i=0, old_node_ptr=old_node_table_ptr; i<old_node_record_count;
	     i++, old_node_ptr++) {
		bool drain_flag = false, down_flag = false;
		dynamic_plugin_data_t *tmp_select_nodeinfo;

		node_ptr  = find_node_record(old_node_ptr->name);
		if (node_ptr == NULL)
			continue;

		node_ptr->not_responding = false;
		if (IS_NODE_DOWN(node_ptr))
			down_flag = true;
		if (IS_NODE_DRAIN(node_ptr))
			drain_flag = true;
		if ( IS_NODE_FUTURE(old_node_ptr) &&
		    !IS_NODE_FUTURE(node_ptr)) {
			/* Replace FUTURE state with new state, but preserve
			 * state flags (e.g. POWER) */
			node_ptr->node_state =
				(node_ptr->node_state     & NODE_STATE_BASE) |
				(old_node_ptr->node_state & NODE_STATE_FLAGS);
		} else {
			node_ptr->node_state = old_node_ptr->node_state;
		}

		if (down_flag) {
			node_ptr->node_state &= NODE_STATE_FLAGS;
			node_ptr->node_state |= NODE_STATE_DOWN;
		}
		if (drain_flag)
			node_ptr->node_state |= NODE_STATE_DRAIN;
		if ((!power_save_mode) &&
		    (IS_NODE_POWER_SAVE(node_ptr) ||
		     IS_NODE_POWER_UP(node_ptr))) {
			node_ptr->node_state &= (~NODE_STATE_POWER_SAVE);
			node_ptr->node_state &= (~NODE_STATE_POWER_UP);
			if (hs)
				hostset_insert(hs, node_ptr->name);
			else
				hs = hostset_create(node_ptr->name);
		}

		if (IS_NODE_CLOUD(node_ptr) && !IS_NODE_POWER_SAVE(node_ptr)) {
			/* Preserve NodeHostname + NodeAddr set by scontrol */
			xfree(node_ptr->comm_name);
			node_ptr->comm_name = old_node_ptr->comm_name;
			old_node_ptr->comm_name = NULL;
			xfree(node_ptr->node_hostname);
			node_ptr->node_hostname = old_node_ptr->node_hostname;
			old_node_ptr->node_hostname = NULL;
			slurm_reset_alias(node_ptr->name, node_ptr->comm_name,
					  node_ptr->node_hostname);
		}

		node_ptr->last_response = old_node_ptr->last_response;
		node_ptr->protocol_version = old_node_ptr->protocol_version;
		node_ptr->cpu_load = old_node_ptr->cpu_load;

		/* make sure we get the old state from the select
		 * plugin, just swap it out to avoid possible memory leak */
		tmp_select_nodeinfo = node_ptr->select_nodeinfo;
		node_ptr->select_nodeinfo = old_node_ptr->select_nodeinfo;
		old_node_ptr->select_nodeinfo = tmp_select_nodeinfo;

#ifndef HAVE_BG
		/* If running on a BlueGene system the cpus never
		   change so just skip this.
		*/
		if (old_node_ptr->port != node_ptr->config_ptr->cpus) {
			rc = ESLURM_NEED_RESTART;
			error("Configured cpu count change on %s (%u to %u)",
			      node_ptr->name, old_node_ptr->port,
			      node_ptr->config_ptr->cpus);
		}
#endif
		node_ptr->boot_time     = old_node_ptr->boot_time;
		node_ptr->cpus          = old_node_ptr->cpus;
		node_ptr->cores         = old_node_ptr->cores;
		xfree(node_ptr->cpu_spec_list);
		node_ptr->cpu_spec_list = old_node_ptr->cpu_spec_list;
		old_node_ptr->cpu_spec_list = NULL;
		node_ptr->core_spec_cnt = old_node_ptr->core_spec_cnt;
		node_ptr->last_idle     = old_node_ptr->last_idle;
		node_ptr->boards        = old_node_ptr->boards;
		node_ptr->sockets       = old_node_ptr->sockets;
		node_ptr->threads       = old_node_ptr->threads;
		node_ptr->real_memory   = old_node_ptr->real_memory;
		node_ptr->mem_spec_limit = old_node_ptr->mem_spec_limit;
		node_ptr->slurmd_start_time = old_node_ptr->slurmd_start_time;
		node_ptr->tmp_disk      = old_node_ptr->tmp_disk;
		node_ptr->weight        = old_node_ptr->weight;

		node_ptr->sus_job_cnt   = old_node_ptr->sus_job_cnt;

		FREE_NULL_LIST(node_ptr->gres_list);
		node_ptr->gres_list = old_node_ptr->gres_list;
		old_node_ptr->gres_list = NULL;

		if (node_ptr->reason == NULL) {
			/* Recover only if not explicitly set in slurm.conf */
			node_ptr->reason = old_node_ptr->reason;
			node_ptr->reason_time = old_node_ptr->reason_time;
			old_node_ptr->reason = NULL;
		}
		if (recover == 2) {
			/* NOTE: features in node record just a placeholder
			 * for restore_node_features() to set up new config
			 * records. */
			xfree(node_ptr->features);
			node_ptr->features = old_node_ptr->features;
			old_node_ptr->features = NULL;
			xfree(node_ptr->gres);
			node_ptr->gres = old_node_ptr->gres;
			old_node_ptr->gres = NULL;
		}
		if (old_node_ptr->arch) {
			xfree(node_ptr->arch);
			node_ptr->arch = old_node_ptr->arch;
			old_node_ptr->arch = NULL;
		}
		if (old_node_ptr->os) {
			xfree(node_ptr->os);
			node_ptr->os = old_node_ptr->os;
			old_node_ptr->os = NULL;
		}
		if (old_node_ptr->node_spec_bitmap) {
			FREE_NULL_BITMAP(node_ptr->node_spec_bitmap);
			node_ptr->node_spec_bitmap =
				old_node_ptr->node_spec_bitmap;
			old_node_ptr->node_spec_bitmap = NULL;
		}
	}

	if (hs) {
		char node_names[128];
		hostset_ranged_string(hs, sizeof(node_names), node_names);
		info("Cleared POWER_SAVE flag from nodes %s", node_names);
		hostset_destroy(hs);
		hs = NULL;
	}

	for (i=0, node_ptr=node_record_table_ptr; i<node_record_count;
	     i++, node_ptr++) {
		if (!node_ptr->not_responding)
			continue;
		node_ptr->not_responding = false;
		if (hs)
			hostset_insert(hs, node_ptr->name);
		else
			hs = hostset_create(node_ptr->name);
	}
	if (hs) {
		char node_names[128];
		hostset_ranged_string(hs, sizeof(node_names), node_names);
		error("Nodes added to configuration (%s)", node_names);
		error("Reboot of all slurm daemons is recommended");
		hostset_destroy(hs);
	}

	return rc;
}

/* Purge old node state information */
static void _purge_old_node_state(struct node_record *old_node_table_ptr,
				int old_node_record_count)
{
	int i;
	struct node_record *node_ptr;

	node_ptr = old_node_table_ptr;
	if (old_node_table_ptr) {
		for (i = 0; i< old_node_record_count; i++, node_ptr++)
			purge_node_rec(node_ptr);
		xfree(old_node_table_ptr);
	}
}

/* Restore partition information from saved records */
static int  _restore_part_state(List old_part_list, char *old_def_part_name,
				uint16_t flags)
{
	int rc = SLURM_SUCCESS;
	ListIterator part_iterator;
	struct part_record *old_part_ptr, *part_ptr;

	if (!old_part_list)
		return rc;

	/* For each part in list, find and update recs */
	part_iterator = list_iterator_create(old_part_list);
	while ((old_part_ptr = (struct part_record *)
			       list_next(part_iterator))) {
		xassert(old_part_ptr->magic == PART_MAGIC);
		part_ptr = find_part_record(old_part_ptr->name);
		if (part_ptr) {
			if ( !(flags & RECONFIG_KEEP_PART_INFO) &&
			     (flags & RECONFIG_KEEP_PART_STAT)	) {
				if (part_ptr->state_up != old_part_ptr->state_up) {
					info("Partition %s State differs from "
					     "slurm.conf", part_ptr->name);
					part_ptr->state_up = old_part_ptr->state_up;
				}
				continue;
			}
			/* Current partition found in slurm.conf,
			 * report differences from slurm.conf configuration */
			if (xstrcmp(part_ptr->allow_accounts,
				    old_part_ptr->allow_accounts)) {
				error("Partition %s AllowAccounts differs from slurm.conf",
				      part_ptr->name);
				xfree(part_ptr->allow_accounts);
				part_ptr->allow_accounts =
					xstrdup(old_part_ptr->allow_accounts);
				accounts_list_build(part_ptr->allow_accounts,
						&part_ptr->allow_account_array);
			}
			if (xstrcmp(part_ptr->allow_alloc_nodes,
				    old_part_ptr->allow_alloc_nodes)) {
				error("Partition %s AllowNodes differs from slurm.conf",
				      part_ptr->name);
				xfree(part_ptr->allow_alloc_nodes);
				part_ptr->allow_alloc_nodes =
					xstrdup(old_part_ptr->allow_alloc_nodes);
			}
			if (xstrcmp(part_ptr->allow_groups,
				    old_part_ptr->allow_groups)) {
				error("Partition %s AllowGroups differs from "
				      "slurm.conf", part_ptr->name);
				xfree(part_ptr->allow_groups);
				part_ptr->allow_groups = xstrdup(old_part_ptr->
								 allow_groups);
			}
			if (xstrcmp(part_ptr->allow_qos,
				    old_part_ptr->allow_qos)) {
				error("Partition %s AllowQos differs from "
				      "slurm.conf", part_ptr->name);
				xfree(part_ptr->allow_qos);
				part_ptr->allow_qos = xstrdup(old_part_ptr->
								 allow_qos);
				qos_list_build(part_ptr->allow_qos,
					       &part_ptr->allow_qos_bitstr);
			}
			if (xstrcmp(part_ptr->alternate,
				    old_part_ptr->alternate)) {
				error("Partition %s Alternate differs from slurm.conf",
				      part_ptr->name);
				xfree(part_ptr->alternate);
				part_ptr->alternate =
					xstrdup(old_part_ptr->alternate);
			}
			if (part_ptr->def_mem_per_cpu !=
			    old_part_ptr->def_mem_per_cpu) {
				error("Partition %s DefMemPerCPU differs from slurm.conf",
				      part_ptr->name);
				part_ptr->def_mem_per_cpu =
					old_part_ptr->def_mem_per_cpu;
			}
			if (part_ptr->default_time !=
			    old_part_ptr->default_time) {
				error("Partition %s DefaultTime differs from slurm.conf",
				      part_ptr->name);
				part_ptr->default_time =
					old_part_ptr->default_time;
			}
			if (xstrcmp(part_ptr->deny_accounts,
				    old_part_ptr->deny_accounts)) {
				error("Partition %s DenyAccounts differs from "
				      "slurm.conf", part_ptr->name);
				xfree(part_ptr->deny_accounts);
				part_ptr->deny_accounts =
					xstrdup(old_part_ptr->deny_accounts);
				accounts_list_build(part_ptr->deny_accounts,
						&part_ptr->deny_account_array);
			}
			if (xstrcmp(part_ptr->deny_qos,
				    old_part_ptr->deny_qos)) {
				error("Partition %s DenyQos differs from "
				      "slurm.conf", part_ptr->name);
				xfree(part_ptr->deny_qos);
				part_ptr->deny_qos = xstrdup(old_part_ptr->
							     deny_qos);
				qos_list_build(part_ptr->deny_qos,
					       &part_ptr->deny_qos_bitstr);
			}
			if ((part_ptr->flags & PART_FLAG_HIDDEN) !=
			    (old_part_ptr->flags & PART_FLAG_HIDDEN)) {
				error("Partition %s Hidden differs from "
				      "slurm.conf", part_ptr->name);
				if (old_part_ptr->flags & PART_FLAG_HIDDEN)
					part_ptr->flags |= PART_FLAG_HIDDEN;
				else
					part_ptr->flags &= (~PART_FLAG_HIDDEN);
			}
			if ((part_ptr->flags & PART_FLAG_NO_ROOT) !=
			    (old_part_ptr->flags & PART_FLAG_NO_ROOT)) {
				error("Partition %s DisableRootJobs differs "
				      "from slurm.conf", part_ptr->name);
				if (old_part_ptr->flags & PART_FLAG_NO_ROOT)
					part_ptr->flags |= PART_FLAG_NO_ROOT;
				else
					part_ptr->flags &= (~PART_FLAG_NO_ROOT);
			}
			if ((part_ptr->flags & PART_FLAG_EXCLUSIVE_USER) !=
			    (old_part_ptr->flags & PART_FLAG_EXCLUSIVE_USER)) {
				error("Partition %s ExclusiveUser differs "
				      "from slurm.conf", part_ptr->name);
				if (old_part_ptr->flags &
				    PART_FLAG_EXCLUSIVE_USER) {
					part_ptr->flags |=
						PART_FLAG_EXCLUSIVE_USER;
				} else {
					part_ptr->flags &=
						(~PART_FLAG_EXCLUSIVE_USER);
				}
			}
			if ((part_ptr->flags & PART_FLAG_ROOT_ONLY) !=
			    (old_part_ptr->flags & PART_FLAG_ROOT_ONLY)) {
				error("Partition %s RootOnly differs from "
				      "slurm.conf", part_ptr->name);
				if (old_part_ptr->flags & PART_FLAG_ROOT_ONLY)
					part_ptr->flags |= PART_FLAG_ROOT_ONLY;
				else
					part_ptr->flags &= (~PART_FLAG_ROOT_ONLY);
			}
			if ((part_ptr->flags & PART_FLAG_REQ_RESV) !=
			    (old_part_ptr->flags & PART_FLAG_REQ_RESV)) {
				error("Partition %s ReqResv differs from "
				      "slurm.conf", part_ptr->name);
				if (old_part_ptr->flags & PART_FLAG_REQ_RESV)
					part_ptr->flags |= PART_FLAG_REQ_RESV;
				else
					part_ptr->flags &= (~PART_FLAG_REQ_RESV);
			}
			if ((part_ptr->flags & PART_FLAG_LLN) !=
			    (old_part_ptr->flags & PART_FLAG_LLN)) {
				error("Partition %s LLN differs from "
				      "slurm.conf", part_ptr->name);
				if (old_part_ptr->flags & PART_FLAG_LLN)
					part_ptr->flags |= PART_FLAG_LLN;
				else
					part_ptr->flags &= (~PART_FLAG_LLN);
			}
			if (part_ptr->grace_time != old_part_ptr->grace_time) {
				error("Partition %s GraceTime differs from slurm.conf",
				      part_ptr->name);
				part_ptr->grace_time = old_part_ptr->grace_time;
			}
			if (part_ptr->max_cpus_per_node !=
			    old_part_ptr->max_cpus_per_node) {
				error("Partition %s MaxCPUsPerNode differs from slurm.conf"
				      " (%u != %u)",
				      part_ptr->name,
				      part_ptr->max_cpus_per_node,
				      old_part_ptr->max_cpus_per_node);
				part_ptr->max_cpus_per_node =
					old_part_ptr->max_cpus_per_node;
			}
			if (part_ptr->max_mem_per_cpu !=
			    old_part_ptr->max_mem_per_cpu) {
				error("Partition %s MaxMemPerNode/MaxMemPerCPU differs from slurm.conf"
				      " (%"PRIu64" != %"PRIu64")",
				      part_ptr->name,
				      part_ptr->max_mem_per_cpu,
				      old_part_ptr->max_mem_per_cpu);
				part_ptr->max_mem_per_cpu =
					old_part_ptr->max_mem_per_cpu;
			}
			if (part_ptr->max_nodes_orig !=
			    old_part_ptr->max_nodes_orig) {
				error("Partition %s MaxNodes differs from "
				      "slurm.conf (%u != %u)", part_ptr->name,
				       part_ptr->max_nodes_orig,
				       old_part_ptr->max_nodes_orig);
				part_ptr->max_nodes = old_part_ptr->
						      max_nodes_orig;
				part_ptr->max_nodes_orig = old_part_ptr->
							   max_nodes_orig;
			}
			if (part_ptr->max_share != old_part_ptr->max_share) {
				error("Partition %s Shared differs from "
				      "slurm.conf", part_ptr->name);
				part_ptr->max_share = old_part_ptr->max_share;
			}
			if (part_ptr->max_time != old_part_ptr->max_time) {
				error("Partition %s MaxTime differs from "
				      "slurm.conf", part_ptr->name);
				part_ptr->max_time = old_part_ptr->max_time;
			}
			if (part_ptr->min_nodes_orig !=
			    old_part_ptr->min_nodes_orig) {
				error("Partition %s MinNodes differs from "
				      "slurm.conf (%u != %u)", part_ptr->name,
				       part_ptr->min_nodes_orig,
				       old_part_ptr->min_nodes_orig);
				part_ptr->min_nodes = old_part_ptr->
						      min_nodes_orig;
				part_ptr->min_nodes_orig = old_part_ptr->
							   min_nodes_orig;
			}
			if (xstrcmp(part_ptr->nodes, old_part_ptr->nodes)) {
				error("Partition %s Nodes differs from "
				      "slurm.conf", part_ptr->name);
				xfree(part_ptr->nodes);
				part_ptr->nodes = xstrdup(old_part_ptr->nodes);
			}
			if (part_ptr->over_time_limit !=
			    old_part_ptr->over_time_limit) {
				error("Partition %s OverTimeLimit differs from slurm.conf",
				      part_ptr->name);
				part_ptr->over_time_limit =
					old_part_ptr->over_time_limit;
			}
			if (part_ptr->preempt_mode !=
			    old_part_ptr->preempt_mode) {
				error("Partition %s PreemptMode differs from "
				      "slurm.conf", part_ptr->name);
				part_ptr->preempt_mode = old_part_ptr->
							 preempt_mode;
			}
			if (part_ptr->priority_job_factor !=
			    old_part_ptr->priority_job_factor) {
				error("Partition %s PriorityJobFactor differs "
				      "from slurm.conf", part_ptr->name);
				part_ptr->priority_job_factor =
					old_part_ptr->priority_job_factor;
			}
			if (part_ptr->priority_tier !=
			    old_part_ptr->priority_tier) {
				error("Partition %s PriorityTier differs from "
				      "slurm.conf", part_ptr->name);
				part_ptr->priority_tier =
					old_part_ptr->priority_tier;
			}
			if (xstrcmp(part_ptr->qos_char,
				    old_part_ptr->qos_char)) {
				error("Partition %s QOS differs from slurm.conf",
				      part_ptr->name);
				xfree(part_ptr->qos_char);
				part_ptr->qos_char =
					xstrdup(old_part_ptr->qos_char);
				part_ptr->qos_ptr = old_part_ptr->qos_ptr;
			}
			if (part_ptr->state_up != old_part_ptr->state_up) {
				error("Partition %s State differs from "
				      "slurm.conf", part_ptr->name);
				part_ptr->state_up = old_part_ptr->state_up;
			}
		} else {
			if ( !(flags & RECONFIG_KEEP_PART_INFO) &&
			     (flags & RECONFIG_KEEP_PART_STAT) ) {
				info("Partition %s missing from slurm.conf, "
				     "not restoring it", old_part_ptr->name);
				continue;
			}
			error("Partition %s missing from slurm.conf, "
			      "restoring it", old_part_ptr->name);
			part_ptr = create_part_record();
			part_ptr->name = xstrdup(old_part_ptr->name);

			part_ptr->allow_accounts =
				xstrdup(old_part_ptr->allow_accounts);
			accounts_list_build(part_ptr->allow_accounts,
					 &part_ptr->allow_account_array);
			part_ptr->allow_alloc_nodes =
				xstrdup(old_part_ptr->allow_alloc_nodes);
			part_ptr->allow_groups = xstrdup(old_part_ptr->
							 allow_groups);
			part_ptr->allow_qos = xstrdup(old_part_ptr->
						      allow_qos);
			qos_list_build(part_ptr->allow_qos,
				       &part_ptr->allow_qos_bitstr);
			part_ptr->def_mem_per_cpu =
				old_part_ptr->def_mem_per_cpu;
			part_ptr->default_time = old_part_ptr->default_time;
			part_ptr->deny_accounts = xstrdup(old_part_ptr->
							  deny_accounts);
			accounts_list_build(part_ptr->deny_accounts,
					 &part_ptr->deny_account_array);
			part_ptr->deny_qos = xstrdup(old_part_ptr->
						     deny_qos);
			qos_list_build(part_ptr->deny_qos,
				       &part_ptr->deny_qos_bitstr);
			part_ptr->flags = old_part_ptr->flags;
			part_ptr->grace_time = old_part_ptr->grace_time;
			part_ptr->max_cpus_per_node =
				old_part_ptr->max_cpus_per_node;
			part_ptr->max_mem_per_cpu =
				old_part_ptr->max_mem_per_cpu;
			part_ptr->max_nodes = old_part_ptr->max_nodes;
			part_ptr->max_nodes_orig = old_part_ptr->
						   max_nodes_orig;
			part_ptr->max_share = old_part_ptr->max_share;
			part_ptr->max_time = old_part_ptr->max_time;
			part_ptr->min_nodes = old_part_ptr->min_nodes;
			part_ptr->min_nodes_orig = old_part_ptr->
						   min_nodes_orig;
			part_ptr->nodes = xstrdup(old_part_ptr->nodes);
			part_ptr->over_time_limit =
				old_part_ptr->over_time_limit;
			part_ptr->preempt_mode = old_part_ptr->preempt_mode;
			part_ptr->priority_job_factor =
				old_part_ptr->priority_job_factor;
			part_ptr->priority_tier = old_part_ptr->priority_tier;
			part_ptr->qos_char =
				xstrdup(old_part_ptr->qos_char);
			part_ptr->qos_ptr = old_part_ptr->qos_ptr;
			part_ptr->state_up = old_part_ptr->state_up;
		}
	}
	list_iterator_destroy(part_iterator);

	if (old_def_part_name &&
	    ((default_part_name == NULL) ||
	     xstrcmp(old_def_part_name, default_part_name))) {
		part_ptr = find_part_record(old_def_part_name);
		if (part_ptr) {
			error("Default partition reset to %s",
			      old_def_part_name);
			default_part_loc  = part_ptr;
			xfree(default_part_name);
			default_part_name = xstrdup(old_def_part_name);
		}
	}

	return rc;
}

/* Purge old partition state information */
static void _purge_old_part_state(List old_part_list, char *old_def_part_name)
{
	xfree(old_def_part_name);

	if (!old_part_list)
		return;
	FREE_NULL_LIST(old_part_list);
}

/*
 * _preserve_select_type_param - preserve original plugin parameters.
 *	Daemons and/or commands must be restarted for some
 *	select plugin value changes to take effect.
 * RET zero or error code
 */
static int  _preserve_select_type_param(slurm_ctl_conf_t *ctl_conf_ptr,
					uint16_t old_select_type_p)
{
	int rc = SLURM_SUCCESS;

	/* SelectTypeParameters cannot change */
	if (old_select_type_p) {
		if (old_select_type_p != ctl_conf_ptr->select_type_param) {
			ctl_conf_ptr->select_type_param = old_select_type_p;
			rc = ESLURM_INVALID_SELECTTYPE_CHANGE;
		}
	}
	return rc;
}

/* Start or stop the gang scheduler module as needed based upon changes in
 *	configuration */
static int _update_preempt(uint16_t old_preempt_mode)
{
	uint16_t new_preempt_mode = slurm_get_preempt_mode();

	if ((old_preempt_mode & PREEMPT_MODE_GANG) ==
	    (new_preempt_mode & PREEMPT_MODE_GANG))
		return SLURM_SUCCESS;

	if (new_preempt_mode & PREEMPT_MODE_GANG) {
		info("Enabling gang scheduling");
		gs_init();
		return SLURM_SUCCESS;
	}

	if (old_preempt_mode == PREEMPT_MODE_GANG) {
		info("Disabling gang scheduling");
		gs_wake_jobs();
		gs_fini();
		return SLURM_SUCCESS;
	}

	error("Invalid gang scheduling mode change");
	return EINVAL;
}

/*
 * _preserve_plugins - preserve original plugin values over reconfiguration
 *	as required. daemons and/or commands must be restarted for some
 *	plugin value changes to take effect.
 * RET zero or error code
 */
static int  _preserve_plugins(slurm_ctl_conf_t * ctl_conf_ptr,
		char *old_auth_type, char *old_checkpoint_type,
		char *old_crypto_type, char *old_sched_type,
		char *old_select_type, char *old_switch_type,
		char *old_bb_type)
{
	int rc = SLURM_SUCCESS;

	if (xstrcmp(old_auth_type, ctl_conf_ptr->authtype)) {
		xfree(ctl_conf_ptr->authtype);
		ctl_conf_ptr->authtype = old_auth_type;
		rc =  ESLURM_INVALID_AUTHTYPE_CHANGE;
	} else {	/* free duplicate value */
		xfree(old_auth_type);
	}

	if (xstrcmp(old_bb_type, ctl_conf_ptr->bb_type)) {
		xfree(ctl_conf_ptr->bb_type);
		ctl_conf_ptr->bb_type = old_bb_type;
		rc =  ESLURM_INVALID_BURST_BUFFER_CHANGE;
	} else {	/* free duplicate value */
		xfree(old_bb_type);
	}

	if (xstrcmp(old_checkpoint_type, ctl_conf_ptr->checkpoint_type)) {
		xfree(ctl_conf_ptr->checkpoint_type);
		ctl_conf_ptr->checkpoint_type = old_checkpoint_type;
		rc =  ESLURM_INVALID_CHECKPOINT_TYPE_CHANGE;
	} else {	/* free duplicate value */
		xfree(old_checkpoint_type);
	}

	if (xstrcmp(old_crypto_type, ctl_conf_ptr->crypto_type)) {
		xfree(ctl_conf_ptr->crypto_type);
		ctl_conf_ptr->crypto_type = old_crypto_type;
		rc = ESLURM_INVALID_CRYPTO_TYPE_CHANGE;
	} else {	/* free duplicate value */
		xfree(old_crypto_type);
	}

	if (xstrcmp(old_sched_type, ctl_conf_ptr->schedtype)) {
		xfree(ctl_conf_ptr->schedtype);
		ctl_conf_ptr->schedtype = old_sched_type;
		rc =  ESLURM_INVALID_SCHEDTYPE_CHANGE;
	} else {	/* free duplicate value */
		xfree(old_sched_type);
	}


	if (xstrcmp(old_select_type, ctl_conf_ptr->select_type)) {
		xfree(ctl_conf_ptr->select_type);
		ctl_conf_ptr->select_type = old_select_type;
		rc =  ESLURM_INVALID_SELECTTYPE_CHANGE;
	} else {	/* free duplicate value */
		xfree(old_select_type);
	}

	if (xstrcmp(old_switch_type, ctl_conf_ptr->switch_type)) {
		xfree(ctl_conf_ptr->switch_type);
		ctl_conf_ptr->switch_type = old_switch_type;
		rc = ESLURM_INVALID_SWITCHTYPE_CHANGE;
	} else {	/* free duplicate value */
		xfree(old_switch_type);
	}

	if ((ctl_conf_ptr->control_cnt < 2) ||
	    (ctl_conf_ptr->control_machine[1] == NULL))
		info("%s: backup_controller not specified", __func__);

	return rc;
}


/*
 * _sync_nodes_to_jobs - sync node state to job states on slurmctld restart.
 *	This routine marks nodes allocated to a job as busy no matter what
 *	the node's last saved state
 * RET count of nodes having state changed
 * Note: Operates on common variables, no arguments
 */
static int _sync_nodes_to_jobs(bool reconfig)
{
	struct job_record *job_ptr;
	ListIterator job_iterator;
	int update_cnt = 0;

	job_iterator = list_iterator_create(job_list);
	while ((job_ptr = (struct job_record *) list_next(job_iterator))) {
		if (!reconfig &&
		    job_ptr->details && job_ptr->details->prolog_running) {
			job_ptr->details->prolog_running = 0;
			if (IS_JOB_CONFIGURING(job_ptr)) {
				prolog_slurmctld(job_ptr);
				(void) bb_g_job_begin(job_ptr);
			}
		}

		if (job_ptr->node_bitmap == NULL)
			;
		else if (IS_JOB_RUNNING(job_ptr) || IS_JOB_COMPLETING(job_ptr))
			update_cnt += _sync_nodes_to_active_job(job_ptr);
		else if (IS_JOB_SUSPENDED(job_ptr))
			_sync_nodes_to_suspended_job(job_ptr);

	}
	list_iterator_destroy(job_iterator);

	if (update_cnt) {
		info("_sync_nodes_to_jobs updated state of %d nodes",
		     update_cnt);
	}
	sync_front_end_state();
	return update_cnt;
}

/* For jobs which are in state COMPLETING, deallocate the nodes and
 * issue the RPC to kill the job */
static int _sync_nodes_to_comp_job(void)
{
	struct job_record *job_ptr;
	ListIterator job_iterator;
	int update_cnt = 0;

	job_iterator = list_iterator_create(job_list);
	while ((job_ptr = (struct job_record *) list_next(job_iterator))) {
		if ((job_ptr->node_bitmap) && IS_JOB_COMPLETING(job_ptr)) {

			/* If the controller is reconfiguring
			 * and the job is in completing state
			 * and the slurmctld epilog is already
			 * running which means deallocate_nodes()
			 * was alredy called, do invoke it again
			 * and don't start another epilog.
			 */
			if (job_ptr->epilog_running == true)
				continue;

			update_cnt++;
			/* This needs to be set up for the priority
			   plugin and this happens before it is
			   normally set up so do it now.
			*/
			set_cluster_tres(false);

			info("%s: Job %u in completing state",
			     __func__, job_ptr->job_id);
			if (!job_ptr->node_bitmap_cg)
				build_cg_bitmap(job_ptr);

			/* deallocate_nodes will remove this job from
			 * the system before it was added, so add it
			 * now
			 */
			if (accounting_enforce & ACCOUNTING_ENFORCE_LIMITS)
				acct_policy_job_begin(job_ptr);

			if (job_ptr->front_end_ptr)
				job_ptr->front_end_ptr->job_cnt_run++;
			deallocate_nodes(job_ptr, false, false, false);
			/* The job in completing state at slurmctld restart or
			 * reconfiguration, do not log completion again.
			 * job_completion_logger(job_ptr, false); */
		}
	}
	list_iterator_destroy(job_iterator);
	if (update_cnt)
		info("%s: completing %d jobs", __func__, update_cnt);
	return update_cnt;
}

/* Synchronize states of nodes and active jobs (RUNNING or COMPLETING state)
 * RET count of jobs with state changes */
static int _sync_nodes_to_active_job(struct job_record *job_ptr)
{
	int i, cnt = 0;
	uint32_t node_flags;
	struct node_record *node_ptr = node_record_table_ptr;

	if (job_ptr->node_bitmap_cg) /* job completing */
		job_ptr->node_cnt = bit_set_count(job_ptr->node_bitmap_cg);
	else
		job_ptr->node_cnt = bit_set_count(job_ptr->node_bitmap);
	for (i = 0; i < node_record_count; i++, node_ptr++) {
		if (job_ptr->node_bitmap_cg) { /* job completing */
			if (bit_test(job_ptr->node_bitmap_cg, i) == 0)
				continue;
		} else if (bit_test(job_ptr->node_bitmap, i) == 0)
			continue;

		if ((job_ptr->details &&
		     (job_ptr->details->whole_node == WHOLE_NODE_USER)) ||
		    (job_ptr->part_ptr &&
		     (job_ptr->part_ptr->flags & PART_FLAG_EXCLUSIVE_USER))) {
			node_ptr->owner_job_cnt++;
			node_ptr->owner = job_ptr->user_id;
		}

		if (slurm_mcs_get_select(job_ptr) == 1) {
			xfree(node_ptr->mcs_label);
			node_ptr->mcs_label = xstrdup(job_ptr->mcs_label);
		}

		node_flags = node_ptr->node_state & NODE_STATE_FLAGS;

		node_ptr->run_job_cnt++; /* NOTE:
				* This counter moved to comp_job_cnt
				* by _sync_nodes_to_comp_job() */
		if ((job_ptr->details) && (job_ptr->details->share_res == 0))
			node_ptr->no_share_job_cnt++;

		if (IS_NODE_DOWN(node_ptr)              &&
		    IS_JOB_RUNNING(job_ptr)             &&
		    (job_ptr->kill_on_node_fail == 0)   &&
		    (job_ptr->node_cnt > 1)) {
			/* This should only happen if a job was running
			 * on a node that was newly configured DOWN */
			int save_accounting_enforce;
			info("Removing failed node %s from job_id %u",
			     node_ptr->name, job_ptr->job_id);
			/* Disable accounting here. Accounting reset for all
			 * jobs in _restore_job_dependencies() */
			save_accounting_enforce = accounting_enforce;
			accounting_enforce &= (~ACCOUNTING_ENFORCE_LIMITS);
			job_pre_resize_acctg(job_ptr);
			srun_node_fail(job_ptr->job_id, node_ptr->name);
			kill_step_on_node(job_ptr, node_ptr, true);
			excise_node_from_job(job_ptr, node_ptr);
			job_post_resize_acctg(job_ptr);
			accounting_enforce = save_accounting_enforce;
		} else if (IS_NODE_DOWN(node_ptr) && IS_JOB_RUNNING(job_ptr)) {
			info("Killing job %u on DOWN node %s",
			     job_ptr->job_id, node_ptr->name);
			_abort_job(job_ptr, JOB_NODE_FAIL, FAIL_DOWN_NODE,
				   NULL);
			cnt++;
		} else if (IS_NODE_IDLE(node_ptr)) {
			cnt++;
			node_ptr->node_state = NODE_STATE_ALLOCATED |
					       node_flags;
		}
	}

	if ((IS_JOB_RUNNING(job_ptr) || IS_JOB_SUSPENDED(job_ptr)) &&
	    (job_ptr->front_end_ptr != NULL))
		job_ptr->front_end_ptr->job_cnt_run++;

	return cnt;
}

/* Synchronize states of nodes and suspended jobs */
static void _sync_nodes_to_suspended_job(struct job_record *job_ptr)
{
	int i;
	struct node_record *node_ptr = node_record_table_ptr;

	for (i = 0; i < node_record_count; i++, node_ptr++) {
		if (bit_test(job_ptr->node_bitmap, i) == 0)
			continue;

		node_ptr->sus_job_cnt++;
	}
	return;
}

/*
 * _restore_job_dependencies - Build depend_list and license_list for every job
 *	also reset the running job count for scheduling policy
 */
static int _restore_job_dependencies(void)
{
	int error_code = SLURM_SUCCESS, rc;
	struct job_record *job_ptr;
	ListIterator job_iterator;
	char *new_depend;
	bool valid = true;
	List license_list;
	assoc_mgr_lock_t locks = { NO_LOCK, NO_LOCK, NO_LOCK, NO_LOCK,
				   READ_LOCK, NO_LOCK, NO_LOCK };
	assoc_mgr_lock(&locks);

	assoc_mgr_clear_used_info();
	job_iterator = list_iterator_create(job_list);
	while ((job_ptr = (struct job_record *) list_next(job_iterator))) {
		if (job_ptr->array_recs)
			job_ptr->array_recs->tot_run_tasks = 0;
	}

	list_iterator_reset(job_iterator);
	while ((job_ptr = (struct job_record *) list_next(job_iterator))) {
		(void) build_feature_list(job_ptr);

		if (IS_JOB_RUNNING(job_ptr) || IS_JOB_SUSPENDED(job_ptr))
			job_array_start(job_ptr);

		if (accounting_enforce & ACCOUNTING_ENFORCE_LIMITS) {
			if (!IS_JOB_FINISHED(job_ptr))
				acct_policy_add_job_submit(job_ptr);
			if (IS_JOB_RUNNING(job_ptr) ||
			    IS_JOB_SUSPENDED(job_ptr)) {
				acct_policy_job_begin(job_ptr);
				job_claim_resv(job_ptr);
			}
		}

		license_list = license_validate(job_ptr->licenses,
						job_ptr->tres_req_cnt, &valid);
		FREE_NULL_LIST(job_ptr->license_list);
		if (valid)
			job_ptr->license_list = license_list;
		if (IS_JOB_RUNNING(job_ptr) || IS_JOB_SUSPENDED(job_ptr))
			license_job_get(job_ptr);

		if ((job_ptr->details == NULL) ||
		    (job_ptr->details->dependency == NULL))
			continue;
		new_depend = job_ptr->details->dependency;
		job_ptr->details->dependency = NULL;
		rc = update_job_dependency(job_ptr, new_depend);
		if (rc != SLURM_SUCCESS) {
			error("Invalid dependencies discarded for job %u: %s",
				job_ptr->job_id, new_depend);
			error_code = rc;
		}
		xfree(new_depend);
	}
	list_iterator_destroy(job_iterator);

	assoc_mgr_unlock(&locks);

	return error_code;
}

/* Flush accounting information on this cluster, then for each running or
 * suspended job, restore its state in the accounting system */
static void _acct_restore_active_jobs(void)
{
	struct job_record *job_ptr;
	ListIterator job_iterator;
	struct step_record *step_ptr;
	ListIterator step_iterator;

	info("Reinitializing job accounting state");
	acct_storage_g_flush_jobs_on_cluster(acct_db_conn,
					     time(NULL));
	job_iterator = list_iterator_create(job_list);
	while ((job_ptr = (struct job_record *) list_next(job_iterator))) {
		if (IS_JOB_SUSPENDED(job_ptr))
			jobacct_storage_g_job_suspend(acct_db_conn, job_ptr);
		if (IS_JOB_SUSPENDED(job_ptr) || IS_JOB_RUNNING(job_ptr)) {
			if (!with_slurmdbd)
				jobacct_storage_g_job_start(
					acct_db_conn, job_ptr);
			else if (job_ptr->db_index != NO_VAL64)
				job_ptr->db_index = 0;
			step_iterator = list_iterator_create(
				job_ptr->step_list);
			while ((step_ptr = (struct step_record *)
					   list_next(step_iterator))) {
				jobacct_storage_g_step_start(acct_db_conn,
							     step_ptr);
			}
			list_iterator_destroy (step_iterator);
		}
	}
	list_iterator_destroy(job_iterator);
}

/* _compare_hostnames()
 */
static int
_compare_hostnames(struct node_record *old_node_table,
				   int old_node_count,
				   struct node_record *node_table,
				   int node_count)
{
	int cc;
	int set_size;
	char *old_ranged;
	char *ranged;
	hostset_t old_set;
	hostset_t set;

	if (old_node_count != node_count) {
		error("%s: node count has changed before reconfiguration "
		      "from %d to %d. You have to restart slurmctld.",
		      __func__, old_node_count, node_count);
		return -1;
	}

	old_set = hostset_create("");
	for (cc = 0; cc < old_node_count; cc++)
		hostset_insert(old_set, old_node_table[cc].name);

	set = hostset_create("");
	for (cc = 0; cc < node_count; cc++)
		hostset_insert(set, node_table[cc].name);

	set_size = MAXHOSTNAMELEN * node_count * sizeof(char)
		+ node_count * sizeof(char) + 1;

	old_ranged = xmalloc(set_size);
	ranged = xmalloc(set_size);

	hostset_ranged_string(old_set, set_size, old_ranged);
	hostset_ranged_string(set, set_size, ranged);

	cc = 0;
	if (xstrcmp(old_ranged, ranged) != 0) {
		error("%s: node names changed before reconfiguration. "
		      "You have to restart slurmctld.", __func__);
		cc = -1;
	}

	hostset_destroy(old_set);
	hostset_destroy(set);
	xfree(old_ranged);
	xfree(ranged);

	return cc;
}

extern int dump_config_state_lite(void)
{
	static int high_buffer_size = (1024 * 1024);
	int error_code = 0, log_fd;
	char *old_file = NULL, *new_file = NULL, *reg_file = NULL;
	Buf buffer = init_buf(high_buffer_size);

	DEF_TIMERS;

	START_TIMER;
	/* write header: version, time */
	pack16(SLURM_PROTOCOL_VERSION, buffer);
	pack_time(time(NULL), buffer);
	packstr(slurmctld_conf.accounting_storage_type, buffer);

	/* write the buffer to file */
	reg_file = xstrdup_printf("%s/last_config_lite",
				  slurmctld_conf.state_save_location);
	old_file = xstrdup_printf("%s.old", reg_file);
	new_file = xstrdup_printf("%s.new", reg_file);

	log_fd = creat(new_file, 0600);
	if (log_fd < 0) {
		error("Can't save state, create file %s error %m",
		      new_file);
		error_code = errno;
	} else {
		int pos = 0, nwrite = get_buf_offset(buffer), amount;
		char *data = (char *)get_buf_data(buffer);
		high_buffer_size = MAX(nwrite, high_buffer_size);
		while (nwrite > 0) {
			amount = write(log_fd, &data[pos], nwrite);
			if ((amount < 0) && (errno != EINTR)) {
				error("Error writing file %s, %m", new_file);
				error_code = errno;
				break;
			}
			nwrite -= amount;
			pos    += amount;
		}
		fsync(log_fd);
		close(log_fd);
	}
	if (error_code)
		(void) unlink(new_file);
	else {			/* file shuffle */
		(void) unlink(old_file);
		if (link(reg_file, old_file))
			debug4("unable to create link for %s -> %s: %m",
			       reg_file, old_file);
		(void) unlink(reg_file);
		if (link(new_file, reg_file))
			debug4("unable to create link for %s -> %s: %m",
			       new_file, reg_file);
		(void) unlink(new_file);
	}
	xfree(old_file);
	xfree(reg_file);
	xfree(new_file);

	free_buf(buffer);

	END_TIMER2("dump_config_state_lite");
	return error_code;

}

extern int load_config_state_lite(void)
{
	int data_allocated, data_read = 0;
	uint32_t data_size = 0, uint32_tmp = 0;
	uint16_t ver = 0;
	int state_fd;
	char *data = NULL, *state_file;
	Buf buffer;
	time_t buf_time;
	char *last_accounting_storage_type = NULL;

	/* Always ignore .old file */
	state_file = xstrdup_printf("%s/last_config_lite",
				    slurmctld_conf.state_save_location);

	//info("looking at the %s file", state_file);
	state_fd = open(state_file, O_RDONLY);
	if (state_fd < 0) {
		debug2("No last_config_lite file (%s) to recover", state_file);
		xfree(state_file);
		return ENOENT;
	} else {
		data_allocated = BUF_SIZE;
		data = xmalloc(data_allocated);
		while (1) {
			data_read = read(state_fd, &data[data_size],
					 BUF_SIZE);
			if (data_read < 0) {
				if (errno == EINTR)
					continue;
				else {
					error("Read error on %s: %m",
					      state_file);
					break;
				}
			} else if (data_read == 0)	/* eof */
				break;
			data_size      += data_read;
			data_allocated += data_read;
			xrealloc(data, data_allocated);
		}
		close(state_fd);
	}
	xfree(state_file);

	buffer = create_buf(data, data_size);

	safe_unpack16(&ver, buffer);
	debug3("Version in last_conf_lite header is %u", ver);
	if (ver > SLURM_PROTOCOL_VERSION || ver < SLURM_MIN_PROTOCOL_VERSION) {
		if (!ignore_state_errors)
			fatal("Can not recover last_conf_lite, incompatible version, (%u not between %d and %d), start with '-i' to ignore this",
			      ver, SLURM_MIN_PROTOCOL_VERSION,
			      SLURM_PROTOCOL_VERSION);
		error("***********************************************");
		error("Can not recover last_conf_lite, incompatible version, "
		      "(%u not between %d and %d)",
		      ver, SLURM_MIN_PROTOCOL_VERSION, SLURM_PROTOCOL_VERSION);
		error("***********************************************");
		free_buf(buffer);
		return EFAULT;
	} else {
		safe_unpack_time(&buf_time, buffer);
		safe_unpackstr_xmalloc(&last_accounting_storage_type,
				       &uint32_tmp, buffer);
	}
	xassert(slurmctld_conf.accounting_storage_type);

	if (last_accounting_storage_type
	    && !xstrcmp(last_accounting_storage_type,
		        slurmctld_conf.accounting_storage_type))
		slurmctld_init_db = 0;
	xfree(last_accounting_storage_type);

	free_buf(buffer);
	return SLURM_SUCCESS;

unpack_error:
	if (!ignore_state_errors)
		fatal("Incomplete last_config_lite checkpoint file, start with '-i' to ignore this");
	error("Incomplete last_config_lite checkpoint file");
	free_buf(buffer);

	return SLURM_ERROR;
}<|MERGE_RESOLUTION|>--- conflicted
+++ resolved
@@ -1041,19 +1041,11 @@
 		/* save node and partition states for reconfig RPC */
 		old_node_record_count = node_record_count;
 		old_node_table_ptr    = node_record_table_ptr;
-<<<<<<< HEAD
+
 		for (i = 0, node_ptr = old_node_table_ptr;
 		     i < node_record_count; i++, node_ptr++) {
-			xfree(node_ptr->features);
-			node_ptr->features = xstrdup(
-				node_ptr->config_ptr->feature);
 			/*
 			 * Store the original configured CPU count somewhere
-=======
-		for (i=0, node_ptr=old_node_table_ptr; i<node_record_count;
-		     i++, node_ptr++) {
-			/* Store the original configured CPU count somewhere
->>>>>>> 738890aa
 			 * (port is reused here for that purpose) so we can
 			 * report changes in its configuration.
 			 */
@@ -1307,19 +1299,7 @@
 		}
 	}
 
-<<<<<<< HEAD
-	if (node_features_g_count() > 0) {
-		build_feature_list_ne();
-	} else {
-		/* Copy node's available_features to active_features */
-		for (i = 0, node_ptr = node_record_table_ptr;
-		     i < node_record_count; i++, node_ptr++) {
-			xfree(node_ptr->features_act);
-			node_ptr->features_act = xstrdup(node_ptr->features);
-		}
-=======
 	if (node_features_g_count() == 0)
->>>>>>> 738890aa
 		build_feature_list_eq();
 	else
 		build_feature_list_ne();

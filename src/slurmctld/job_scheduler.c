--- conflicted
+++ resolved
@@ -3678,13 +3678,8 @@
 		node_ptr->node_state |= NODE_STATE_NO_RESPOND;
 		node_ptr->node_state |= NODE_STATE_POWER_UP;
 		bit_clear(avail_node_bitmap, i);
-<<<<<<< HEAD
 		node_ptr->boot_req_time = now;
-		node_ptr->last_response = now + slurmctld_conf.resume_timeout -
-					  slurmctld_conf.slurmd_timeout;
-=======
 		node_ptr->last_response = now + slurmctld_conf.resume_timeout;
->>>>>>> 0e6796c2
 	}
 	FREE_NULL_BITMAP(boot_node_bitmap);
 	agent_queue_request(reboot_agent_args);

--- conflicted
+++ resolved
@@ -3072,20 +3072,6 @@
 
 		last_op = job_feat_ptr->op_code;
 		last_paren_cnt = job_feat_ptr->paren;
-<<<<<<< HEAD
-
-		if (job_feat_ptr->count && !(*has_xor)) {
-			/* simple AND/OR features should never have counts */
-			rc = ESLURM_INVALID_FEATURE;
-			if (job_ptr->job_id) {
-				error("%s: %pJ has feature count requested: %s",
-				      __func__, job_ptr, detail_ptr->features);
-			} else {
-				error("%s: Reservation has feature count requested: %s",
-				      __func__, detail_ptr->features);
-			}
-			break;
-		}
 
 		if (slurm_conf.debug_flags & DEBUG_FLAG_NODE_FEATURES) {
 			char *tmp_f, *tmp_w, *tmp_t;
@@ -3099,21 +3085,6 @@
 			xfree(tmp_w);
 			xfree(tmp_t);
 		}
-=======
-#if _DEBUG
-{
-		char *tmp_f, *tmp_w, *tmp_t;
-		tmp_f = bitmap2node_name(feature_bitmap);
-		tmp_w = bitmap2node_name(work_bitmap);
-		tmp_t = bitmap2node_name(tmp_bitmap);
-		info("%s: feature:%s feature_bitmap:%s work_bitmap:%s tmp_bitmap:%s", __func__, job_feat_ptr->name, tmp_f, tmp_w, tmp_t);
-		xfree(tmp_f);
-		xfree(tmp_w);
-		xfree(tmp_t);
-}
-#endif
-
->>>>>>> 19c72c18
 	}
 	list_iterator_destroy(job_feat_iter);
 	if (!have_count)

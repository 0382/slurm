--- conflicted
+++ resolved
@@ -1606,7 +1606,7 @@
 						   SELECT_PRINT_RAMDISK_IMAGE));
 	}
 
-	if (job_ptr->array_task_id != (uint16_t) NO_VAL) {
+	if (job_ptr->array_task_id != NO_VAL) {
 		snprintf(tmp_char, sizeof(tmp_char), "%u_%u (%u)",
 			 job_ptr->array_job_id, job_ptr->array_task_id,
 			 job_ptr->job_id);
@@ -1927,12 +1927,8 @@
 	char tmp_cpus_max[40],  tmp_mem_min[40],     tmp_cpu_req[40];
 	char tmp_nodes_min[40], tmp_nodes_max[40],   tmp_cpus_per_task[40];
 	char tmp_prio[40],      tmp_nice[40],        tmp_preempt_time[40];
-<<<<<<< HEAD
-	char tmp_rqswitch[40],  tmp_core_spec[40];
-	char tmp_std_err[128], tmp_std_in[128], tmp_std_out[128];
-=======
-	char tmp_rqswitch[40],  tmp_job_id[40];
->>>>>>> 17f27007
+	char tmp_rqswitch[40],  tmp_core_spec[40],   tmp_job_id[40];
+	char tmp_std_err[128],  tmp_std_in[128],     tmp_std_out[128];
 	char *tmp_batch,  *tmp_cont, *tmp_shared, *tmp_requeue, *tmp_uname;
 	char *tmp_reason, *tmp_nodes;
 	char time_buf[32];
@@ -1947,14 +1943,10 @@
 	snprintf(tmp_alloc_node, sizeof(tmp_alloc_node), "%s:%u",
 		 job_ptr->alloc_node, job_ptr->alloc_sid);
 
-<<<<<<< HEAD
 	if (job_ptr->array_task_id != NO_VAL) {
-=======
-	if (job_ptr->array_task_id != (uint16_t) NO_VAL) {
 		snprintf(tmp_job_id, sizeof(tmp_job_id),  "%u_%u (%u)",
 			 job_ptr->array_job_id, job_ptr->array_task_id,
 			 job_ptr->job_id);
->>>>>>> 17f27007
 		snprintf(tmp_array_job_id,  sizeof(tmp_array_job_id),  "%u",
 			 job_ptr->array_job_id);
 		snprintf(tmp_array_task_id, sizeof(tmp_array_task_id), "%u",
@@ -2700,54 +2692,9 @@
 			_update_job_record(sview_job_info,
 					   GTK_TREE_STORE(model));
 		else {
-<<<<<<< HEAD
 			_append_job_record(sview_job_info,
 					   GTK_TREE_STORE(model));
 			sview_job_info->iter_set = true;
-=======
-			char *tmp_jobid, *offset;
-			GtkTreePath *path = gtk_tree_path_new_first();
-
-			/* get the iter, or find out the list is empty
-			 * goto add */
-			if (gtk_tree_model_get_iter(
-				    model, &sview_job_info->iter_ptr, path)) {
-				do {
-					/* search for the jobid and check to
-					 * see if it is in the list */
-					gtk_tree_model_get(
-						model,
-						&sview_job_info->iter_ptr,
-						SORTID_JOBID,
-						&tmp_jobid, -1);
-					offset = strchr(tmp_jobid, '(');
-					if (offset)
-						offset++;
-					else
-						offset = tmp_jobid;
-					jobid = atoi(offset);
-					g_free(tmp_jobid);
-					if (jobid == job_ptr->job_id) {
-						/* update with new info */
-						_update_job_record(
-							sview_job_info,
-							GTK_TREE_STORE(model));
-						sview_job_info->iter_set = 1;
-						break;
-					}
-				} while (gtk_tree_model_iter_next(
-						 model,
-						 &sview_job_info->iter_ptr));
-			}
-
-			if (!sview_job_info->iter_set) {
-				_append_job_record(sview_job_info,
-						   GTK_TREE_STORE(model));
-				sview_job_info->iter_set = true;
-			}
-
-			gtk_tree_path_free(path);
->>>>>>> 17f27007
 		}
 	}
 	list_iterator_destroy(itr);

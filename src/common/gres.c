/*****************************************************************************\
 *  gres.c - driver for gres plugin
 *****************************************************************************
 *  Copyright (C) 2010 Lawrence Livermore National Security.
 *  Portions Copyright (C) 2014-2019 SchedMD LLC
 *  Produced at Lawrence Livermore National Laboratory (cf, DISCLAIMER).
 *  Written by Morris Jette <jette1@llnl.gov>
 *  CODE-OCEC-09-009. All rights reserved.
 *
 *  This file is part of Slurm, a resource management program.
 *  For details, see <https://slurm.schedmd.com/>.
 *  Please also read the included file: DISCLAIMER.
 *
 *  Slurm is free software; you can redistribute it and/or modify it under
 *  the terms of the GNU General Public License as published by the Free
 *  Software Foundation; either version 2 of the License, or (at your option)
 *  any later version.
 *
 *  In addition, as a special exception, the copyright holders give permission
 *  to link the code of portions of this program with the OpenSSL library under
 *  certain conditions as described in each individual source file, and
 *  distribute linked combinations including the two. You must obey the GNU
 *  General Public License in all respects for all of the code used other than
 *  OpenSSL. If you modify file(s) with this exception, you may extend this
 *  exception to your version of the file(s), but you are not obligated to do
 *  so. If you do not wish to do so, delete this exception statement from your
 *  version.  If you delete this exception statement from all source files in
 *  the program, then also delete it here.
 *
 *  Slurm is distributed in the hope that it will be useful, but WITHOUT ANY
 *  WARRANTY; without even the implied warranty of MERCHANTABILITY or FITNESS
 *  FOR A PARTICULAR PURPOSE.  See the GNU General Public License for more
 *  details.
 *
 *  You should have received a copy of the GNU General Public License along
 *  with Slurm; if not, write to the Free Software Foundation, Inc.,
 *  51 Franklin Street, Fifth Floor, Boston, MA 02110-1301  USA.
\*****************************************************************************/

#include "config.h"

#define _GNU_SOURCE

#ifdef __FreeBSD__
#  include <sys/param.h>
#  include <sys/cpuset.h>
typedef cpuset_t cpu_set_t;
#endif

#include <ctype.h>
#include <inttypes.h>
#include <limits.h>
#include <sched.h>
#include <stdio.h>
#include <stdlib.h>
#include <string.h>
#include <sys/stat.h>
#include <sys/types.h>

#ifdef MAJOR_IN_MKDEV
#  include <sys/mkdev.h>
#endif
#ifdef MAJOR_IN_SYSMACROS
#  include <sys/sysmacros.h>
#endif

#include <math.h>

#ifdef __NetBSD__
#define CPU_ZERO(c) cpuset_zero(*(c))
#define CPU_ISSET(i,c) cpuset_isset((i),*(c))
#define sched_getaffinity sched_getaffinity_np
#endif

#include "slurm/slurm.h"
#include "slurm/slurm_errno.h"
#include "src/common/assoc_mgr.h"
#include "src/common/bitstring.h"
#include "src/common/cgroup.h"
#include "src/common/gres.h"
#include "src/common/job_resources.h"
#include "src/common/list.h"
#include "src/common/log.h"
#include "src/common/macros.h"
#include "src/common/node_conf.h"
#include "src/common/pack.h"
#include "src/common/parse_config.h"
#include "src/common/plugin.h"
#include "src/common/plugrack.h"
#include "src/common/read_config.h"
#include "src/common/select.h"
#include "src/common/slurm_protocol_api.h"
#include "src/common/slurm_protocol_pack.h"
#include "src/common/strlcpy.h"
#include "src/common/xmalloc.h"
#include "src/common/xstring.h"

#define MAX_GRES_BITMAP 1024

strong_alias(gres_find_id, slurm_gres_find_id);
strong_alias(gres_find_sock_by_job_state, slurm_gres_find_sock_by_job_state);
strong_alias(gres_get_node_used, slurm_gres_get_node_used);
strong_alias(gres_get_system_cnt, slurm_gres_get_system_cnt);
strong_alias(gres_get_value_by_type, slurm_gres_get_value_by_type);
strong_alias(gres_get_job_info, slurm_gres_get_job_info);
strong_alias(gres_get_step_info, slurm_gres_get_step_info);
strong_alias(gres_device_major, slurm_gres_device_major);
strong_alias(gres_sock_delete, slurm_gres_sock_delete);
strong_alias(gres_job_list_delete, slurm_gres_job_list_delete);
strong_alias(destroy_gres_device, slurm_destroy_gres_device);
strong_alias(destroy_gres_slurmd_conf, slurm_destroy_gres_slurmd_conf);

static s_p_options_t _gres_options[] = {
	{"AutoDetect", S_P_STRING},
	{"Count", S_P_STRING},	/* Number of Gres available */
	{"CPUs" , S_P_STRING},	/* CPUs to bind to Gres resource
				 * (deprecated, use Cores) */
	{"Cores", S_P_STRING},	/* Cores to bind to Gres resource */
	{"File",  S_P_STRING},	/* Path to Gres device */
	{"Files", S_P_STRING},	/* Path to Gres device */
	{"Flags", S_P_STRING},	/* GRES Flags */
	{"Link",  S_P_STRING},	/* Communication link IDs */
	{"Links", S_P_STRING},	/* Communication link IDs */
	{"MultipleFiles", S_P_STRING}, /* list of GRES device files */
	{"Name",  S_P_STRING},	/* Gres name */
	{"Type",  S_P_STRING},	/* Gres type (e.g. model name) */
	{NULL}
};

/* Gres symbols provided by the plugin */
typedef struct slurm_gres_ops {
	int		(*node_config_load)	( List gres_conf_list,
						  node_config_load_t *node_conf);
	void		(*job_set_env)		( char ***job_env_ptr,
						  bitstr_t *gres_bit_alloc,
						  uint64_t gres_cnt,
						  gres_internal_flags_t flags);
	void		(*step_set_env)		( char ***step_env_ptr,
						  bitstr_t *gres_bit_alloc,
						  uint64_t gres_cnt,
						  gres_internal_flags_t flags);
	void		(*task_set_env)		( char ***step_env_ptr,
						  bitstr_t *gres_bit_alloc,
						  uint64_t gres_cnt,
						  bitstr_t *usable_gres,
						  gres_internal_flags_t flags);
	void		(*send_stepd)		( buf_t *buffer );
	void		(*recv_stepd)		( buf_t *buffer );
	int		(*job_info)		( gres_job_state_t *gres_js,
						  uint32_t node_inx,
						  enum gres_job_data_type data_type,
						  void *data);
	int		(*step_info)		( gres_step_state_t *gres_ss,
						  uint32_t node_inx,
						  enum gres_step_data_type data_type,
						  void *data);
	List            (*get_devices)		( void );
	void            (*step_hardware_init)	( bitstr_t *, char * );
	void            (*step_hardware_fini)	( void );
	gres_epilog_info_t *(*epilog_build_env)(gres_job_state_t *gres_js);
	void            (*epilog_set_env)	( char ***epilog_env_ptr,
						  gres_epilog_info_t *gres_ei,
						  int node_inx );
} slurm_gres_ops_t;

/*
 * Gres plugin context, one for each gres type.
 * Add to gres_context through _add_gres_context().
 */
typedef struct slurm_gres_context {
	plugin_handle_t	cur_plugin;
	uint32_t	config_flags;		/* See GRES_CONF_* in gres.h */
	char *		gres_name;		/* name (e.g. "gpu") */
	char *		gres_name_colon;	/* name + colon (e.g. "gpu:") */
	int		gres_name_colon_len;	/* size of gres_name_colon */
	char *		gres_type;		/* plugin name (e.g. "gres/gpu") */
	slurm_gres_ops_t ops;			/* pointers to plugin symbols */
	uint32_t	plugin_id;		/* key for searches */
	plugrack_t	*plugin_list;		/* plugrack info */
	uint64_t        total_cnt;		/* Total GRES across all nodes */
} slurm_gres_context_t;

typedef struct {
	uint32_t plugin_id;
	bool with_type;
	bool without_type;
	void *without_type_state; /* gres_[job|step]_state_t */
} overlap_check_t;

/* These are the options that are currently supported with --tres-bind */
typedef struct {
	bool bind_gpu; /* If we are binding to a gpu or not. */
	bool bind_nic; /* If we are binding to a nic or not. */
	uint32_t gpus_per_task; /* How many gpus per task requested. */
	gres_internal_flags_t gres_internal_flags;
	char *map_gpu; /* GPU map requested. */
	char *mask_gpu; /* GPU mask requested. */
	char *request;
	uint32_t tasks_per_gres; /* How many tasks per gres requested */
} tres_bind_t;

typedef struct {
	slurm_gres_context_t *gres_ctx;
	int new_has_file;
	int new_has_type;
	int rec_count;
} foreach_gres_conf_t;

typedef struct {
	uint64_t gres_cnt;
	bool ignore_alloc;
	gres_key_t *job_search_key;
	slurm_step_id_t *step_id;
} foreach_gres_cnt_t;

typedef struct {
	bitstr_t **gres_bit_alloc;
	bool is_job;
	uint32_t plugin_id;
} foreach_gres_accumulate_device_t;

/* Pointers to functions in src/slurmd/common/xcpuinfo.h that we may use */
typedef struct xcpuinfo_funcs {
	int (*xcpuinfo_abs_to_mac) (char *abs, char **mac);
} xcpuinfo_funcs_t;
xcpuinfo_funcs_t xcpuinfo_ops;

typedef struct {
	uint32_t flags;
	uint32_t name_hash;
	bool no_gpu_env;
} prev_env_flags_t;

/* Local variables */
static int gres_context_cnt = -1;
static uint32_t gres_cpu_cnt = 0;
static slurm_gres_context_t *gres_context = NULL;
static char *gres_node_name = NULL;
static char *local_plugins_str = NULL;
static pthread_mutex_t gres_context_lock = PTHREAD_MUTEX_INITIALIZER;
static List gres_conf_list = NULL;
static bool init_run = false;
static uint32_t gpu_plugin_id = NO_VAL;
static volatile uint32_t autodetect_flags = GRES_AUTODETECT_UNSET;
static uint32_t select_plugin_type = NO_VAL;
static buf_t *gres_context_buf = NULL;
static buf_t *gres_conf_buf = NULL;

/* Local functions */
static void _accumulate_job_gres_alloc(gres_job_state_t *gres_js,
				       int node_inx,
				       bitstr_t **gres_bit_alloc,
				       uint64_t *gres_cnt);
static void _accumulate_step_gres_alloc(gres_state_t *gres_state_step,
					bitstr_t **gres_bit_alloc,
					uint64_t *gres_cnt);
static void _add_gres_context(char *gres_name);
static gres_node_state_t *_build_gres_node_state(void);
static void	_build_node_gres_str(List *gres_list, char **gres_str,
				     int cores_per_sock, int sock_per_node);
static bitstr_t *_core_bitmap_rebuild(bitstr_t *old_core_bitmap, int new_size);
static void	_epilog_list_del(void *x);
static void	_get_gres_cnt(gres_node_state_t *gres_ns, char *orig_config,
			      char *gres_name, char *gres_name_colon,
			      int gres_name_colon_len);
static uint64_t _get_job_gres_list_cnt(List gres_list, char *gres_name,
				       char *gres_type);
static uint64_t	_get_tot_gres_cnt(uint32_t plugin_id, uint64_t *topo_cnt,
				  int *config_type_cnt);
static void	_job_state_delete(gres_job_state_t *gres_js);
static void *	_job_state_dup2(gres_job_state_t *gres_js, int node_index);
static void	_job_state_log(gres_state_t *gres_js, uint32_t job_id);
static int	_load_plugin(slurm_gres_context_t *gres_ctx);
static int	_log_gres_slurmd_conf(void *x, void *arg);
static void	_my_stat(char *file_name);
static int	_node_config_init(char *orig_config,
				  slurm_gres_context_t *gres_ctx,
				  gres_state_t *gres_state_node);
static char *	_node_gres_used(gres_node_state_t *gres_ns, char *gres_name);
static int	_node_reconfig(char *node_name, char *new_gres, char **gres_str,
			       gres_state_t *gres_state_node,
			       bool config_overrides,
			       slurm_gres_context_t *gres_ctx,
			       bool *updated_gpu_cnt);
static int	_node_reconfig_test(char *node_name, char *new_gres,
				    gres_state_t *gres_state_node,
				    slurm_gres_context_t *gres_ctx);
static void	_node_state_dealloc(gres_state_t *gres_state_node);
static void *	_node_state_dup(gres_node_state_t *gres_ns);
static void	_node_state_log(gres_node_state_t *gres_ns, char *node_name,
				char *gres_name);
static int	_parse_gres_config(void **dest, slurm_parser_enum_t type,
				   const char *key, const char *value,
				   const char *line, char **leftover);
static int	_parse_gres_config_node(void **dest, slurm_parser_enum_t type,
					const char *key, const char *value,
					const char *line, char **leftover);
static void *	_step_state_dup(gres_step_state_t *gres_ss);
static void *	_step_state_dup2(gres_step_state_t *gres_ss, int node_index);
static void	_step_state_log(gres_step_state_t *gres_ss,
				slurm_step_id_t *step_id,
				char *gres_name);
static int	_unload_plugin(slurm_gres_context_t *gres_ctx);
static void	_validate_slurm_conf(List slurm_conf_list,
				     slurm_gres_context_t *gres_ctx);
static void	_validate_gres_conf(List gres_conf_list,
				    slurm_gres_context_t *gres_ctx);
static int	_validate_file(char *path_name, char *gres_name);
static int	_valid_gres_type(char *gres_name, gres_node_state_t *gres_ns,
				 bool config_overrides, char **reason_down);
static void _parse_tres_bind(uint16_t accel_bind_type, char *tres_bind_str,
			     tres_bind_t *tres_bind);
static int _get_usable_gres(char *gres_name, int context_inx, int proc_id,
			    pid_t pid, tres_bind_t *tres_bind,
			    bitstr_t **usable_gres_ptr,
			    bitstr_t *gres_bit_alloc,  bool get_devices);

extern uint32_t gres_build_id(char *name)
{
	int i, j;
	uint32_t id = 0;

	if (!name)
		return id;

	for (i = 0, j = 0; name[i]; i++) {
		id += (name[i] << j);
		j = (j + 8) % 32;
	}

	return id;
}

extern int gres_find_id(void *x, void *key)
{
	uint32_t *plugin_id = (uint32_t *)key;
	gres_state_t *state_ptr = (gres_state_t *) x;
	if (state_ptr->plugin_id == *plugin_id)
		return 1;
	return 0;
}

extern int gres_find_flags(void *x, void *key)
{
	gres_state_t *state_ptr = x;
	uint32_t flags = *(uint32_t *)key;
	if (state_ptr->config_flags & flags)
		return 1;
	return 0;
}

/* Find job record with matching name and type */
extern int gres_find_job_by_key_exact_type(void *x, void *key)
{
	gres_state_t *gres_state_job = (gres_state_t *) x;
	gres_key_t *job_key = (gres_key_t *) key;
	gres_job_state_t *gres_js;
	gres_js = (gres_job_state_t *)gres_state_job->gres_data;

	if ((gres_state_job->plugin_id == job_key->plugin_id) &&
	    (gres_js->type_id == job_key->type_id))
		return 1;
	return 0;
}

/* Find job record with matching name and type */
extern int gres_find_job_by_key(void *x, void *key)
{
	gres_state_t *gres_state_job = (gres_state_t *) x;
	gres_key_t *job_key = (gres_key_t *) key;
	gres_job_state_t *gres_js;
	gres_js = (gres_job_state_t *)gres_state_job->gres_data;

	if ((gres_state_job->plugin_id == job_key->plugin_id) &&
	    ((job_key->type_id == NO_VAL) ||
	     (gres_js->type_id == job_key->type_id)))
		return 1;
	return 0;
}

/* Find job record with matching name and type */
extern int gres_find_job_by_key_with_cnt(void *x, void *key)
{
	gres_state_t *gres_state_job = (gres_state_t *) x;
	gres_key_t *job_key = (gres_key_t *) key;
	gres_job_state_t *gres_js;
	gres_js = (gres_job_state_t *)gres_state_job->gres_data;

	if (!gres_find_job_by_key(x, key))
		return 0;

	/* This gres has been allocated on this node */
	if (!gres_js->node_cnt ||
	    gres_js->gres_cnt_node_alloc[job_key->node_offset])
		return 1;

	return 0;
}

extern int gres_find_step_by_key(void *x, void *key)
{
	gres_state_t *state_ptr = (gres_state_t *) x;
	gres_key_t *step_key = (gres_key_t *) key;
	gres_step_state_t *gres_ss = (gres_step_state_t *)state_ptr->gres_data;

	if ((state_ptr->plugin_id == step_key->plugin_id) &&
	    (gres_ss->type_id == step_key->type_id))
		return 1;
	return 0;
}


extern bool gres_use_local_device_index(void)
{
	bool use_cgroup = false;
	static bool use_local_index = false;
	static bool is_set = false;

	if (is_set)
		return use_local_index;
	is_set = true;

	if (!slurm_conf.task_plugin)
		return use_local_index;

	if (xstrstr(slurm_conf.task_plugin, "cgroup"))
		use_cgroup = true;
	if (!use_cgroup)
		return use_local_index;

	cgroup_conf_init();
	if (slurm_cgroup_conf.constrain_devices)
		use_local_index = true;

	return use_local_index;
}

extern gres_state_t *gres_create_state(void *src_ptr,
				       gres_state_src_t state_src,
				       gres_state_type_enum_t state_type,
				       void *gres_data)
{
	gres_state_t *new_gres_state = xmalloc(sizeof(gres_state_t));

	new_gres_state->gres_data = gres_data;
	new_gres_state->state_type = state_type;

	switch (state_src) {
	case GRES_STATE_SRC_STATE_PTR:
	{
		gres_state_t *gres_state = src_ptr;
		new_gres_state->config_flags = gres_state->config_flags;
		new_gres_state->plugin_id = gres_state->plugin_id;
		new_gres_state->gres_name = xstrdup(gres_state->gres_name);
		break;
	}
	case GRES_STATE_SRC_CONTEXT_PTR:
	{
		slurm_gres_context_t *gres_ctx = src_ptr;
		new_gres_state->config_flags = gres_ctx->config_flags;
		new_gres_state->plugin_id = gres_ctx->plugin_id;
		new_gres_state->gres_name = xstrdup(gres_ctx->gres_name);
		break;
	}
	case GRES_STATE_SRC_KEY_PTR:
	{
		gres_key_t *search_key = src_ptr;
		new_gres_state->config_flags = search_key->config_flags;
		new_gres_state->plugin_id = search_key->plugin_id;
		/*
		 * gres_name should be handled after this since search_key
		 * doesn't have that
		 */
		break;
	}
	default:
		error("%s: No way to create gres_state given", __func__);
		xfree(new_gres_state);
		break;
	}

	return new_gres_state;
}

/*
 * Find a gres_context by plugin_id
 * Must hold gres_context_lock before calling.
 */
static slurm_gres_context_t *_find_context_by_id(uint32_t plugin_id)
{
	for (int j = 0; j < gres_context_cnt; j++)
		if (gres_context[j].plugin_id == plugin_id)
			return &gres_context[j];
	return NULL;
}


static int _load_plugin(slurm_gres_context_t *gres_ctx)
{
	/*
	 * Must be synchronized with slurm_gres_ops_t above.
	 */
	static const char *syms[] = {
		"gres_p_node_config_load",
		"gres_p_job_set_env",
		"gres_p_step_set_env",
		"gres_p_task_set_env",
		"gres_p_send_stepd",
		"gres_p_recv_stepd",
		"gres_p_get_job_info",
		"gres_p_get_step_info",
		"gres_p_get_devices",
		"gres_p_step_hardware_init",
		"gres_p_step_hardware_fini",
		"gres_p_epilog_build_env",
		"gres_p_epilog_set_env"
	};
	int n_syms = sizeof(syms) / sizeof(char *);

	/* Find the correct plugin */
	if (gres_ctx->config_flags & GRES_CONF_COUNT_ONLY) {
		debug("Plugin of type %s only tracks gres counts",
		      gres_ctx->gres_type);
		return SLURM_SUCCESS;
	}

	gres_ctx->cur_plugin = plugin_load_and_link(
		gres_ctx->gres_type,
		n_syms, syms,
		(void **) &gres_ctx->ops);
	if (gres_ctx->cur_plugin != PLUGIN_INVALID_HANDLE)
		return SLURM_SUCCESS;

	if (errno != EPLUGIN_NOTFOUND) {
		error("Couldn't load specified plugin name for %s: %s",
		      gres_ctx->gres_type, plugin_strerror(errno));
		return SLURM_ERROR;
	}

	debug("gres: Couldn't find the specified plugin name for %s looking "
	      "at all files", gres_ctx->gres_type);

	/* Get plugin list */
	if (gres_ctx->plugin_list == NULL) {
		gres_ctx->plugin_list = plugrack_create("gres");
		plugrack_read_dir(gres_ctx->plugin_list,
				  slurm_conf.plugindir);
	}

	gres_ctx->cur_plugin = plugrack_use_by_type(
		gres_ctx->plugin_list,
		gres_ctx->gres_type );
	if (gres_ctx->cur_plugin == PLUGIN_INVALID_HANDLE) {
		debug("Cannot find plugin of type %s, just track gres counts",
		      gres_ctx->gres_type);
		gres_ctx->config_flags |= GRES_CONF_COUNT_ONLY;
		return SLURM_ERROR;
	}

	/* Dereference the API. */
	if (plugin_get_syms(gres_ctx->cur_plugin,
			    n_syms, syms,
			    (void **) &gres_ctx->ops ) < n_syms ) {
		error("Incomplete %s plugin detected",
		      gres_ctx->gres_type);
		return SLURM_ERROR;
	}

	return SLURM_SUCCESS;
}

static int _unload_plugin(slurm_gres_context_t *gres_ctx)
{
	int rc;

	/*
	 * Must check return code here because plugins might still
	 * be loaded and active.
	 */
	if (gres_ctx->plugin_list)
		rc = plugrack_destroy(gres_ctx->plugin_list);
	else {
		rc = SLURM_SUCCESS;
		plugin_unload(gres_ctx->cur_plugin);
	}
	xfree(gres_ctx->gres_name);
	xfree(gres_ctx->gres_name_colon);
	xfree(gres_ctx->gres_type);

	return rc;
}

static bool _is_shared_name(char *name)
{
	if (!xstrcmp(name, "mps") ||
	    !xstrcmp(name, "shard"))
		return true;
	return false;
}

static void _set_shared_flag(char *name, uint32_t *config_flags)
{
	if (_is_shared_name(name))
		*config_flags |= GRES_CONF_SHARED;
}

/*
 * Add new gres context to gres_context array and load the plugin.
 * Must hold gres_context_lock before calling.
 */
static void _add_gres_context(char *gres_name)
{
	slurm_gres_context_t *gres_ctx;

	if (!gres_name || !gres_name[0])
		fatal("%s: invalid empty gres_name", __func__);

	xrecalloc(gres_context, (gres_context_cnt + 1),
		  sizeof(slurm_gres_context_t));

	gres_ctx = &gres_context[gres_context_cnt];
	_set_shared_flag(gres_name, &gres_ctx->config_flags);
	gres_ctx->gres_name = xstrdup(gres_name);
	gres_ctx->plugin_id = gres_build_id(gres_name);
	gres_ctx->gres_type = xstrdup_printf("gres/%s", gres_name);
	gres_ctx->plugin_list = NULL;
	gres_ctx->cur_plugin = PLUGIN_INVALID_HANDLE;

	gres_context_cnt++;
}

/*
 * Initialize the GRES plugins.
 *
 * Returns a Slurm errno.
 */
extern int gres_init(void)
{
	int i, j, rc = SLURM_SUCCESS;
	char *last = NULL, *names, *one_name, *full_name;
	char *sorted_names = NULL, *sep = "", *shared_names = NULL;
	bool have_gpu = false, have_shared = false;
	char *shared_sep = "";

	if (init_run && (gres_context_cnt >= 0))
		return rc;

	slurm_mutex_lock(&gres_context_lock);

	if (gres_context_cnt >= 0)
		goto fini;

	local_plugins_str = xstrdup(slurm_conf.gres_plugins);
	gres_context_cnt = 0;
	if ((local_plugins_str == NULL) || (local_plugins_str[0] == '\0'))
		goto fini;

	/* Ensure that "gres/'shared'" follows "gres/gpu" */
	have_gpu = false;
	have_shared = false;
	names = xstrdup(local_plugins_str);
	one_name = strtok_r(names, ",", &last);
	while (one_name) {
		bool skip_name = false;
		if (_is_shared_name(one_name)) {
			have_shared = true;
			if (!have_gpu) {
				/* "shared" must follow "gpu" */
				skip_name = true;
				xstrfmtcat(shared_names, "%s%s",
					   shared_sep, one_name);
				shared_sep = ",";
			}
		} else if (!xstrcmp(one_name, "gpu")) {
			have_gpu = true;
			gpu_plugin_id = gres_build_id("gpu");
		}
		if (!skip_name) {
			xstrfmtcat(sorted_names, "%s%s", sep, one_name);
			sep = ",";
		}
		one_name = strtok_r(NULL, ",", &last);
	}
	if (shared_names) {
		if (!have_gpu)
			fatal("GresTypes: gres/'shared' requires that gres/gpu also be configured");
		xstrfmtcat(sorted_names, "%s%s", sep, shared_names);
		xfree(shared_names);
	}
	xfree(names);

	gres_context_cnt = 0;
	one_name = strtok_r(sorted_names, ",", &last);
	while (one_name) {
		full_name = xstrdup("gres/");
		xstrcat(full_name, one_name);
		for (i = 0; i < gres_context_cnt; i++) {
			if (!xstrcmp(full_name, gres_context[i].gres_type))
				break;
		}
		xfree(full_name);
		if (i < gres_context_cnt) {
			error("Duplicate plugin %s ignored",
			      gres_context[i].gres_type);
		} else {
			_add_gres_context(one_name);
		}
		one_name = strtok_r(NULL, ",", &last);
	}
	xfree(sorted_names);

	/* Ensure that plugin_id is valid and unique */
	for (i = 0; i < gres_context_cnt; i++) {
		for (j = i + 1; j < gres_context_cnt; j++) {
			if (gres_context[i].plugin_id !=
			    gres_context[j].plugin_id)
				continue;
			fatal("Gres: Duplicate plugin_id %u for %s and %s, "
			      "change gres name for one of them",
			      gres_context[i].plugin_id,
			      gres_context[i].gres_type,
			      gres_context[j].gres_type);
		}
		xassert(gres_context[i].gres_name);

		gres_context[i].gres_name_colon =
			xstrdup_printf("%s:", gres_context[i].gres_name);
		gres_context[i].gres_name_colon_len =
			strlen(gres_context[i].gres_name_colon);
	}

fini:
	if ((select_plugin_type == NO_VAL) &&
	    (select_g_get_info_from_plugin(SELECT_CR_PLUGIN, NULL,
					   &select_plugin_type) != SLURM_SUCCESS)) {
		select_plugin_type = NO_VAL;	/* error */
	}
	if (have_shared && running_in_slurmctld() &&
	    (select_plugin_type != SELECT_TYPE_CONS_TRES)) {
		fatal("Use of gres/mps requires the use of select/cons_tres");
	}

	init_run = true;
	slurm_mutex_unlock(&gres_context_lock);

	return rc;
}

extern int gres_get_gres_cnt(void)
{
	static int cnt = -1;

	if (cnt != -1)
		return cnt;

	gres_init();

	slurm_mutex_lock(&gres_context_lock);
	cnt = gres_context_cnt;
	slurm_mutex_unlock(&gres_context_lock);

	return cnt;
}

/*
 * Add a GRES record. This is used by the node_features plugin after the
 * slurm.conf file is read and the initial GRES records are built by
 * gres_init().
 */
extern void gres_add(char *gres_name)
{
	int i;

	slurm_mutex_lock(&gres_context_lock);
	for (i = 0; i < gres_context_cnt; i++) {
		if (!xstrcmp(gres_context[i].gres_name, gres_name))
			goto fini;
	}

	_add_gres_context(gres_name);
fini:	slurm_mutex_unlock(&gres_context_lock);
}

/* Given a gres_name, return its context index or -1 if not found */
static int _gres_name_context(char *gres_name)
{
	int i;

	for (i = 0; i < gres_context_cnt; i++) {
		if (!xstrcmp(gres_context[i].gres_name, gres_name))
			return i;
	}

	return -1;
}

/*
 * Takes a GRES config line (typically from slurm.conf) and remove any
 * records for GRES which are not defined in GresTypes.
 * RET string of valid GRES, Release memory using xfree()
 */
extern char *gres_name_filter(char *orig_gres, char *nodes)
{
	char *new_gres = NULL, *save_ptr = NULL;
	char *colon, *sep = "", *tmp, *tok, *name;

	slurm_mutex_lock(&gres_context_lock);
	if (!orig_gres || !orig_gres[0] || !gres_context_cnt) {
		slurm_mutex_unlock(&gres_context_lock);
		return new_gres;
	}

	tmp = xstrdup(orig_gres);
	tok = strtok_r(tmp, ",", &save_ptr);
	while (tok) {
		name = xstrdup(tok);
		if ((colon = strchr(name, ':')))
			colon[0] = '\0';
		if (_gres_name_context(name) != -1) {
			xstrfmtcat(new_gres, "%s%s", sep, tok);
			sep = ",";
		} else {
			/* Logging may not be initialized at this point */
			error("Invalid GRES configured on node %s: %s", nodes,
			      tok);
		}
		xfree(name);
		tok = strtok_r(NULL, ",", &save_ptr);
	}
	slurm_mutex_unlock(&gres_context_lock);
	xfree(tmp);

	return new_gres;
}

/*
 * Terminate the gres plugin. Free memory.
 *
 * Returns a Slurm errno.
 */
extern int gres_fini(void)
{
	int i, j, rc = SLURM_SUCCESS;

	slurm_mutex_lock(&gres_context_lock);
	xfree(gres_node_name);
	if (gres_context_cnt < 0)
		goto fini;

	init_run = false;
	for (i = 0; i < gres_context_cnt; i++) {
		j = _unload_plugin(gres_context + i);
		if (j != SLURM_SUCCESS)
			rc = j;
	}
	xfree(gres_context);
	xfree(local_plugins_str);
	FREE_NULL_LIST(gres_conf_list);
	FREE_NULL_BUFFER(gres_context_buf);
	FREE_NULL_BUFFER(gres_conf_buf);
	gres_context_cnt = -1;

fini:	slurm_mutex_unlock(&gres_context_lock);
	return rc;
}

/*
 * ************************************************************************
 *                          P L U G I N   C A L L S                       *
 * ************************************************************************
 */

/*
 * Return a plugin-specific help message for salloc, sbatch and srun
 * Result must be xfree()'d.
 *
 * NOTE: GRES "type" (e.g. model) information is only available from slurmctld
 * after slurmd registers. It is not readily available from srun (as used here).
 */
extern char *gres_help_msg(void)
{
	int i;
	char *msg = xstrdup("Valid gres options are:\n");

	gres_init();

	slurm_mutex_lock(&gres_context_lock);
	for (i = 0; i < gres_context_cnt; i++) {
		xstrcat(msg, gres_context[i].gres_name);
		xstrcat(msg, "[[:type]:count]\n");
	}
	slurm_mutex_unlock(&gres_context_lock);

	return msg;
}

/*
 * Perform reconfig, re-read any configuration files
 * OUT did_change - set if gres configuration changed
 */
extern int gres_reconfig(void)
{
	int rc = SLURM_SUCCESS;
	bool plugin_change;

	slurm_mutex_lock(&gres_context_lock);

	if (xstrcmp(slurm_conf.gres_plugins, local_plugins_str))
		plugin_change = true;
	else
		plugin_change = false;
	slurm_mutex_unlock(&gres_context_lock);

	if (plugin_change) {
		error("GresPlugins changed from %s to %s ignored",
		      local_plugins_str, slurm_conf.gres_plugins);
		error("Restart the slurmctld daemon to change GresPlugins");
#if 0
		/* This logic would load new plugins, but we need the old
		 * plugins to persist in order to process old state
		 * information. */
		rc = gres_fini();
		if (rc == SLURM_SUCCESS)
			rc = gres_init();
#endif
	}

	return rc;
}

/* Return 1 if a gres_conf record is the correct plugin_id and has no file */
static int _find_fileless_gres(void *x, void *arg)
{
	gres_slurmd_conf_t *gres_slurmd_conf = (gres_slurmd_conf_t *)x;
	uint32_t plugin_id = *(uint32_t *)arg;

	if ((gres_slurmd_conf->plugin_id == plugin_id) &&
	    !gres_slurmd_conf->file) {
		debug("Removing file-less GPU %s:%s from final GRES list",
		      gres_slurmd_conf->name, gres_slurmd_conf->type_name);
		return 1;
	}
	return 0;

}

/*
 * Log the contents of a gres_slurmd_conf_t record
 */
static int _log_gres_slurmd_conf(void *x, void *arg)
{
	gres_slurmd_conf_t *p;
	char *links = NULL;
	int index = -1, offset, mult = 1;

	p = (gres_slurmd_conf_t *) x;
	xassert(p);

	if (!(slurm_conf.debug_flags & DEBUG_FLAG_GRES)) {
		verbose("Gres Name=%s Type=%s Count=%"PRIu64,
			p->name, p->type_name, p->count);
		return 0;
	}

	if (p->file) {
		index = 0;
		offset = strlen(p->file);
		while (offset > 0) {
			offset--;
			if ((p->file[offset] < '0') || (p->file[offset] > '9'))
				break;
			index += (p->file[offset] - '0') * mult;
			mult *= 10;
		}
	}

	if (p->links)
		xstrfmtcat(links, "Links=%s", p->links);
	if (p->cpus && (index != -1)) {
		info("Gres Name=%s Type=%s Count=%"PRIu64" Index=%d ID=%u "
		     "File=%s Cores=%s CoreCnt=%u %s",
		     p->name, p->type_name, p->count, index, p->plugin_id,
		     p->file, p->cpus, p->cpu_cnt, links);
	} else if (index != -1) {
		info("Gres Name=%s Type=%s Count=%"PRIu64" Index=%d ID=%u File=%s %s",
		     p->name, p->type_name, p->count, index, p->plugin_id,
		     p->file, links);
	} else if (p->file) {
		info("Gres Name=%s Type=%s Count=%"PRIu64" ID=%u File=%s %s",
		     p->name, p->type_name, p->count, p->plugin_id, p->file,
		     links);
	} else {
		info("Gres Name=%s Type=%s Count=%"PRIu64" ID=%u %s", p->name,
		     p->type_name, p->count, p->plugin_id, links);
	}
	xfree(links);

	return 0;
}

/* Make sure that specified file name exists, wait up to 20 seconds or generate
 * fatal error and exit. */
static void _my_stat(char *file_name)
{
	struct stat config_stat;
	bool sent_msg = false;
	int i;

	if (!running_in_slurmd_stepd())
		return;

	for (i = 0; i < 20; i++) {
		if (i)
			sleep(1);
		if (stat(file_name, &config_stat) == 0) {
			if (sent_msg)
				info("gres.conf file %s now exists", file_name);
			return;
		}

		if (errno != ENOENT)
			break;

		if (!sent_msg) {
			error("Waiting for gres.conf file %s", file_name);
			sent_msg = true;
		}
	}
	fatal("can't stat gres.conf file %s: %m", file_name);
	return;
}

static int _validate_file(char *filenames, char *gres_name)
{
	char *one_name;
	hostlist_t hl;
	int file_count = 0;

	if (!(hl = hostlist_create(filenames)))
		fatal("can't parse File=%s", filenames);

	while ((one_name = hostlist_shift(hl))) {
		_my_stat(one_name);
		file_count++;
		free(one_name);
	}

	hostlist_destroy(hl);

	return file_count;
}

/*
 * Create and return a comma-separated zeroed-out links string with a -1 in the
 * given GPU position indicated by index. Caller must xfree() the returned
 * string.
 *
 * Used to record the enumeration order (PCI bus ID order) of GPUs for sorting,
 * even when the GPU does not support nvlinks. E.g. for three total GPUs, their
 * links strings would look like this:
 *
 * GPU at index 0: -1,0,0
 * GPU at index 1: 0,-1,0
 * GPU at index 2: -0,0,-1
 */
extern char *gres_links_create_empty(unsigned int index,
				     unsigned int device_count)
{
	char *links_str = NULL;

	for (unsigned int i = 0; i < device_count; ++i) {
		xstrfmtcat(links_str, "%s%d",
			   i ? "," : "",
			   (i == index) ? -1 : 0);
	}

	return links_str;
}

/*
 * Check that we have a comma-delimited list of numbers, and return the index of
 * the GPU (-1) in the links string.
 *
 * Returns a non-zero-based index of the GPU in the links string, if found.
 * If not found, returns a negative value.
 * Return values:
 * 0+: GPU index
 * -1: links string is NULL.
 * -2: links string is not NULL, but is invalid. Possible invalid reasons:
 *     * error parsing the comma-delimited links string
 *     * links string is an empty string
 *     * the 'self' GPU identifier isn't found (i.e. no -1)
 *     * there is more than one 'self' GPU identifier found
 */
extern int gres_links_validate(char *links)
{
	char *tmp, *tok, *save_ptr = NULL, *end_ptr = NULL;
	long int val;
	int rc;
	int i;

	if (!links)
		return -1;
	if (links[0] == '\0') {
		error("%s: Links is an empty string", __func__);
		return -2;
	}

	tmp = xstrdup(links);
	tok = strtok_r(tmp, ",", &save_ptr);
	rc = -1;
	i = 0;
	while (tok) {
		val = strtol(tok, &end_ptr, 10);
		if ((val < -2) || (val > GRES_MAX_LINK) || (val == LONG_MIN) ||
		    (end_ptr[0] != '\0')) {
			error("%s: Failed to parse token '%s' in links string '%s'",
			      __func__, tok, links);
			rc = -2;
			break;
		}
		if (val == -1) {
			if (rc != -1) {
				error("%s: links string '%s' has more than one -1",
				      __func__, links);
				rc = -2;
				break;
			}
			rc = i;
		}
		i++;
		tok = strtok_r(NULL, ",", &save_ptr);
	}
	xfree(tmp);

	/* If the current GPU (-1) wasn't found, that's an error */
	if (rc == -1) {
		error("%s: -1 wasn't found in links string '%s'", __func__,
		      links);
		rc = -2;
	}

	return rc;
}

static char *_get_autodetect_flags_str(void)
{
	char *flags = NULL;

	if (!(autodetect_flags & GRES_AUTODETECT_GPU_FLAGS))
		xstrfmtcat(flags, "%sunset", flags ? "," : "");
	else {
		if (autodetect_flags & GRES_AUTODETECT_GPU_NVML)
			xstrfmtcat(flags, "%snvml", flags ? "," : "");
		else if (autodetect_flags & GRES_AUTODETECT_GPU_RSMI)
			xstrfmtcat(flags, "%srsmi", flags ? "," : "");
		else if (autodetect_flags & GRES_AUTODETECT_GPU_OFF)
			xstrfmtcat(flags, "%soff", flags ? "," : "");
	}

	return flags;
}

static uint32_t _handle_autodetect_flags(char *str)
{
	uint32_t flags = 0;

	/* Set the node-local gpus value of autodetect_flags */
	if (xstrcasestr(str, "nvml"))
		flags |= GRES_AUTODETECT_GPU_NVML;
	else if (xstrcasestr(str, "rsmi"))
		flags |= GRES_AUTODETECT_GPU_RSMI;
	else if (!xstrcasecmp(str, "off"))
		flags |= GRES_AUTODETECT_GPU_OFF;
	else
		error("unknown autodetect flag '%s'", str);

	return flags;
}

static void _handle_local_autodetect(char *str)
{
	uint32_t autodetect_flags_local = _handle_autodetect_flags(str);

	/* Only set autodetect_flags once locally, unless it's the same val */
	if ((autodetect_flags != GRES_AUTODETECT_UNSET) &&
	    (autodetect_flags != autodetect_flags_local)) {
		fatal("gres.conf: duplicate node-local AutoDetect specification does not match the first");
		return;
	}

	/* Set the node-local gpus value of autodetect_flags */
	autodetect_flags |= autodetect_flags_local;

	if (slurm_conf.debug_flags & DEBUG_FLAG_GRES) {
		char *flags = _get_autodetect_flags_str();
		log_flag(GRES, "Using node-local AutoDetect=%s(%d)",
			 flags, autodetect_flags);
		xfree(flags);
	}
}

static void _handle_global_autodetect(char *str)
{
	/* If GPU flags exist, node-local value was already specified */
	if (autodetect_flags & GRES_AUTODETECT_GPU_FLAGS)
		debug2("gres.conf: AutoDetect GPU flags were locally set, so ignoring global flags");
	else
		autodetect_flags |= _handle_autodetect_flags(str);

	if (slurm_conf.debug_flags & DEBUG_FLAG_GRES) {
		char *flags = _get_autodetect_flags_str();
		log_flag(GRES, "Global AutoDetect=%s(%d)",
			 flags, autodetect_flags);
		xfree(flags);
	}
}

/*
 * Check to see if current GRES record matches the name of the previous GRES
 * record that set env flags.
 */
static bool _same_gres_type_as_prev(prev_env_flags_t *prev_env,
				    gres_slurmd_conf_t *p)
{
	if ((gres_build_id(p->name) == prev_env->name_hash))
		return true;
	else
		return false;
}

/*
 * Save off env flags, GRES name, and no_gpu_env (for the next gres.conf line to
 * possibly inherit or to check against).
 */
static void _set_prev_env_flags(prev_env_flags_t *prev_env,
				gres_slurmd_conf_t *p, uint32_t env_flags,
				bool no_gpu_env)
{
	prev_env->flags = env_flags;
	prev_env->name_hash = gres_build_id(p->name);
	prev_env->no_gpu_env = no_gpu_env;
}

/*
 * Parse a gres.conf Flags string
 */
extern uint32_t gres_flags_parse(char *input, bool *no_gpu_env,
				 bool *sharing_mentioned)
{
	uint32_t flags = 0;
	if (xstrcasestr(input, "CountOnly"))
		flags |= GRES_CONF_COUNT_ONLY;
	if (xstrcasestr(input, "nvidia_gpu_env"))
		flags |= GRES_CONF_ENV_NVML;
	if (xstrcasestr(input, "amd_gpu_env"))
		flags |= GRES_CONF_ENV_RSMI;
	if (xstrcasestr(input, "opencl_env"))
		flags |= GRES_CONF_ENV_OPENCL;
	if (xstrcasestr(input, "one_sharing"))
		flags |= GRES_CONF_ONE_SHARING;
	/* String 'no_gpu_env' will clear all GPU env vars */
	if (no_gpu_env)
		*no_gpu_env = xstrcasestr(input, "no_gpu_env");
	if (sharing_mentioned) {
		if ((flags & GRES_CONF_ONE_SHARING) ||
		    xstrcasestr(input, "all_sharing"))
			*sharing_mentioned = true;
	}
	return flags;
}

/*
 * Build gres_slurmd_conf_t record based upon a line from the gres.conf file
 */
static int _parse_gres_config(void **dest, slurm_parser_enum_t type,
			      const char *key, const char *value,
			      const char *line, char **leftover)
{
	int i;
	s_p_hashtbl_t *tbl;
	gres_slurmd_conf_t *p;
	uint64_t tmp_uint64, mult;
	char *tmp_str, *last;
	bool cores_flag = false, cpus_flag = false;
	char *type_str = NULL;
	char *autodetect_string = NULL;
	bool autodetect = false, set_default_envs = true;
	/* Remember the last-set Flags value */
	static prev_env_flags_t prev_env;

	tbl = s_p_hashtbl_create(_gres_options);
	s_p_parse_line(tbl, *leftover, leftover);

	p = xmalloc(sizeof(gres_slurmd_conf_t));

	/*
	 * Detect and set the node-local AutoDetect option only if
	 * NodeName is specified.
	 */
	if (s_p_get_string(&autodetect_string, "AutoDetect", tbl)) {
		if (value)
			error("gres.conf: In-line AutoDetect requires NodeName to take effect");
		else {
			_handle_local_autodetect(autodetect_string);
			/* AutoDetect was specified w/ NodeName */
			autodetect = true;
		}
		xfree(autodetect_string);
	}

	if (!value) {
		if (!s_p_get_string(&p->name, "Name", tbl)) {
			if (!autodetect)
				error("Invalid GRES data, no type name (%s)",
				      line);
			xfree(p);
			s_p_hashtbl_destroy(tbl);
			return 0;
		}
	} else {
		p->name = xstrdup(value);
	}

	if (s_p_get_string(&p->type_name, "Type", tbl)) {
		p->config_flags |= GRES_CONF_HAS_TYPE;
	}

	p->cpu_cnt = gres_cpu_cnt;
	if (s_p_get_string(&p->cpus, "Cores", tbl)) {
		cores_flag = true;
		type_str = "Cores";
	} else if (s_p_get_string(&p->cpus, "CPUs", tbl)) {
		cpus_flag = true;
		type_str = "CPUs";
	}
	if (cores_flag || cpus_flag) {
		char *local_cpus = NULL;
		if (xcpuinfo_ops.xcpuinfo_abs_to_mac) {
			i = (xcpuinfo_ops.xcpuinfo_abs_to_mac)
				(p->cpus, &local_cpus);
			if (i != SLURM_SUCCESS) {
				error("Invalid GRES data for %s, %s=%s",
				      p->name, type_str, p->cpus);
			}
		} else {
			/*
			 * Not converting Cores into machine format is only for
			 * testing or if we don't care about cpus_bitmap. The
			 * slurmd should always convert to machine format.
			 */
			debug("%s: %s=%s is not being converted to machine-local format",
			      __func__, type_str, p->cpus);
			local_cpus = xstrdup(p->cpus);
			i = SLURM_SUCCESS;
		}
		if (i == SLURM_SUCCESS) {
			p->cpus_bitmap = bit_alloc(gres_cpu_cnt);
			if (!bit_size(p->cpus_bitmap) ||
			    bit_unfmt(p->cpus_bitmap, local_cpus)) {
				fatal("Invalid GRES data for %s, %s=%s (only %u CPUs are available)",
				      p->name, type_str, p->cpus, gres_cpu_cnt);
			}
		}
		xfree(local_cpus);
	}

	if (s_p_get_string(&p->file, "File", tbl) ||
	    s_p_get_string(&p->file, "Files", tbl)) {
		p->count = _validate_file(p->file, p->name);
		p->config_flags |= GRES_CONF_HAS_FILE;
	}

	if (s_p_get_string(&p->file, "MultipleFiles", tbl)) {
		int file_count = 0;
		if (p->config_flags & GRES_CONF_HAS_FILE)
			fatal("File and MultipleFiles options are mutually exclusive");
		p->count = 1;
		file_count = _validate_file(p->file, p->name);
		if (file_count < 2)
			fatal("MultipleFiles does not contain multiple files. Use File instead");
		p->config_flags |= GRES_CONF_HAS_FILE;
		p->config_flags |= GRES_CONF_HAS_MULT;
	}

	if (s_p_get_string(&tmp_str, "Flags", tbl)) {
		uint32_t env_flags = 0;
		bool no_gpu_env = false;
		bool sharing_mentioned = false;
		uint32_t flags = gres_flags_parse(tmp_str, &no_gpu_env,
						  &sharing_mentioned);

		/* The default for MPS is to have only one gpu sharing */
		if (!sharing_mentioned && !xstrcasecmp(p->name, "mps"))
			flags |= GRES_CONF_ONE_SHARING;

		/* Break out flags into env flags and non-env flags */
		env_flags = flags & GRES_CONF_ENV_SET;
		p->config_flags |= flags & ~GRES_CONF_ENV_SET;

		if (env_flags && no_gpu_env)
			fatal("Invalid GRES record name=%s type=%s: Flags (%s) contains \"no_gpu_env\", which must be mutually exclusive to all other GRES env flags of same node and name",
			      p->name, p->type_name, tmp_str);

		if (env_flags || no_gpu_env) {
			set_default_envs = false;
			/*
			 * Make sure that Flags are consistent with each other
			 * if set for multiple lines of the same GRES.
			 */
			if (prev_env.name_hash &&
			    _same_gres_type_as_prev(&prev_env, p) &&
			    ((prev_env.flags != env_flags) ||
			     (prev_env.no_gpu_env != no_gpu_env)))
				fatal("Invalid GRES record name=%s type=%s: Flags (%s) does not match env flags for previous GRES of same node and name",
				      p->name, p->type_name, tmp_str);
			p->config_flags |= env_flags;
			_set_prev_env_flags(&prev_env, p, env_flags,
					    no_gpu_env);
		}

		xfree(tmp_str);
	} else if ((prev_env.flags || prev_env.no_gpu_env) &&
		   _same_gres_type_as_prev(&prev_env, p)) {
		/* Inherit env flags from previous GRES line with same name */
		set_default_envs = false;
		if (!prev_env.no_gpu_env)
			p->config_flags |= prev_env.flags;
	} else {
		if (!xstrcasecmp(p->name, "mps"))
			p->config_flags |= GRES_CONF_ONE_SHARING;
	}

	/* Flags not set. By default, all env vars are set for GPUs */
	if (set_default_envs && !xstrcasecmp(p->name, "gpu")) {
		uint32_t env_flags = GRES_CONF_ENV_SET | GRES_CONF_ENV_DEF;
		p->config_flags |= env_flags;
		_set_prev_env_flags(&prev_env, p, env_flags, false);
	}

	if (s_p_get_string(&p->links, "Link",  tbl) ||
	    s_p_get_string(&p->links, "Links", tbl)) {
		if (gres_links_validate(p->links) < -1) {
			error("gres.conf: Ignoring invalid Links=%s for Name=%s",
			      p->links, p->name);
			xfree(p->links);
		}

	}

	_set_shared_flag(p->name, &p->config_flags);

	if (s_p_get_string(&tmp_str, "Count", tbl)) {
		tmp_uint64 = strtoll(tmp_str, &last, 10);
		if ((tmp_uint64 == LONG_MIN) || (tmp_uint64 == LONG_MAX)) {
			fatal("Invalid GRES record for %s, invalid count %s",
			      p->name, tmp_str);
		}
		if ((mult = suffix_mult(last)) != NO_VAL64) {
			tmp_uint64 *= mult;
		} else {
			fatal("Invalid GRES record for %s, invalid count %s",
			      p->name, tmp_str);
		}
		/*
		 * Some GRES can have count > 1 for a given file. For example,
		 * each GPU can have arbitrary count of MPS elements.
		 */
		if (p->count && (p->count != tmp_uint64) &&
		    !gres_id_shared(p->config_flags)) {
			fatal("Invalid GRES record for %s, count does not match File value",
			      p->name);
		}
		if (tmp_uint64 >= NO_VAL64) {
			fatal("GRES %s has invalid count value %"PRIu64,
			      p->name, tmp_uint64);
		}
		p->count = tmp_uint64;
		xfree(tmp_str);
	} else if (p->count == 0)
		p->count = 1;

	s_p_hashtbl_destroy(tbl);

	for (i = 0; i < gres_context_cnt; i++) {
		if (xstrcasecmp(p->name, gres_context[i].gres_name) == 0)
			break;
	}
	if (i >= gres_context_cnt) {
		error("Ignoring gres.conf record, invalid name: %s", p->name);
		destroy_gres_slurmd_conf(p);
		return 0;
	}
	p->plugin_id = gres_context[i].plugin_id;
	*dest = (void *)p;
	return 1;
}
static int _parse_gres_config_node(void **dest, slurm_parser_enum_t type,
				   const char *key, const char *value,
				   const char *line, char **leftover)
{
	s_p_hashtbl_t *tbl;

	if (gres_node_name && value) {
		bool match = false;
		hostlist_t hl;
		hl = hostlist_create(value);
		if (hl) {
			match = (hostlist_find(hl, gres_node_name) >= 0);
			hostlist_destroy(hl);
		}
		if (!match) {
			debug("skipping GRES for NodeName=%s %s", value, line);
			tbl = s_p_hashtbl_create(_gres_options);
			s_p_parse_line(tbl, *leftover, leftover);
			s_p_hashtbl_destroy(tbl);
			return 0;
		}
	}
	return _parse_gres_config(dest, type, key, NULL, line, leftover);
}

static int _foreach_slurm_conf(void *x, void *arg)
{
	gres_state_t *gres_state_node = (gres_state_t *)x;
	slurm_gres_context_t *gres_ctx = (slurm_gres_context_t *)arg;
	gres_node_state_t *gres_ns;
	uint64_t tmp_count = 0;

	/* Only look at the GRES under the current plugin (same name) */
	if (gres_state_node->plugin_id != gres_ctx->plugin_id)
		return 0;

	gres_ns = (gres_node_state_t *)gres_state_node->gres_data;

	/*
	 * gres_cnt_config should equal the combined count from
	 * type_cnt_avail if there are no untyped GRES
	 */
	for (uint16_t i = 0; i < gres_ns->type_cnt; i++)
		tmp_count += gres_ns->type_cnt_avail[i];

	/* Forbid mixing typed and untyped GRES under the same name */
	if (gres_ns->type_cnt &&
	    gres_ns->gres_cnt_config > tmp_count)
		fatal("%s: Some %s GRES in slurm.conf have a type while others do not (gres_ns->gres_cnt_config (%"PRIu64") > tmp_count (%"PRIu64"))",
		      __func__, gres_ctx->gres_name,
		      gres_ns->gres_cnt_config, tmp_count);
	return 1;
}

static void _validate_slurm_conf(List slurm_conf_list,
				 slurm_gres_context_t *gres_ctx)
{
	if (!slurm_conf_list)
		return;

	(void)list_for_each_nobreak(slurm_conf_list, _foreach_slurm_conf,
				    gres_ctx);
}

static int _foreach_gres_conf(void *x, void *arg)
{
	gres_slurmd_conf_t *gres_slurmd_conf = (gres_slurmd_conf_t *)x;
	foreach_gres_conf_t *foreach_gres_conf = (foreach_gres_conf_t *)arg;
	slurm_gres_context_t *gres_ctx = foreach_gres_conf->gres_ctx;
	bool orig_has_file, orig_has_type;

	/* Only look at the GRES under the current plugin (same name) */
	if (gres_slurmd_conf->plugin_id != gres_ctx->plugin_id)
		return 0;

	/*
	 * If any plugin of this type has this set it will virally set
	 * any other to be the same as we use the gres_ctx from here
	 * on out.
	 */
	if (gres_slurmd_conf->config_flags & GRES_CONF_COUNT_ONLY)
		gres_ctx->config_flags |= GRES_CONF_COUNT_ONLY;

	if (gres_slurmd_conf->config_flags & GRES_CONF_ONE_SHARING)
		gres_ctx->config_flags |= GRES_CONF_ONE_SHARING;
	/*
	 * Since there could be multiple types of the same plugin we
	 * need to only make sure we load it once.
	 */
	if (!(gres_ctx->config_flags & GRES_CONF_LOADED)) {
		/*
		 * Ignore return code, as we will still support the gres
		 * with or without the plugin.
		 */
		if (_load_plugin(gres_ctx) == SLURM_SUCCESS)
			gres_ctx->config_flags |= GRES_CONF_LOADED;
	}

	foreach_gres_conf->rec_count++;
	orig_has_file = gres_slurmd_conf->config_flags & GRES_CONF_HAS_FILE;
	if (foreach_gres_conf->new_has_file == -1) {
		if (gres_slurmd_conf->config_flags & GRES_CONF_HAS_FILE)
			foreach_gres_conf->new_has_file = 1;
		else
			foreach_gres_conf->new_has_file = 0;
	} else if ((foreach_gres_conf->new_has_file && !orig_has_file) ||
		   (!foreach_gres_conf->new_has_file && orig_has_file)) {
		fatal("gres.conf for %s, some records have \"File\" specification while others do not",
		      gres_ctx->gres_name);
	}
	orig_has_type = gres_slurmd_conf->config_flags &
		GRES_CONF_HAS_TYPE;
	if (foreach_gres_conf->new_has_type == -1) {
		if (gres_slurmd_conf->config_flags &
		    GRES_CONF_HAS_TYPE) {
			foreach_gres_conf->new_has_type = 1;
		} else
			foreach_gres_conf->new_has_type = 0;
	} else if ((foreach_gres_conf->new_has_type && !orig_has_type) ||
		   (!foreach_gres_conf->new_has_type && orig_has_type)) {
		fatal("gres.conf for %s, some records have \"Type=\" specification while others do not",
		      gres_ctx->gres_name);
	}

	if (!foreach_gres_conf->new_has_file &&
	    !foreach_gres_conf->new_has_type &&
	    (foreach_gres_conf->rec_count > 1)) {
		fatal("gres.conf duplicate records for %s",
		      gres_ctx->gres_name);
	}

	if (foreach_gres_conf->new_has_file)
		gres_ctx->config_flags |= GRES_CONF_HAS_FILE;

	return 0;
}

static void _validate_gres_conf(List gres_conf_list,
				slurm_gres_context_t *gres_ctx)
{
	foreach_gres_conf_t gres_conf = {
		.gres_ctx = gres_ctx,
		.new_has_file = -1,
		.new_has_type = -1,
		.rec_count = 0,
	};

	(void)list_for_each_nobreak(gres_conf_list, _foreach_gres_conf,
				    &gres_conf);

	if (!(gres_ctx->config_flags & GRES_CONF_LOADED)) {
		/*
		 * This means there was no gre.conf line for this gres found.
		 * We still need to try to load it for AutoDetect's sake.
		 * If we fail loading we will treat it as a count
		 * only GRES since the stepd will try to load it elsewise.
		 */
		if (_load_plugin(gres_ctx) != SLURM_SUCCESS)
			gres_ctx->config_flags |= GRES_CONF_COUNT_ONLY;
	} else
		/* Remove as this is only really used locally */
		gres_ctx->config_flags &= (~GRES_CONF_LOADED);
}

/*
 * Keep track of which gres.conf lines have a count greater than expected
 * according to the current slurm.conf GRES. Modify the count of throw-away
 * records in gres_conf_list_tmp to keep track of this. Any gres.conf records
 * with a count > 0 means that slurm.conf did not account for it completely.
 *
 * gres_conf_list_tmp - (in/out) The temporary gres.conf list.
 * count              - (in) The count of the current slurm.conf GRES record.
 * type_name          - (in) The type of the current slurm.conf GRES record.
 */
static void _compare_conf_counts(List gres_conf_list_tmp, uint64_t count,
				 char *type_name)
{
	gres_slurmd_conf_t *gres_slurmd_conf;
	ListIterator iter = list_iterator_create(gres_conf_list_tmp);
	while ((gres_slurmd_conf = list_next(iter))) {
		/* Note: plugin type filter already applied */
		/* Check that type is the same */
		if (xstrcasecmp(gres_slurmd_conf->type_name, type_name))
			continue;
		/* Keep track of counts */
		if (gres_slurmd_conf->count > count) {
			gres_slurmd_conf->count -= count;
			/* This slurm.conf GRES specification is now used up */
			list_iterator_destroy(iter);
			return;
		} else {
			count -= gres_slurmd_conf->count;
			gres_slurmd_conf->count = 0;
		}
	}
	list_iterator_destroy(iter);
}

/*
 * Loop through each entry in gres.conf and see if there is a corresponding
 * entry in slurm.conf. If so, see if the counts line up. If there are more
 * devices specified in gres.conf than in slurm.conf, emit errors.
 *
 * slurm_conf_list - (in) The slurm.conf GRES list.
 * gres_conf_list  - (in) The gres.conf GRES list.
 * gres_ctx     - (in) Which GRES plugin we are currently working in.
 */
static void _check_conf_mismatch(List slurm_conf_list, List gres_conf_list,
				 slurm_gres_context_t *gres_ctx)
{
	ListIterator iter;
	gres_slurmd_conf_t *gres_slurmd_conf;
	gres_state_t *gres_state_node;
	List gres_conf_list_tmp;

	/* E.g. slurm_conf_list will be NULL in the case of --gpu-bind */
	if (!slurm_conf_list || !gres_conf_list)
		return;

	/*
	 * Duplicate the gres.conf list with records relevant to this GRES
	 * plugin only so we can mangle records. Only add records under the
	 * current plugin.
	 */
	gres_conf_list_tmp = list_create(destroy_gres_slurmd_conf);
	iter = list_iterator_create(gres_conf_list);
	while ((gres_slurmd_conf = list_next(iter))) {
		gres_slurmd_conf_t *gres_slurmd_conf_tmp;
		if (gres_slurmd_conf->plugin_id != gres_ctx->plugin_id)
			continue;

		gres_slurmd_conf_tmp = xmalloc(sizeof(*gres_slurmd_conf_tmp));
		gres_slurmd_conf_tmp->name = xstrdup(gres_slurmd_conf->name);
		gres_slurmd_conf_tmp->type_name =
			xstrdup(gres_slurmd_conf->type_name);
		gres_slurmd_conf_tmp->count = gres_slurmd_conf->count;
		list_append(gres_conf_list_tmp, gres_slurmd_conf_tmp);
	}
	list_iterator_destroy(iter);

	/*
	 * Loop through the slurm.conf list and see if there are more gres.conf
	 * GRES than expected.
	 */
	iter = list_iterator_create(slurm_conf_list);
	while ((gres_state_node = list_next(iter))) {
		gres_node_state_t *gres_ns;

		if (gres_state_node->plugin_id != gres_ctx->plugin_id)
			continue;

		/* Determine if typed or untyped, and act accordingly */
		gres_ns = (gres_node_state_t *)gres_state_node->gres_data;
		if (!gres_ns->type_name) {
			_compare_conf_counts(gres_conf_list_tmp,
					     gres_ns->gres_cnt_config, NULL);
			continue;
		}

		for (int i = 0; i < gres_ns->type_cnt; ++i) {
			_compare_conf_counts(gres_conf_list_tmp,
					     gres_ns->type_cnt_avail[i],
					     gres_ns->type_name[i]);
		}
	}
	list_iterator_destroy(iter);

	/*
	 * Loop through gres_conf_list_tmp to print errors for gres.conf
	 * records that were not completely accounted for in slurm.conf.
	 */
	iter = list_iterator_create(gres_conf_list_tmp);
	while ((gres_slurmd_conf = list_next(iter)))
		if (gres_slurmd_conf->count > 0)
			info("WARNING: A line in gres.conf for GRES %s%s%s has %"PRIu64" more configured than expected in slurm.conf. Ignoring extra GRES.",
			     gres_slurmd_conf->name,
			     (gres_slurmd_conf->type_name) ? ":" : "",
			     (gres_slurmd_conf->type_name) ?
			     gres_slurmd_conf->type_name : "",
			     gres_slurmd_conf->count);
	list_iterator_destroy(iter);

	FREE_NULL_LIST(gres_conf_list_tmp);
}

/*
 * Match the type of a GRES from slurm.conf to a GRES in the gres.conf list. If
 * a match is found, pop it off the gres.conf list and return it.
 *
 * gres_conf_list - (in) The gres.conf list to search through.
 * gres_context   - (in) Which GRES plugin we are currently working in.
 * type_name      - (in) The type of the slurm.conf GRES record. If null, then
 *			 it's an untyped GRES.
 *
 * Returns the first gres.conf record from gres_conf_list with the same type
 * name as the slurm.conf record.
 */
static gres_slurmd_conf_t *_match_type(List gres_conf_list,
				       slurm_gres_context_t *gres_ctx,
				       char *type_name)
{
	ListIterator gres_conf_itr;
	gres_slurmd_conf_t *gres_slurmd_conf = NULL;

	gres_conf_itr = list_iterator_create(gres_conf_list);
	while ((gres_slurmd_conf = list_next(gres_conf_itr))) {
		if (gres_slurmd_conf->plugin_id != gres_ctx->plugin_id)
			continue;

		/*
		 * If type_name is NULL we will take the first matching
		 * gres_slurmd_conf that we find.  This means we also will
		 * remove the type from the gres_slurmd_conf to match 18.08
		 * stylings.
		 */
		if (!type_name) {
			xfree(gres_slurmd_conf->type_name);
			gres_slurmd_conf->config_flags &= ~GRES_CONF_HAS_TYPE;
		} else if (xstrcasecmp(gres_slurmd_conf->type_name, type_name))
			continue;

		/* We found a match, so remove from gres_conf_list and break */
		list_remove(gres_conf_itr);
		break;
	}
	list_iterator_destroy(gres_conf_itr);

	return gres_slurmd_conf;
}

/*
 * Add a GRES conf record with count == 0 to gres_list.
 *
 * gres_list    - (in/out) The gres list to add to.
 * gres_context - (in) The GRES plugin to add a GRES record for.
 * cpu_cnt      - (in) The cpu count configured for the node.
 */
static void _add_gres_config_empty(List gres_list,
				   slurm_gres_context_t *gres_ctx,
				   uint32_t cpu_cnt)
{
	gres_slurmd_conf_t *gres_slurmd_conf =
		xmalloc(sizeof(*gres_slurmd_conf));
	gres_slurmd_conf->cpu_cnt = cpu_cnt;
	gres_slurmd_conf->name = xstrdup(gres_ctx->gres_name);
	gres_slurmd_conf->plugin_id = gres_ctx->plugin_id;
	list_append(gres_list, gres_slurmd_conf);
}

/*
 * Truncate the File hostrange string of a GRES record to be at most
 * new_count entries. The extra entries will be removed.
 *
 * gres_slurmd_conf - (in/out) The GRES record to modify.
 * count     - (in) The new number of entries in File
 */
static void _set_file_subset(gres_slurmd_conf_t *gres_slurmd_conf,
			     uint64_t new_count)
{
	/* Convert file to hostrange */
	hostlist_t hl = hostlist_create(gres_slurmd_conf->file);
	unsigned long old_count = hostlist_count(hl);

	if (new_count >= old_count) {
		hostlist_destroy(hl);
		/* Nothing to do */
		return;
	}

	/* Remove all but the first entries */
	for (int i = old_count; i > new_count; --i) {
		free(hostlist_pop(hl));
	}

	debug3("%s: Truncating %s:%s File from (%ld) %s", __func__,
	       gres_slurmd_conf->name, gres_slurmd_conf->type_name, old_count,
	       gres_slurmd_conf->file);

	/* Set file to the new subset */
	xfree(gres_slurmd_conf->file);
	gres_slurmd_conf->file = hostlist_ranged_string_xmalloc(hl);

	debug3("%s: to (%"PRIu64") %s", __func__, new_count,
	       gres_slurmd_conf->file);
	hostlist_destroy(hl);
}

/*
 * A continuation of _merge_gres() depending on if the slurm.conf GRES is typed
 * or not.
 *
 * gres_conf_list - (in) The gres.conf list.
 * new_list       - (out) The new merged [slurm|gres].conf list.
 * count          - (in) The count of the slurm.conf GRES record.
 * type_name      - (in) The type of the slurm.conf GRES record, if it exists.
 * gres_context   - (in) Which GRES plugin we are working in.
 * cpu_cnt        - (in) A count of CPUs on the node.
 */
static void _merge_gres2(List gres_conf_list, List new_list, uint64_t count,
			 char *type_name, slurm_gres_context_t *gres_ctx,
			 uint32_t cpu_count)
{
	gres_slurmd_conf_t *match;
	uint32_t flags;

	/* If slurm.conf count is initially 0, don't waste time on it */
	if (count == 0)
		return;

	/*
	 * There can be multiple gres.conf GRES lines contained within a
	 * single slurm.conf GRES line, due to different values of Cores
	 * and Links. Append them to the list where possible.
	 */
	while ((match = _match_type(gres_conf_list, gres_ctx, type_name))) {
		list_append(new_list, match);

		debug3("%s: From gres.conf, using %s:%s:%"PRIu64":%s", __func__,
		       match->name, match->type_name, match->count,
		       match->file);

		/*
		 * See if we need to merge with any more gres.conf records.
		 * NOTE: _set_file_subset() won't run on a MultipleFiles GRES,
		 * since match->count will always be 1 and count is always >= 1
		 */
		if (match->count > count) {
			/*
			 * Truncate excess count of gres.conf to match total
			 * count of slurm.conf.
			 */
			match->count = count;
			/*
			 * Truncate excess file of gres.conf to match total
			 * count of slurm.conf.
			 */
			if (match->file)
				_set_file_subset(match, count);
			/* Floor to 0 to break out of loop. */
			count = 0;
		} else
			/*
			 * Subtract this gres.conf line count from the
			 * slurm.conf total.
			 */
			count -= match->count;

		/*
		 * All devices outlined by this slurm.conf record have now been
		 * merged with gres.conf records and added to new_list, so exit.
		 */
		if (count == 0)
			break;
	}

	if (count == 0)
		return;

	/*
	 * There are leftover GRES specified in this slurm.conf record that are
	 * not accounted for in gres.conf that still need to be added.
	 */

	/* Set default env flags, and allow AutoDetect to override */
	flags = 0;
	if (!xstrcasecmp(gres_ctx->gres_name, "gpu"))
		flags |= (GRES_CONF_ENV_SET | GRES_CONF_ENV_DEF);
	if (gres_ctx->config_flags & GRES_CONF_COUNT_ONLY)
		flags |= GRES_CONF_COUNT_ONLY;

	add_gres_to_list(new_list, gres_ctx->gres_name, count, cpu_count,
			 NULL, NULL, NULL, type_name, NULL, NULL, flags);
}

/*
 * Merge a single slurm.conf GRES specification with any relevant gres.conf
 * records and append the result to new_list.
 *
 * gres_conf_list - (in) The gres.conf list.
 * new_list       - (out) The new merged [slurm|gres].conf list.
 * ptr            - (in) A slurm.conf GRES record.
 * gres_ctx   - (in) Which GRES plugin we are working in.
 * cpu_cnt        - (in) A count of CPUs on the node.
 */
static void _merge_gres(List gres_conf_list, List new_list,
			gres_node_state_t *gres_ns,
			slurm_gres_context_t *gres_ctx, uint32_t cpu_cnt)
{
	/* If this GRES has no types, merge in the single untyped GRES */
	if (gres_ns->type_cnt == 0) {
		_merge_gres2(gres_conf_list, new_list,
			     gres_ns->gres_cnt_config, NULL, gres_ctx,
			     cpu_cnt);
		return;
	}

	/* If this GRES has types, merge in each typed GRES */
	for (int i = 0; i < gres_ns->type_cnt; i++) {
		_merge_gres2(gres_conf_list, new_list,
			     gres_ns->type_cnt_avail[i],
			     gres_ns->type_name[i], gres_ctx, cpu_cnt);
	}
}

/*
 * Merge slurm.conf and gres.conf GRES configuration.
 * gres.conf can only work within what is outlined in slurm.conf. Every
 * gres.conf device that does not match up to a device in slurm.conf is
 * discarded with an error. If no gres conf found for what is specified in
 * slurm.conf, create a zero-count conf record.
 *
 * node_conf       - (in) node configuration info (cpu count).
 * gres_conf_list  - (in/out) GRES data from gres.conf. This becomes the new
 *		     merged slurm.conf/gres.conf list.
 * slurm_conf_list - (in) GRES data from slurm.conf.
 */
static void _merge_config(node_config_load_t *node_conf, List gres_conf_list,
			  List slurm_conf_list)
{
	int i;
	gres_state_t *gres_state_node;
	ListIterator iter;
	bool found;

	List new_gres_list = list_create(destroy_gres_slurmd_conf);

	for (i = 0; i < gres_context_cnt; i++) {
		/* Copy GRES configuration from slurm.conf */
		if (slurm_conf_list) {
			found = false;
			iter = list_iterator_create(slurm_conf_list);
			while ((gres_state_node = list_next(iter))) {
				if (gres_state_node->plugin_id !=
				    gres_context[i].plugin_id)
					continue;
				found = true;
				_merge_gres(gres_conf_list, new_gres_list,
					    gres_state_node->gres_data,
					    &gres_context[i],
					    node_conf->cpu_cnt);
			}
			list_iterator_destroy(iter);
			if (found)
				continue;
		}

		/* Add GRES record with zero count */
		_add_gres_config_empty(new_gres_list, &gres_context[i],
				       node_conf->cpu_cnt);
	}
	/* Set gres_conf_list to be the new merged list */
	list_flush(gres_conf_list);
	list_transfer(gres_conf_list, new_gres_list);
	FREE_NULL_LIST(new_gres_list);
}

static void _pack_gres_context(slurm_gres_context_t *gres_ctx, buf_t *buffer)
{
	/* gres_ctx->cur_plugin: DON'T PACK will be filled in on the other
	 * side */
	pack32(gres_ctx->config_flags, buffer);
	packstr(gres_ctx->gres_name, buffer);
	packstr(gres_ctx->gres_name_colon, buffer);
	pack32((uint32_t)gres_ctx->gres_name_colon_len, buffer);
	packstr(gres_ctx->gres_type, buffer);
	/* gres_ctx->ops: DON'T PACK will be filled in on the other side */
	pack32(gres_ctx->plugin_id, buffer);
	/* gres_ctx->plugin_list: DON'T PACK will be filled in on the other
	 * side */
	pack64(gres_ctx->total_cnt, buffer);
}

static int _unpack_gres_context(slurm_gres_context_t *gres_ctx, buf_t *buffer)
{
	uint32_t uint32_tmp;

	/* gres_ctx->cur_plugin: filled in later with _load_plugin() */
	safe_unpack32(&gres_ctx->config_flags, buffer);
	safe_unpackstr_xmalloc(&gres_ctx->gres_name, &uint32_tmp, buffer);
	safe_unpackstr_xmalloc(&gres_ctx->gres_name_colon, &uint32_tmp, buffer);
	safe_unpack32(&uint32_tmp, buffer);
	gres_ctx->gres_name_colon_len = (int)uint32_tmp;
	safe_unpackstr_xmalloc(&gres_ctx->gres_type, &uint32_tmp, buffer);
	/* gres_ctx->ops: filled in later with _load_plugin() */
	safe_unpack32(&gres_ctx->plugin_id, buffer);
	/* gres_ctx->plugin_list: filled in later with _load_plugin() */
	safe_unpack64(&gres_ctx->total_cnt, buffer);
	return SLURM_SUCCESS;

unpack_error:
	error("%s: unpack_error", __func__);
	return SLURM_ERROR;
}

static void _pack_gres_slurmd_conf(void *in, uint16_t protocol_version,
				   buf_t *buffer)
{
	gres_slurmd_conf_t *gres_slurmd_conf = (gres_slurmd_conf_t *)in;

	/*
	 * Ignore protocol_version at the time of writing this only deals with
	 * communication from the slurmd to a new stepd which should always be
	 * the same version.  This function is called from slurm_pack_list which
	 * requires protocol_version.
	 */

	/* Pack gres_slurmd_conf_t */
	pack32(gres_slurmd_conf->config_flags, buffer);
	pack64(gres_slurmd_conf->count, buffer);
	pack32(gres_slurmd_conf->cpu_cnt, buffer);
	packstr(gres_slurmd_conf->cpus, buffer);
	pack_bit_str_hex(gres_slurmd_conf->cpus_bitmap, buffer);
	packstr(gres_slurmd_conf->file, buffer);
	packstr(gres_slurmd_conf->links, buffer);
	packstr(gres_slurmd_conf->name, buffer);
	packstr(gres_slurmd_conf->type_name, buffer);
	packstr(gres_slurmd_conf->unique_id, buffer);
	pack32(gres_slurmd_conf->plugin_id, buffer);
}

static int _unpack_gres_slurmd_conf(void **object, uint16_t protocol_version,
				    buf_t *buffer)
{
	uint32_t uint32_tmp;
	gres_slurmd_conf_t *gres_slurmd_conf =
		xmalloc(sizeof(*gres_slurmd_conf));

	/*
	 * Ignore protocol_version at the time of writing this only deals with
	 * communication from the slurmd to a new stepd which should always be
	 * the same version.  This function is called from slurm_unpack_list
	 * which requires protocol_version.
	 */

	/* Unpack gres_slurmd_conf_t */
	safe_unpack32(&gres_slurmd_conf->config_flags, buffer);
	safe_unpack64(&gres_slurmd_conf->count, buffer);
	safe_unpack32(&gres_slurmd_conf->cpu_cnt, buffer);
	safe_unpackstr_xmalloc(&gres_slurmd_conf->cpus, &uint32_tmp, buffer);
	unpack_bit_str_hex(&gres_slurmd_conf->cpus_bitmap, buffer);
	safe_unpackstr_xmalloc(&gres_slurmd_conf->file, &uint32_tmp, buffer);
	safe_unpackstr_xmalloc(&gres_slurmd_conf->links, &uint32_tmp, buffer);
	safe_unpackstr_xmalloc(&gres_slurmd_conf->name, &uint32_tmp, buffer);
	safe_unpackstr_xmalloc(&gres_slurmd_conf->type_name,
			       &uint32_tmp, buffer);
	safe_unpackstr_xmalloc(&gres_slurmd_conf->unique_id,
			       &uint32_tmp, buffer);
	safe_unpack32(&gres_slurmd_conf->plugin_id, buffer);

	*object = gres_slurmd_conf;
	return SLURM_SUCCESS;

unpack_error:
	destroy_gres_slurmd_conf(gres_slurmd_conf);
	*object = NULL;
	return SLURM_ERROR;
}

/* gres_context_lock should be locked before this */
static void _pack_context_buf(void)
{
	FREE_NULL_BUFFER(gres_context_buf);

	gres_context_buf = init_buf(0);
	pack32(gres_context_cnt, gres_context_buf);
	if (gres_context_cnt <= 0) {
		debug3("%s: No GRES context count sent to stepd", __func__);
		return;
	}

	for (int i = 0; i < gres_context_cnt; i++) {
		slurm_gres_context_t *gres_ctx = &gres_context[i];
		_pack_gres_context(gres_ctx, gres_context_buf);
		if (gres_ctx->ops.send_stepd)
			(*(gres_ctx->ops.send_stepd))(gres_context_buf);
	}
}

static int _unpack_context_buf(buf_t *buffer)
{
	uint32_t cnt;
	safe_unpack32(&cnt, buffer);

	gres_context_cnt = cnt;

	if (!gres_context_cnt)
		return SLURM_SUCCESS;

	xrecalloc(gres_context, gres_context_cnt, sizeof(slurm_gres_context_t));
	for (int i = 0; i < gres_context_cnt; i++) {
		slurm_gres_context_t *gres_ctx = &gres_context[i];
		if (_unpack_gres_context(gres_ctx, buffer) != SLURM_SUCCESS)
			goto unpack_error;
		(void)_load_plugin(gres_ctx);
		if (gres_ctx->ops.recv_stepd)
			(*(gres_ctx->ops.recv_stepd))(buffer);
	}
	return SLURM_SUCCESS;

unpack_error:
	error("%s: failed", __func__);
	return SLURM_ERROR;
}

/* gres_context_lock should be locked before this */
static void _pack_gres_conf(void)
{
	int len = 0;
	FREE_NULL_BUFFER(gres_conf_buf);

	gres_conf_buf = init_buf(0);
	pack32(autodetect_flags, gres_conf_buf);

	/* If there is no list to send, let the stepd know */
	if (!gres_conf_list || !(len = list_count(gres_conf_list))) {
		pack32(len, gres_conf_buf);
		return;
	}
	pack32(len, gres_conf_buf);

	if (slurm_pack_list(gres_conf_list, _pack_gres_slurmd_conf,
			    gres_conf_buf, SLURM_PROTOCOL_VERSION)
	    != SLURM_SUCCESS) {
		error("%s: Failed to pack gres_conf_list", __func__);
		return;
	}
}

static int _unpack_gres_conf(buf_t *buffer)
{
	uint32_t cnt;
	safe_unpack32(&cnt, buffer);
	autodetect_flags = cnt;
	safe_unpack32(&cnt, buffer);

	if (!cnt)
		return SLURM_SUCCESS;

	if (slurm_unpack_list(&gres_conf_list, _unpack_gres_slurmd_conf,
			      destroy_gres_slurmd_conf, buffer,
			      SLURM_PROTOCOL_VERSION) != SLURM_SUCCESS)
		goto unpack_error;

	return SLURM_SUCCESS;

unpack_error:
	error("%s: failed", __func__);
	return SLURM_ERROR;
}

/*
 * Load this node's configuration (how many resources it has, topology, etc.)
 * IN cpu_cnt - Number of CPUs configured for node node_name.
 * IN node_name - Name of the node to load the GRES config for.
 * IN gres_list - Node's GRES information as loaded from slurm.conf by slurmd
 * IN xcpuinfo_abs_to_mac - Pointer to xcpuinfo_abs_to_mac() funct. If
 *	specified, Slurm will convert gres_slurmd_conf->cpus_bitmap (a bitmap
 *	derived from gres.conf's "Cores" range string) into machine format
 *	(normal slrumd/stepd operation). If not, it will remain unconverted (for
 *	testing purposes or when unused).
 * IN xcpuinfo_mac_to_abs - Pointer to xcpuinfo_mac_to_abs() funct. Used to
 *	convert CPU affinities from machine format (as collected from NVML and
 *	others) into abstract format, for sanity checking purposes.
 * NOTE: Called from slurmd (and from slurmctld for each cloud node)
 */
extern int gres_g_node_config_load(uint32_t cpu_cnt, char *node_name,
				   List gres_list,
				   void *xcpuinfo_abs_to_mac,
				   void *xcpuinfo_mac_to_abs)
{
	static s_p_options_t _gres_options[] = {
		{"AutoDetect", S_P_STRING},
		{"Name",     S_P_ARRAY, _parse_gres_config,  NULL},
		{"NodeName", S_P_ARRAY, _parse_gres_config_node, NULL},
		{NULL}
	};

	int count = 0, i, rc, rc2;
	struct stat config_stat;
	s_p_hashtbl_t *tbl;
	gres_slurmd_conf_t **gres_array;
	char *gres_conf_file;
	char *autodetect_string = NULL;
	bool in_slurmd = running_in_slurmd();

	node_config_load_t node_conf = {
		.cpu_cnt = cpu_cnt,
		.in_slurmd = in_slurmd,
		.xcpuinfo_mac_to_abs = xcpuinfo_mac_to_abs
	};

	if (cpu_cnt == 0) {
		error("%s: Invalid cpu_cnt of 0 for node %s",
		      __func__, node_name);
		return ESLURM_INVALID_CPU_COUNT;
	}

	if (xcpuinfo_abs_to_mac)
		xcpuinfo_ops.xcpuinfo_abs_to_mac = xcpuinfo_abs_to_mac;

	rc = gres_init();

	slurm_mutex_lock(&gres_context_lock);

	if (gres_context_cnt == 0) {
		rc = SLURM_SUCCESS;
		goto fini;
	}

	FREE_NULL_LIST(gres_conf_list);
	gres_conf_list = list_create(destroy_gres_slurmd_conf);
	gres_conf_file = get_extra_conf_path("gres.conf");
	if (stat(gres_conf_file, &config_stat) < 0) {
		info("Can not stat gres.conf file (%s), using slurm.conf data",
		     gres_conf_file);
	} else {
		if (xstrcmp(gres_node_name, node_name)) {
			xfree(gres_node_name);
			gres_node_name = xstrdup(node_name);
		}

		gres_cpu_cnt = cpu_cnt;
		tbl = s_p_hashtbl_create(_gres_options);
		if (s_p_parse_file(tbl, NULL, gres_conf_file, false) ==
		    SLURM_ERROR)
			fatal("error opening/reading %s", gres_conf_file);

		/* Overwrite unspecified local AutoDetect with global default */
		if (s_p_get_string(&autodetect_string, "Autodetect", tbl)) {
			_handle_global_autodetect(autodetect_string);
			xfree(autodetect_string);
		}

		/* AutoDetect cannot run on the slurmctld node */
		if (running_in_slurmctld() &&
		    autodetect_flags &&
		    !((autodetect_flags & GRES_AUTODETECT_GPU_FLAGS) &
		      GRES_AUTODETECT_GPU_OFF))
			fatal("Cannot use AutoDetect on cloud node \"%s\"",
			      gres_node_name);

		if (s_p_get_array((void ***) &gres_array,
				  &count, "Name", tbl)) {
			for (i = 0; i < count; i++) {
				list_append(gres_conf_list, gres_array[i]);
				gres_array[i] = NULL;
			}
		}
		if (s_p_get_array((void ***) &gres_array,
				  &count, "NodeName", tbl)) {
			for (i = 0; i < count; i++) {
				list_append(gres_conf_list, gres_array[i]);
				gres_array[i] = NULL;
			}
		}
		s_p_hashtbl_destroy(tbl);
	}
	xfree(gres_conf_file);

	/* Validate gres.conf and slurm.conf somewhat before merging */
	for (i = 0; i < gres_context_cnt; i++) {
		_validate_slurm_conf(gres_list, &gres_context[i]);
		_validate_gres_conf(gres_conf_list, &gres_context[i]);
		_check_conf_mismatch(gres_list, gres_conf_list,
				     &gres_context[i]);
	}

	/* Merge slurm.conf and gres.conf together into gres_conf_list */
	_merge_config(&node_conf, gres_conf_list, gres_list);

	for (i = 0; i < gres_context_cnt; i++) {
		if (gres_context[i].ops.node_config_load == NULL)
			continue;	/* No plugin */
		rc2 = (*(gres_context[i].ops.node_config_load))(gres_conf_list,
								&node_conf);
		if (rc == SLURM_SUCCESS)
			rc = rc2;

	}

	/* Postprocess gres_conf_list after all plugins' node_config_load */

	/* Remove every GPU with an empty File */
	(void) list_delete_all(gres_conf_list, _find_fileless_gres,
			       &gpu_plugin_id);

	list_for_each(gres_conf_list, _log_gres_slurmd_conf, NULL);

fini:
	_pack_context_buf();
	_pack_gres_conf();
	slurm_mutex_unlock(&gres_context_lock);

	return rc;
}

/*
 * Pack this node's gres configuration into a buffer
 * IN/OUT buffer - message buffer to pack
 */
extern int gres_node_config_pack(buf_t *buffer)
{
	int rc;
	uint32_t magic = GRES_MAGIC;
	uint16_t rec_cnt = 0, version = SLURM_PROTOCOL_VERSION;
	ListIterator iter;
	gres_slurmd_conf_t *gres_slurmd_conf;

	rc = gres_init();

	slurm_mutex_lock(&gres_context_lock);
	pack16(version, buffer);
	if (gres_conf_list)
		rec_cnt = list_count(gres_conf_list);
	pack16(rec_cnt, buffer);
	if (rec_cnt) {
		iter = list_iterator_create(gres_conf_list);
		while ((gres_slurmd_conf =
			(gres_slurmd_conf_t *) list_next(iter))) {
			pack32(magic, buffer);
			pack64(gres_slurmd_conf->count, buffer);
			pack32(gres_slurmd_conf->cpu_cnt, buffer);
			pack32(gres_slurmd_conf->config_flags, buffer);
			pack32(gres_slurmd_conf->plugin_id, buffer);
			packstr(gres_slurmd_conf->cpus, buffer);
			packstr(gres_slurmd_conf->links, buffer);
			packstr(gres_slurmd_conf->name, buffer);
			packstr(gres_slurmd_conf->type_name, buffer);
			packstr(gres_slurmd_conf->unique_id, buffer);
		}
		list_iterator_destroy(iter);
	}
	slurm_mutex_unlock(&gres_context_lock);

	return rc;
}

/*
 * Unpack this node's configuration from a buffer (built/packed by slurmd)
 * IN/OUT buffer - message buffer to unpack
 * IN node_name - name of node whose data is being unpacked
 */
extern int gres_node_config_unpack(buf_t *buffer, char *node_name)
{
	int i, rc;
	uint32_t cpu_cnt = 0, magic = 0, plugin_id = 0, utmp32 = 0;
	uint64_t count64 = 0;
	uint16_t rec_cnt = 0, protocol_version = 0;
	uint32_t config_flags = 0;
	char *tmp_cpus = NULL, *tmp_links = NULL, *tmp_name = NULL;
	char *tmp_type = NULL;
	char *tmp_unique_id = NULL;
	gres_slurmd_conf_t *p;
	bool locked = false;
	slurm_gres_context_t *gres_ctx;

	rc = gres_init();

	FREE_NULL_LIST(gres_conf_list);
	gres_conf_list = list_create(destroy_gres_slurmd_conf);

	safe_unpack16(&protocol_version, buffer);

	safe_unpack16(&rec_cnt, buffer);
	if (rec_cnt == 0)
		return SLURM_SUCCESS;
	if (rec_cnt > NO_VAL16)
		goto unpack_error;

	slurm_mutex_lock(&gres_context_lock);
	locked = true;
	if (protocol_version < SLURM_MIN_PROTOCOL_VERSION) {
		error("%s: protocol_version %hu not supported",
		      __func__, protocol_version);
		goto unpack_error;
	}
	for (i = 0; i < rec_cnt; i++) {
		bool new_has_file;
		bool orig_has_file;
		if (protocol_version >= SLURM_21_08_PROTOCOL_VERSION) {
			safe_unpack32(&magic, buffer);
			if (magic != GRES_MAGIC)
				goto unpack_error;

			safe_unpack64(&count64, buffer);
			safe_unpack32(&cpu_cnt, buffer);
			safe_unpack32(&config_flags, buffer);
			safe_unpack32(&plugin_id, buffer);
			safe_unpackstr_xmalloc(&tmp_cpus, &utmp32, buffer);
			safe_unpackstr_xmalloc(&tmp_links, &utmp32, buffer);
			safe_unpackstr_xmalloc(&tmp_name, &utmp32, buffer);
			safe_unpackstr_xmalloc(&tmp_type, &utmp32, buffer);
			safe_unpackstr_xmalloc(&tmp_unique_id, &utmp32, buffer);
		} else if (protocol_version >= SLURM_MIN_PROTOCOL_VERSION) {
			uint8_t tmp_8;
			safe_unpack32(&magic, buffer);
			if (magic != GRES_MAGIC)
				goto unpack_error;

			safe_unpack64(&count64, buffer);
			safe_unpack32(&cpu_cnt, buffer);
			safe_unpack8(&tmp_8, buffer);
			config_flags = tmp_8;
			safe_unpack32(&plugin_id, buffer);
			safe_unpackstr_xmalloc(&tmp_cpus, &utmp32, buffer);
			safe_unpackstr_xmalloc(&tmp_links, &utmp32, buffer);
			safe_unpackstr_xmalloc(&tmp_name, &utmp32, buffer);
			safe_unpackstr_xmalloc(&tmp_type, &utmp32, buffer);
		}

		if (!count64)
			goto empty;

		log_flag(GRES, "Node:%s Gres:%s Type:%s UniqueId:%s Flags:%s CPU_IDs:%s CPU#:%u Count:%"PRIu64" Links:%s",
			 node_name, tmp_name, tmp_type, tmp_unique_id,
			 gres_flags2str(config_flags), tmp_cpus, cpu_cnt,
			 count64, tmp_links);

		if (!(gres_ctx = _find_context_by_id(plugin_id))) {
			/*
			 * GresPlugins is inconsistently configured.
			 * Not a fatal error, but skip this data.
			 */
			error("%s: No plugin configured to process GRES data from node %s (Name:%s Type:%s PluginID:%u Count:%"PRIu64")",
			      __func__, node_name, tmp_name, tmp_type,
			      plugin_id, count64);
			xfree(tmp_cpus);
			xfree(tmp_links);
			xfree(tmp_name);
			xfree(tmp_type);
			xfree(tmp_unique_id);
			continue;
		}

		if (xstrcmp(gres_ctx->gres_name, tmp_name)) {
			/*
			 * Should have been caught in
			 * gres_init()
			 */
			error("%s: gres/%s duplicate plugin ID with %s, unable to process",
			      __func__, tmp_name,
			      gres_ctx->gres_name);
			continue;
		}
		new_has_file = config_flags & GRES_CONF_HAS_FILE;
		orig_has_file = gres_ctx->config_flags &
			GRES_CONF_HAS_FILE;
		if (orig_has_file && !new_has_file && count64) {
			error("%s: gres/%s lacks \"File=\" parameter for node %s",
			      __func__, tmp_name, node_name);
			config_flags |= GRES_CONF_HAS_FILE;
		}
		if (new_has_file && (count64 > MAX_GRES_BITMAP)) {
			/*
			 * Avoid over-subscribing memory with
			 * huge bitmaps
			 */
			error("%s: gres/%s has \"File=\" plus very large "
			      "\"Count\" (%"PRIu64") for node %s, "
			      "resetting value to %d",
			      __func__, tmp_name, count64,
			      node_name, MAX_GRES_BITMAP);
			count64 = MAX_GRES_BITMAP;
		}

		/*
		 * If one node in the bunch said a gres has removed
		 * GRES_CONF_ONE_SHARING then remove it from the
		 * context.
		 */
		if ((gres_ctx->config_flags & GRES_CONF_LOADED) &&
		    gres_id_shared(config_flags))  {
			bool gc_one_sharing =
				gres_ctx->config_flags &
				GRES_CONF_ONE_SHARING;
			bool got_one_sharing =
				config_flags & GRES_CONF_ONE_SHARING;
			if (gc_one_sharing == got_one_sharing) {
			} else if (!gc_one_sharing && got_one_sharing) {
				log_flag(GRES, "gres/%s was already set up to share all ignoring one_sharing from %s",
					 tmp_name, node_name);
				config_flags &= ~GRES_CONF_ONE_SHARING;
			} else if (!got_one_sharing) {
				log_flag(GRES, "gres/%s was already set up to only share one, but we just found the opposite from %s. Removing flag.",
					 tmp_name, node_name);
				gres_ctx->config_flags &=
					~GRES_CONF_ONE_SHARING;
			}
		}

		gres_ctx->config_flags |= config_flags;

		/*
		 * On the slurmctld we need to load the plugins to
		 * correctly set env vars.  We want to call this only
		 * after we have the config_flags so we can tell if we
		 * are CountOnly or not.
		 */
		if (!(gres_ctx->config_flags &
		      GRES_CONF_LOADED)) {
			(void)_load_plugin(gres_ctx);
			gres_ctx->config_flags |=
				GRES_CONF_LOADED;
		}
	empty:
		p = xmalloc(sizeof(gres_slurmd_conf_t));
		p->config_flags = config_flags;
		p->count = count64;
		p->cpu_cnt = cpu_cnt;
		p->cpus = tmp_cpus;
		tmp_cpus = NULL;	/* Nothing left to xfree */
		p->links = tmp_links;
		tmp_links = NULL;	/* Nothing left to xfree */
		p->name = tmp_name;     /* Preserve for accounting! */
		p->type_name = tmp_type;
		tmp_type = NULL;	/* Nothing left to xfree */
		p->plugin_id = plugin_id;
		p->unique_id = tmp_unique_id;
		tmp_unique_id = NULL;
		if (gres_links_validate(p->links) < -1) {
			error("%s: Ignoring invalid Links=%s for Name=%s",
			      __func__, p->links, p->name);
			xfree(p->links);
		}
		list_append(gres_conf_list, p);
	}

	slurm_mutex_unlock(&gres_context_lock);
	return rc;

unpack_error:
	error("%s: unpack error from node %s", __func__, node_name);
	xfree(tmp_cpus);
	xfree(tmp_links);
	xfree(tmp_name);
	xfree(tmp_type);
	if (locked)
		slurm_mutex_unlock(&gres_context_lock);
	return SLURM_ERROR;
}

static void _gres_state_delete_members(void *x)
{
	gres_state_t *gres_ptr = (gres_state_t *) x;

	if (!gres_ptr)
		return;

	xfree(gres_ptr->gres_name);
	xassert(!gres_ptr->gres_data); /* This must be freed beforehand */
	xfree(gres_ptr);
}

static void _gres_node_state_delete_topo(gres_node_state_t *gres_ns)
{
	int i;

	for (i = 0; i < gres_ns->topo_cnt; i++) {
		if (gres_ns->topo_gres_bitmap)
			FREE_NULL_BITMAP(gres_ns->topo_gres_bitmap[i]);
		if (gres_ns->topo_core_bitmap)
			FREE_NULL_BITMAP(gres_ns->topo_core_bitmap[i]);
		xfree(gres_ns->topo_type_name[i]);
	}
	xfree(gres_ns->topo_gres_bitmap);
	xfree(gres_ns->topo_core_bitmap);
	xfree(gres_ns->topo_gres_cnt_alloc);
	xfree(gres_ns->topo_gres_cnt_avail);
	xfree(gres_ns->topo_type_id);
	xfree(gres_ns->topo_type_name);
}

static void _gres_node_state_delete(gres_node_state_t *gres_ns)
{
	int i;

	FREE_NULL_BITMAP(gres_ns->gres_bit_alloc);
	xfree(gres_ns->gres_used);
	if (gres_ns->links_cnt) {
		for (i = 0; i < gres_ns->link_len; i++)
			xfree(gres_ns->links_cnt[i]);
		xfree(gres_ns->links_cnt);
	}

	_gres_node_state_delete_topo(gres_ns);

	for (i = 0; i < gres_ns->type_cnt; i++) {
		xfree(gres_ns->type_name[i]);
	}
	xfree(gres_ns->type_cnt_alloc);
	xfree(gres_ns->type_cnt_avail);
	xfree(gres_ns->type_id);
	xfree(gres_ns->type_name);
	xfree(gres_ns);
}

/*
 * Delete an element placed on gres_list by _node_config_validate()
 * free associated memory
 */
static void _gres_node_list_delete(void *list_element)
{
	gres_state_t *gres_state_node;
	gres_node_state_t *gres_ns;

	gres_state_node = (gres_state_t *) list_element;
	gres_ns = (gres_node_state_t *) gres_state_node->gres_data;
	_gres_node_state_delete(gres_ns);
	gres_state_node->gres_data = NULL;
	_gres_state_delete_members(gres_state_node);
}

extern void gres_add_type(char *type, gres_node_state_t *gres_ns,
			  uint64_t tmp_gres_cnt)
{
	int i;
	uint32_t type_id;

	if (!xstrcasecmp(type, "no_consume")) {
		gres_ns->no_consume = true;
		return;
	}

	type_id = gres_build_id(type);
	for (i = 0; i < gres_ns->type_cnt; i++) {
		if (gres_ns->type_id[i] != type_id)
			continue;
		gres_ns->type_cnt_avail[i] += tmp_gres_cnt;
		break;
	}

	if (i >= gres_ns->type_cnt) {
		gres_ns->type_cnt++;
		gres_ns->type_cnt_alloc =
			xrealloc(gres_ns->type_cnt_alloc,
				 sizeof(uint64_t) * gres_ns->type_cnt);
		gres_ns->type_cnt_avail =
			xrealloc(gres_ns->type_cnt_avail,
				 sizeof(uint64_t) * gres_ns->type_cnt);
		gres_ns->type_id =
			xrealloc(gres_ns->type_id,
				 sizeof(uint32_t) * gres_ns->type_cnt);
		gres_ns->type_name =
			xrealloc(gres_ns->type_name,
				 sizeof(char *) * gres_ns->type_cnt);
		gres_ns->type_cnt_avail[i] += tmp_gres_cnt;
		gres_ns->type_id[i] = type_id;
		gres_ns->type_name[i] = xstrdup(type);
	}
}

/*
 * Compute the total GRES count for a particular gres_name.
 * Note that a given gres_name can appear multiple times in the orig_config
 * string for multiple types (e.g. "gres=gpu:kepler:1,gpu:tesla:2").
 * IN/OUT gres_ns - set gres_cnt_config field in this structure
 * IN orig_config - gres configuration from slurm.conf
 * IN gres_name - name of the gres type (e.g. "gpu")
 * IN gres_name_colon - gres name with appended colon
 * IN gres_name_colon_len - size of gres_name_colon
 * RET - Total configured count for this GRES type
 */
static void _get_gres_cnt(gres_node_state_t *gres_ns, char *orig_config,
			  char *gres_name, char *gres_name_colon,
			  int gres_name_colon_len)
{
	char *node_gres_config, *tok, *last_tok = NULL;
	char *sub_tok, *last_sub_tok = NULL;
	char *num, *paren, *last_num = NULL;
	uint64_t gres_config_cnt = 0, tmp_gres_cnt = 0, mult;
	int i;

	xassert(gres_ns);
	if (orig_config == NULL) {
		gres_ns->gres_cnt_config = 0;
		return;
	}

	for (i = 0; i < gres_ns->type_cnt; i++) {
		gres_ns->type_cnt_avail[i] = 0;
	}

	node_gres_config = xstrdup(orig_config);
	tok = strtok_r(node_gres_config, ",", &last_tok);
	while (tok) {
		if (!xstrcmp(tok, gres_name)) {
			gres_config_cnt = 1;
			break;
		}
		if (!xstrncmp(tok, gres_name_colon, gres_name_colon_len)) {
			paren = strrchr(tok, '(');
			if (paren)	/* Ignore socket binding info */
				paren[0] = '\0';
			num = strrchr(tok, ':');
			if (!num) {
				error("Bad GRES configuration: %s", tok);
				break;
			}
			tmp_gres_cnt = strtoll(num + 1, &last_num, 10);
			if ((num[1] < '0') || (num[1] > '9')) {
				/*
				 * Type name, no count (e.g. "gpu:tesla").
				 * assume count of 1.
				 */
				tmp_gres_cnt = 1;
			} else if ((mult = suffix_mult(last_num)) != NO_VAL64) {
				tmp_gres_cnt *= mult;
				num[0] = '\0';
			} else {
				error("Bad GRES configuration: %s", tok);
				break;
			}

			gres_config_cnt += tmp_gres_cnt;

			sub_tok = strtok_r(tok, ":", &last_sub_tok);
			if (sub_tok)	/* Skip GRES name */
				sub_tok = strtok_r(NULL, ":", &last_sub_tok);
			while (sub_tok) {
				gres_add_type(sub_tok, gres_ns,
					      tmp_gres_cnt);
				sub_tok = strtok_r(NULL, ":", &last_sub_tok);
			}
		}
		tok = strtok_r(NULL, ",", &last_tok);
	}
	xfree(node_gres_config);

	gres_ns->gres_cnt_config = gres_config_cnt;
}

static int _valid_gres_type(char *gres_name, gres_node_state_t *gres_ns,
			    bool config_overrides, char **reason_down)
{
	int i, j;
	uint64_t model_cnt;

	if (gres_ns->type_cnt == 0)
		return 0;

	for (i = 0; i < gres_ns->type_cnt; i++) {
		model_cnt = 0;
		if (gres_ns->type_cnt) {
			for (j = 0; j < gres_ns->type_cnt; j++) {
				if (gres_ns->type_id[i] ==
				    gres_ns->type_id[j])
					model_cnt +=
						gres_ns->type_cnt_avail[j];
			}
		} else {
			for (j = 0; j < gres_ns->topo_cnt; j++) {
				if (gres_ns->type_id[i] ==
				    gres_ns->topo_type_id[j])
					model_cnt += gres_ns->
						topo_gres_cnt_avail[j];
			}
		}
		if (config_overrides) {
			gres_ns->type_cnt_avail[i] = model_cnt;
		} else if (model_cnt < gres_ns->type_cnt_avail[i]) {
			if (reason_down) {
				xstrfmtcat(*reason_down,
					   "%s:%s count too low "
					   "(%"PRIu64" < %"PRIu64")",
					   gres_name, gres_ns->type_name[i],
					   model_cnt,
					   gres_ns->type_cnt_avail[i]);
			}
			return -1;
		}
	}
	return 0;
}

static gres_node_state_t *_build_gres_node_state(void)
{
	gres_node_state_t *gres_ns;

	gres_ns = xmalloc(sizeof(gres_node_state_t));
	gres_ns->gres_cnt_config = NO_VAL64;
	gres_ns->gres_cnt_found  = NO_VAL64;

	return gres_ns;
}

/*
 * Build a node's gres record based only upon the slurm.conf contents
 */
static int _node_config_init(char *orig_config,
			     slurm_gres_context_t *gres_ctx,
			     gres_state_t *gres_state_node)
{
	int rc = SLURM_SUCCESS;
	gres_node_state_t *gres_ns;

	if (!gres_state_node->gres_data)
		gres_state_node->gres_data = _build_gres_node_state();
	gres_ns = (gres_node_state_t *) gres_state_node->gres_data;

	/* If the resource isn't configured for use with this node */
	if ((orig_config == NULL) || (orig_config[0] == '\0')) {
		gres_ns->gres_cnt_config = 0;
		return rc;
	}

	_get_gres_cnt(gres_ns, orig_config,
		      gres_ctx->gres_name,
		      gres_ctx->gres_name_colon,
		      gres_ctx->gres_name_colon_len);

	gres_ctx->total_cnt += gres_ns->gres_cnt_config;

	/* Use count from recovered state, if higher */
	gres_ns->gres_cnt_avail = MAX(gres_ns->gres_cnt_avail,
				      gres_ns->gres_cnt_config);
	if ((gres_ns->gres_bit_alloc != NULL) &&
	    (gres_ns->gres_cnt_avail >
	     bit_size(gres_ns->gres_bit_alloc)) &&
	    !gres_id_shared(gres_ctx->config_flags)) {
		gres_ns->gres_bit_alloc =
			bit_realloc(gres_ns->gres_bit_alloc,
				    gres_ns->gres_cnt_avail);
	}

	return rc;
}

/*
 * Build a node's gres record based only upon the slurm.conf contents
 * IN orig_config - Gres information supplied from slurm.conf
 * IN/OUT gres_list - List of Gres records for this node to track usage
 */
extern int gres_init_node_config(char *orig_config, List *gres_list)
{
	int i, rc, rc2;
	gres_state_t *gres_state_node, *gres_state_node_sharing = NULL,
		*gres_state_node_shared = NULL;

	rc = gres_init();

	slurm_mutex_lock(&gres_context_lock);
	if ((gres_context_cnt > 0) && (*gres_list == NULL)) {
		*gres_list = list_create(_gres_node_list_delete);
	}
	for (i = 0; i < gres_context_cnt; i++) {
		gres_node_state_t *gres_ns;
		/* Find or create gres_state entry on the list */
		gres_state_node = list_find_first(*gres_list, gres_find_id,
						  &gres_context[i].plugin_id);
		if (gres_state_node == NULL) {
			gres_state_node = gres_create_state(
				&gres_context[i], GRES_STATE_SRC_CONTEXT_PTR,
				GRES_STATE_TYPE_NODE, _build_gres_node_state());
			list_append(*gres_list, gres_state_node);
		}

		rc2 = _node_config_init(orig_config,
					&gres_context[i], gres_state_node);
		if (rc == SLURM_SUCCESS)
			rc = rc2;
		gres_ns = gres_state_node->gres_data;
		if (gres_ns && gres_ns->gres_cnt_config) {
			if (gres_id_sharing(gres_state_node->plugin_id))
				gres_state_node_sharing = gres_state_node;
			else if (gres_id_shared(gres_state_node->config_flags))
				gres_state_node_shared = gres_state_node;
		}
	}
	slurm_mutex_unlock(&gres_context_lock);

	/* Set up the shared/sharing pointers for easy look up later */
	if (gres_state_node_shared) {
		if (!gres_state_node_sharing) {
			error("we have a shared gres of '%s' but no gres that is sharing",
			      gres_state_node_shared->gres_name);
		} else {
			gres_node_state_t *gres_ns_shared =
				gres_state_node_shared->gres_data;
			gres_node_state_t *gres_ns_sharing =
				gres_state_node_sharing->gres_data;
			gres_ns_shared->alt_gres_ns = gres_ns_sharing;
			gres_ns_sharing->alt_gres_ns = gres_ns_shared;
		}
	}

	return rc;
}

/*
 * Determine GRES availability on some node
 * plugin_id IN - plugin number to search for
 * topo_cnt OUT - count of gres.conf records of this ID found by slurmd
 *		  (each can have different topology)
 * config_type_cnt OUT - Count of records for this GRES found in configuration,
 *		  each of this represesents a different Type of of GRES with
 *		  with this name (e.g. GPU model)
 * RET - total number of GRES available of this ID on this node in (sum
 *	 across all records of this ID)
 */
static uint64_t _get_tot_gres_cnt(uint32_t plugin_id, uint64_t *topo_cnt,
				  int *config_type_cnt)
{
	ListIterator iter;
	gres_slurmd_conf_t *gres_slurmd_conf;
	uint32_t cpu_set_cnt = 0, rec_cnt = 0;
	uint64_t gres_cnt = 0;

	xassert(config_type_cnt);
	xassert(topo_cnt);
	*config_type_cnt = 0;
	*topo_cnt = 0;
	if (gres_conf_list == NULL)
		return gres_cnt;

	iter = list_iterator_create(gres_conf_list);
	while ((gres_slurmd_conf = (gres_slurmd_conf_t *) list_next(iter))) {
		if (gres_slurmd_conf->plugin_id != plugin_id)
			continue;
		gres_cnt += gres_slurmd_conf->count;
		rec_cnt++;
		if (gres_slurmd_conf->cpus || gres_slurmd_conf->type_name)
			cpu_set_cnt++;
	}
	list_iterator_destroy(iter);
	*config_type_cnt = rec_cnt;
	if (cpu_set_cnt)
		*topo_cnt = rec_cnt;
	return gres_cnt;
}

/* Convert comma-delimited array of link counts to an integer array */
static void _links_str2array(char *links, char *node_name,
			     gres_node_state_t *gres_ns,
			     int gres_inx, int gres_cnt)
{
	char *start_ptr, *end_ptr = NULL;
	int i = 0;

	if (!links)	/* No "Links=" data */
		return;
	if (gres_inx >= gres_ns->link_len) {
		error("%s: Invalid GRES index (%d >= %d)", __func__, gres_inx,
		      gres_cnt);
		return;
	}

	start_ptr = links;
	while (1) {
		gres_ns->links_cnt[gres_inx][i] =
			strtol(start_ptr, &end_ptr, 10);
		if (gres_ns->links_cnt[gres_inx][i] < -2) {
			error("%s: Invalid GRES Links value (%s) on node %s:"
			      "Link value '%d' < -2", __func__, links,
			      node_name, gres_ns->links_cnt[gres_inx][i]);
			gres_ns->links_cnt[gres_inx][i] = 0;
			return;
		}
		if (end_ptr[0] == '\0')
			return;
		if (end_ptr[0] != ',') {
			error("%s: Invalid GRES Links value (%s) on node %s:"
			      "end_ptr[0]='%c' != ','", __func__, links,
			      node_name, end_ptr[0]);
			return;
		}
		if (++i >= gres_ns->link_len) {
			error("%s: Invalid GRES Links value (%s) on node %s:"
			      "i=%d >= link_len=%d", __func__, links, node_name,
			      i, gres_ns->link_len);
			return;
		}
		start_ptr = end_ptr + 1;
	}
}

static bool _valid_gres_types(char *gres_name, gres_node_state_t *gres_ns,
			      char **reason_down)
{
	bool rc = true;
	uint64_t gres_cnt_found = 0, gres_sum;
	int topo_inx, type_inx;

	if ((gres_ns->type_cnt == 0) || (gres_ns->topo_cnt == 0))
		return rc;

	for (type_inx = 0; type_inx < gres_ns->type_cnt; type_inx++) {
		gres_cnt_found = 0;
		for (topo_inx = 0; topo_inx < gres_ns->topo_cnt; topo_inx++) {
			if (gres_ns->topo_type_id[topo_inx] !=
			    gres_ns->type_id[type_inx])
				continue;
			gres_sum = gres_cnt_found +
				gres_ns->topo_gres_cnt_avail[topo_inx];
			if (gres_sum > gres_ns->type_cnt_avail[type_inx]) {
				gres_ns->topo_gres_cnt_avail[topo_inx] -=
					(gres_sum -
					 gres_ns->type_cnt_avail[type_inx]);
			}
			gres_cnt_found +=
				gres_ns->topo_gres_cnt_avail[topo_inx];
		}
		if (gres_cnt_found < gres_ns->type_cnt_avail[type_inx]) {
			rc = false;
			break;
		}
	}
	if (!rc && reason_down && (*reason_down == NULL)) {
		xstrfmtcat(*reason_down,
			   "%s:%s count too low (%"PRIu64" < %"PRIu64")",
			   gres_name, gres_ns->type_name[type_inx],
			   gres_cnt_found, gres_ns->type_cnt_avail[type_inx]);
	}

	return rc;
}

static void _gres_bit_alloc_resize(gres_node_state_t *gres_ns,
				   uint64_t gres_bits)
{
	if (!gres_bits) {
		FREE_NULL_BITMAP(gres_ns->gres_bit_alloc);
		return;
	}

	if (!gres_ns->gres_bit_alloc)
		gres_ns->gres_bit_alloc = bit_alloc(gres_bits);
	else if (gres_bits != bit_size(gres_ns->gres_bit_alloc))
		gres_ns->gres_bit_alloc =
			bit_realloc(gres_ns->gres_bit_alloc, gres_bits);
}

static int _node_config_validate(char *node_name, char *orig_config,
				 gres_state_t *gres_state_node,
				 int cpu_cnt, int core_cnt, int sock_cnt,
				 bool config_overrides, char **reason_down,
				 slurm_gres_context_t *gres_ctx)
{
	int cpus_config = 0, i, j, gres_inx, rc = SLURM_SUCCESS;
	int config_type_cnt = 0;
	uint64_t dev_cnt, gres_cnt, topo_cnt = 0;
	bool cpu_config_err = false, updated_config = false;
	gres_node_state_t *gres_ns;
	ListIterator iter;
	gres_slurmd_conf_t *gres_slurmd_conf;
	bool has_file, has_type, rebuild_topo = false;
	uint32_t type_id;

	xassert(core_cnt);
	if (gres_state_node->gres_data == NULL)
		gres_state_node->gres_data = _build_gres_node_state();
	gres_ns = (gres_node_state_t *) gres_state_node->gres_data;
	if (gres_ns->node_feature)
		return rc;

	/* Make sure these are insync after we get it from the slurmd */
	gres_state_node->config_flags = gres_ctx->config_flags;

	gres_cnt = _get_tot_gres_cnt(gres_ctx->plugin_id, &topo_cnt,
				     &config_type_cnt);
	if (gres_ns->gres_cnt_config > gres_cnt) {
		if (reason_down && (*reason_down == NULL)) {
			xstrfmtcat(*reason_down,
				   "%s count reported lower than configured "
				   "(%"PRIu64" < %"PRIu64")",
				   gres_ctx->gres_type,
				   gres_cnt, gres_ns->gres_cnt_config);
		}
		rc = EINVAL;
	}
	if ((gres_cnt > gres_ns->gres_cnt_config)) {
		debug("%s: %s: Ignoring excess count on node %s (%"
		      PRIu64" > %"PRIu64")",
		      __func__, gres_ctx->gres_type, node_name, gres_cnt,
		      gres_ns->gres_cnt_config);
		gres_cnt = gres_ns->gres_cnt_config;
	}
	if (gres_ns->gres_cnt_found != gres_cnt) {
		if (gres_ns->gres_cnt_found != NO_VAL64) {
			info("%s: %s: Count changed on node %s (%"PRIu64" != %"PRIu64")",
			     __func__, gres_ctx->gres_type, node_name,
			     gres_ns->gres_cnt_found, gres_cnt);
		}
		if ((gres_ns->gres_cnt_found != NO_VAL64) &&
		    (gres_ns->gres_cnt_alloc != 0)) {
			if (reason_down && (*reason_down == NULL)) {
				xstrfmtcat(*reason_down,
					   "%s count changed and jobs are using them "
					   "(%"PRIu64" != %"PRIu64")",
					   gres_ctx->gres_type,
					   gres_ns->gres_cnt_found, gres_cnt);
			}
			rc = EINVAL;
		} else {
			gres_ns->gres_cnt_found = gres_cnt;
			updated_config = true;
		}
	}
	if (!updated_config && gres_ns->type_cnt) {
		/*
		 * This is needed to address the GRES specification in
		 * gres.conf having a Type option, while the GRES specification
		 * in slurm.conf does not.
		 */
		for (i = 0; i < gres_ns->type_cnt; i++) {
			if (gres_ns->type_cnt_avail[i])
				continue;
			updated_config = true;
			break;
		}
	}
	if (!updated_config)
		return rc;
	if ((gres_cnt > gres_ns->gres_cnt_config) && config_overrides) {
		info("%s: %s: count on node %s inconsistent with slurmctld count (%"PRIu64" != %"PRIu64")",
		     __func__, gres_ctx->gres_type, node_name,
		     gres_cnt, gres_ns->gres_cnt_config);
		gres_cnt = gres_ns->gres_cnt_config;	/* Ignore excess GRES */
	}
	if ((topo_cnt == 0) && (topo_cnt != gres_ns->topo_cnt)) {
		/* Need to clear topology info */
		_gres_node_state_delete_topo(gres_ns);

		gres_ns->topo_cnt = topo_cnt;
	}

	has_file = gres_ctx->config_flags & GRES_CONF_HAS_FILE;
	has_type = gres_ctx->config_flags & GRES_CONF_HAS_TYPE;
	if (gres_id_shared(gres_ctx->config_flags))
		dev_cnt = topo_cnt;
	else
		dev_cnt = gres_cnt;
	if (has_file && (topo_cnt != gres_ns->topo_cnt) && (dev_cnt == 0)) {
		/*
		 * Clear any vestigial GRES node state info.
		 */
		_gres_node_state_delete_topo(gres_ns);

		xfree(gres_ns->gres_bit_alloc);

		gres_ns->topo_cnt = 0;
	} else if (has_file && (topo_cnt != gres_ns->topo_cnt)) {
		/*
		 * Need to rebuild topology info.
		 * Resize the data structures here.
		 */
		rebuild_topo = true;
		gres_ns->topo_gres_cnt_alloc =
			xrealloc(gres_ns->topo_gres_cnt_alloc,
				 topo_cnt * sizeof(uint64_t));
		gres_ns->topo_gres_cnt_avail =
			xrealloc(gres_ns->topo_gres_cnt_avail,
				 topo_cnt * sizeof(uint64_t));
		for (i = 0; i < gres_ns->topo_cnt; i++) {
			if (gres_ns->topo_gres_bitmap) {
				FREE_NULL_BITMAP(gres_ns->
						 topo_gres_bitmap[i]);
			}
			if (gres_ns->topo_core_bitmap) {
				FREE_NULL_BITMAP(gres_ns->
						 topo_core_bitmap[i]);
			}
			xfree(gres_ns->topo_type_name[i]);
		}
		gres_ns->topo_gres_bitmap =
			xrealloc(gres_ns->topo_gres_bitmap,
				 topo_cnt * sizeof(bitstr_t *));
		gres_ns->topo_core_bitmap =
			xrealloc(gres_ns->topo_core_bitmap,
				 topo_cnt * sizeof(bitstr_t *));
		gres_ns->topo_type_id = xrealloc(gres_ns->topo_type_id,
						 topo_cnt * sizeof(uint32_t));
		gres_ns->topo_type_name = xrealloc(gres_ns->topo_type_name,
						   topo_cnt * sizeof(char *));
		if (gres_ns->gres_bit_alloc)
			gres_ns->gres_bit_alloc = bit_realloc(
				gres_ns->gres_bit_alloc, dev_cnt);
		gres_ns->topo_cnt = topo_cnt;
	} else if (gres_id_shared(gres_ctx->config_flags) &&
		   gres_ns->topo_cnt) {
		/*
		 * Need to rebuild topology info to recover state after
		 * slurmctld restart with running jobs.
		 */
		rebuild_topo = true;
	}

	if (rebuild_topo) {
		iter = list_iterator_create(gres_conf_list);
		gres_inx = i = 0;
		while ((gres_slurmd_conf = (gres_slurmd_conf_t *)
			list_next(iter))) {
			if (gres_slurmd_conf->plugin_id !=
			    gres_ctx->plugin_id)
				continue;
			if ((gres_ns->gres_bit_alloc) &&
			    !gres_id_shared(gres_ctx->config_flags))
				gres_ns->topo_gres_cnt_alloc[i] = 0;
			gres_ns->topo_gres_cnt_avail[i] =
				gres_slurmd_conf->count;
			if (gres_slurmd_conf->cpus) {
				/* NOTE: gres_slurmd_conf->cpus is cores */
				bitstr_t *tmp_bitmap = bit_alloc(core_cnt);
				int ret = bit_unfmt(tmp_bitmap,
						    gres_slurmd_conf->cpus);
				if (ret != SLURM_SUCCESS) {
					error("%s: %s: invalid GRES core specification (%s) on node %s",
					      __func__, gres_ctx->gres_type,
					      gres_slurmd_conf->cpus,
					      node_name);
					FREE_NULL_BITMAP(tmp_bitmap);
				} else
					gres_ns->topo_core_bitmap[i] =
						tmp_bitmap;
				cpus_config = core_cnt;
			} else if (cpus_config && !cpu_config_err) {
				cpu_config_err = true;
				error("%s: %s: has CPUs configured for only some of the records on node %s",
				      __func__, gres_ctx->gres_type,
				      node_name);
			}

			if (gres_slurmd_conf->links) {
				if (gres_ns->links_cnt &&
				    (gres_ns->link_len != gres_cnt)) {
					/* Size changed, need to rebuild */
					for (j = 0; j < gres_ns->link_len;j++)
						xfree(gres_ns->links_cnt[j]);
					xfree(gres_ns->links_cnt);
				}
				if (!gres_ns->links_cnt) {
					gres_ns->link_len = gres_cnt;
					gres_ns->links_cnt =
						xcalloc(gres_cnt,
							sizeof(int *));
					for (j = 0; j < gres_cnt; j++) {
						gres_ns->links_cnt[j] =
							xcalloc(gres_cnt,
								sizeof(int));
					}
				}
			}
			if (gres_id_shared(gres_slurmd_conf->config_flags)) {
				/* If running jobs recovered then already set */
				if (!gres_ns->topo_gres_bitmap[i]) {
					gres_ns->topo_gres_bitmap[i] =
						bit_alloc(dev_cnt);
					bit_set(gres_ns->topo_gres_bitmap[i],
						gres_inx);
				}
				gres_inx++;
			} else if (dev_cnt == 0) {
				/*
				 * Slurmd found GRES, but slurmctld can't use
				 * them. Avoid creating zero-size bitmaps.
				 */
				has_file = false;
			} else {
				gres_ns->topo_gres_bitmap[i] =
					bit_alloc(dev_cnt);
				for (j = 0; j < gres_slurmd_conf->count; j++) {
					if (gres_inx >= dev_cnt) {
						/* Ignore excess GRES on node */
						break;
					}
					bit_set(gres_ns->topo_gres_bitmap[i],
						gres_inx);
					if (gres_ns->gres_bit_alloc &&
					    bit_test(gres_ns->gres_bit_alloc,
						     gres_inx)) {
						/* Set by recovered job */
						gres_ns->topo_gres_cnt_alloc[i]++;
					}
					_links_str2array(
						gres_slurmd_conf->links,
						node_name, gres_ns,
						gres_inx, gres_cnt);
					gres_inx++;
				}
			}
			gres_ns->topo_type_id[i] =
				gres_build_id(gres_slurmd_conf->
					      type_name);
			gres_ns->topo_type_name[i] =
				xstrdup(gres_slurmd_conf->type_name);
			i++;
			if (i >= gres_ns->topo_cnt)
				break;
		}
		list_iterator_destroy(iter);
		if (cpu_config_err) {
			/*
			 * Some GRES of this type have "CPUs" configured. Set
			 * topo_core_bitmap for all others with all bits set.
			 */
			iter = list_iterator_create(gres_conf_list);
			while ((gres_slurmd_conf = (gres_slurmd_conf_t *)
				list_next(iter))) {
				if (gres_slurmd_conf->plugin_id !=
				    gres_ctx->plugin_id)
					continue;
				for (j = 0; j < i; j++) {
					if (gres_ns->topo_core_bitmap[j])
						continue;
					gres_ns->topo_core_bitmap[j] =
						bit_alloc(core_cnt);
					bit_set_all(gres_ns->
						    topo_core_bitmap[j]);
				}
			}
			list_iterator_destroy(iter);
		}
	} else if (!has_file && has_type) {
		/* Add GRES Type information as needed */
		iter = list_iterator_create(gres_conf_list);
		while ((gres_slurmd_conf = (gres_slurmd_conf_t *)
			list_next(iter))) {
			if (gres_slurmd_conf->plugin_id !=
			    gres_ctx->plugin_id)
				continue;
			type_id = gres_build_id(
				gres_slurmd_conf->type_name);
			for (i = 0; i < gres_ns->type_cnt; i++) {
				if (type_id == gres_ns->type_id[i])
					break;
			}
			if (i < gres_ns->type_cnt) {
				/* Update count as needed */
				gres_ns->type_cnt_avail[i] =
					gres_slurmd_conf->count;
			} else {
				gres_add_type(gres_slurmd_conf->type_name,
					      gres_ns,
					      gres_slurmd_conf->count);
			}

		}
		list_iterator_destroy(iter);
	}

	if ((orig_config == NULL) || (orig_config[0] == '\0'))
		gres_ns->gres_cnt_config = 0;
	else if (gres_ns->gres_cnt_config == NO_VAL64) {
		/* This should have been filled in by _node_config_init() */
		_get_gres_cnt(gres_ns, orig_config,
			      gres_ctx->gres_name,
			      gres_ctx->gres_name_colon,
			      gres_ctx->gres_name_colon_len);
	}

	gres_ns->gres_cnt_avail = gres_ns->gres_cnt_config;

	if (has_file) {
		uint64_t gres_bits;
		if (gres_id_shared(gres_ctx->config_flags)) {
			gres_bits = topo_cnt;
		} else {
			if (gres_ns->gres_cnt_avail > MAX_GRES_BITMAP) {
				error("%s: %s has \"File\" plus very large \"Count\" "
				      "(%"PRIu64") for node %s, resetting value to %u",
				      __func__, gres_ctx->gres_type,
				      gres_ns->gres_cnt_avail, node_name,
				      MAX_GRES_BITMAP);
				gres_ns->gres_cnt_avail = MAX_GRES_BITMAP;
				gres_ns->gres_cnt_found = MAX_GRES_BITMAP;
			}
			gres_bits = gres_ns->gres_cnt_avail;
		}

		_gres_bit_alloc_resize(gres_ns, gres_bits);
	}

	if ((config_type_cnt > 1) &&
	    !_valid_gres_types(gres_ctx->gres_type, gres_ns, reason_down)){
		rc = EINVAL;
	} else if (!config_overrides &&
		   (gres_ns->gres_cnt_found < gres_ns->gres_cnt_config)) {
		if (reason_down && (*reason_down == NULL)) {
			xstrfmtcat(*reason_down,
				   "%s count too low (%"PRIu64" < %"PRIu64")",
				   gres_ctx->gres_type,
				   gres_ns->gres_cnt_found,
				   gres_ns->gres_cnt_config);
		}
		rc = EINVAL;
	} else if (_valid_gres_type(gres_ctx->gres_type, gres_ns,
				    config_overrides, reason_down)) {
		rc = EINVAL;
	} else if (config_overrides && gres_ns->topo_cnt &&
		   (gres_ns->gres_cnt_found != gres_ns->gres_cnt_config)) {
		error("%s on node %s configured for %"PRIu64" resources but "
		      "%"PRIu64" found, ignoring topology support",
		      gres_ctx->gres_type, node_name,
		      gres_ns->gres_cnt_config, gres_ns->gres_cnt_found);
		if (gres_ns->topo_core_bitmap) {
			for (i = 0; i < gres_ns->topo_cnt; i++) {
				if (gres_ns->topo_core_bitmap) {
					FREE_NULL_BITMAP(gres_ns->
							 topo_core_bitmap[i]);
				}
				if (gres_ns->topo_gres_bitmap) {
					FREE_NULL_BITMAP(gres_ns->
							 topo_gres_bitmap[i]);
				}
				xfree(gres_ns->topo_type_name[i]);
			}
			xfree(gres_ns->topo_core_bitmap);
			xfree(gres_ns->topo_gres_bitmap);
			xfree(gres_ns->topo_gres_cnt_alloc);
			xfree(gres_ns->topo_gres_cnt_avail);
			xfree(gres_ns->topo_type_id);
			xfree(gres_ns->topo_type_name);
		}
		gres_ns->topo_cnt = 0;
	}

	return rc;
}

/* The GPU count on a node changed. Update SHARED data structures to match */
static void _sync_node_shared_to_sharing(gres_state_t *sharing_gres_state_node)
{
	gres_node_state_t *sharing_gres_ns, *shared_gres_ns;
	uint64_t sharing_cnt, shared_alloc = 0, shared_rem;
	int i;

	if (!sharing_gres_state_node)
		return;

	sharing_gres_ns = sharing_gres_state_node->gres_data;
	shared_gres_ns = sharing_gres_ns->alt_gres_ns;

	if (!shared_gres_ns)
		return;

	sharing_cnt = sharing_gres_ns->gres_cnt_avail;
	if (shared_gres_ns->gres_bit_alloc) {
		if (sharing_cnt == bit_size(shared_gres_ns->gres_bit_alloc))
			return;		/* No change for gres/'shared' */
	}

	if (sharing_cnt == 0)
		return;			/* Still no SHARINGs */

	/* Free any excess gres/'shared' topo records */
	for (i = sharing_cnt; i < shared_gres_ns->topo_cnt; i++) {
		if (shared_gres_ns->topo_core_bitmap)
			FREE_NULL_BITMAP(shared_gres_ns->topo_core_bitmap[i]);
		if (shared_gres_ns->topo_gres_bitmap)
			FREE_NULL_BITMAP(shared_gres_ns->topo_gres_bitmap[i]);
		xfree(shared_gres_ns->topo_type_name[i]);
	}

	if (shared_gres_ns->gres_cnt_avail == 0) {
		/* No gres/'shared' on this node */
		shared_gres_ns->topo_cnt = 0;
		return;
	}

	if (!shared_gres_ns->gres_bit_alloc) {
		shared_gres_ns->gres_bit_alloc = bit_alloc(sharing_cnt);
	} else {
		shared_gres_ns->gres_bit_alloc =
			bit_realloc(shared_gres_ns->gres_bit_alloc,
				    sharing_cnt);
	}

	/* Add any additional required gres/'shared' topo records */
	if (shared_gres_ns->topo_cnt) {
		shared_gres_ns->topo_core_bitmap =
			xrealloc(shared_gres_ns->topo_core_bitmap,
				 sizeof(bitstr_t *) * sharing_cnt);
		shared_gres_ns->topo_gres_bitmap =
			xrealloc(shared_gres_ns->topo_gres_bitmap,
				 sizeof(bitstr_t *) * sharing_cnt);
		shared_gres_ns->topo_gres_cnt_alloc =
			xrealloc(shared_gres_ns->topo_gres_cnt_alloc,
				 sizeof(uint64_t) * sharing_cnt);
		shared_gres_ns->topo_gres_cnt_avail =
			xrealloc(shared_gres_ns->topo_gres_cnt_avail,
				 sizeof(uint64_t) * sharing_cnt);
		shared_gres_ns->topo_type_id =
			xrealloc(shared_gres_ns->topo_type_id,
				 sizeof(uint32_t) * sharing_cnt);
		shared_gres_ns->topo_type_name =
			xrealloc(shared_gres_ns->topo_type_name,
				 sizeof(char *) * sharing_cnt);
	} else {
		shared_gres_ns->topo_core_bitmap =
			xcalloc(sharing_cnt, sizeof(bitstr_t *));
		shared_gres_ns->topo_gres_bitmap =
			xcalloc(sharing_cnt, sizeof(bitstr_t *));
		shared_gres_ns->topo_gres_cnt_alloc =
			xcalloc(sharing_cnt, sizeof(uint64_t));
		shared_gres_ns->topo_gres_cnt_avail =
			xcalloc(sharing_cnt, sizeof(uint64_t));
		shared_gres_ns->topo_type_id =
			xcalloc(sharing_cnt, sizeof(uint32_t));
		shared_gres_ns->topo_type_name =
			xcalloc(sharing_cnt, sizeof(char *));
	}

	/*
	 * Evenly distribute any remaining SHARED counts.
	 * Counts get reset as needed when the node registers.
	 */
	for (i = 0; i < shared_gres_ns->topo_cnt; i++)
		shared_alloc += shared_gres_ns->topo_gres_cnt_avail[i];
	if (shared_alloc >= shared_gres_ns->gres_cnt_avail)
		shared_rem = 0;
	else
		shared_rem = shared_gres_ns->gres_cnt_avail - shared_alloc;
	for (i = shared_gres_ns->topo_cnt; i < sharing_cnt; i++) {
		shared_gres_ns->topo_gres_bitmap[i] = bit_alloc(sharing_cnt);
		bit_set(shared_gres_ns->topo_gres_bitmap[i], i);
		shared_alloc = shared_rem / (sharing_cnt - i);
		shared_gres_ns->topo_gres_cnt_avail[i] = shared_alloc;
		shared_rem -= shared_alloc;
	}
	shared_gres_ns->topo_cnt = sharing_cnt;

	for (i = 0; i < shared_gres_ns->topo_cnt; i++) {
		if (shared_gres_ns->topo_gres_bitmap &&
		    shared_gres_ns->topo_gres_bitmap[i] &&
		    (sharing_cnt !=
		     bit_size(shared_gres_ns->topo_gres_bitmap[i]))) {
			shared_gres_ns->topo_gres_bitmap[i] =
				bit_realloc(shared_gres_ns->topo_gres_bitmap[i],
					    sharing_cnt);
		}
	}
}

/*
 * Validate a node's configuration and put a gres record onto a list
 * Called immediately after gres_node_config_unpack().
 * IN node_name - name of the node for which the gres information applies
 * IN orig_config - Gres information supplied from merged slurm.conf/gres.conf
 * IN/OUT new_config - Updated gres info from slurm.conf
 * IN/OUT gres_list - List of Gres records for this node to track usage
 * IN threads_per_core - Count of CPUs (threads) per core on this node
 * IN cores_per_sock - Count of cores per socket on this node
 * IN sock_cnt - Count of sockets on this node
 * IN config_overrides - true: Don't validate hardware, use slurm.conf
 *                             configuration
 *			 false: Validate hardware config, but use slurm.conf
 *                              config
 * OUT reason_down - set to an explanation of failure, if any, don't set if NULL
 */
extern int gres_node_config_validate(char *node_name,
				     char *orig_config,
				     char **new_config,
				     List *gres_list,
				     int threads_per_core,
				     int cores_per_sock, int sock_cnt,
				     bool config_overrides,
				     char **reason_down)
{
	int i, rc, rc2;
	gres_state_t *gres_state_node, *gres_gpu_ptr = NULL;
	int core_cnt = sock_cnt * cores_per_sock;
	int cpu_cnt  = core_cnt * threads_per_core;

	rc = gres_init();

	slurm_mutex_lock(&gres_context_lock);
	if ((gres_context_cnt > 0) && (*gres_list == NULL))
		*gres_list = list_create(_gres_node_list_delete);
	for (i = 0; i < gres_context_cnt; i++) {
		/* Find or create gres_state entry on the list */
		gres_state_node = list_find_first(*gres_list, gres_find_id,
						  &gres_context[i].plugin_id);
		if (gres_state_node == NULL) {
			gres_state_node = gres_create_state(
				&gres_context[i], GRES_STATE_SRC_CONTEXT_PTR,
				GRES_STATE_TYPE_NODE, _build_gres_node_state());
			list_append(*gres_list, gres_state_node);
		}
		rc2 = _node_config_validate(node_name, orig_config,
					    gres_state_node, cpu_cnt, core_cnt,
					    sock_cnt, config_overrides,
					    reason_down, &gres_context[i]);
		rc = MAX(rc, rc2);
		if (gres_id_sharing(gres_state_node->plugin_id))
			gres_gpu_ptr = gres_state_node;
	}
	_sync_node_shared_to_sharing(gres_gpu_ptr);
	_build_node_gres_str(gres_list, new_config, cores_per_sock, sock_cnt);
	slurm_mutex_unlock(&gres_context_lock);

	return rc;
}

/* Convert number to new value with suffix (e.g. 2096 -> 2K) */
static void _gres_scale_value(uint64_t gres_size, uint64_t *gres_scaled,
			      char **suffix)
{
	uint64_t tmp_gres_size = gres_size;
	int i;

	tmp_gres_size = gres_size;
	for (i = 0; i < 4; i++) {
		if ((tmp_gres_size != 0) && ((tmp_gres_size % 1024) == 0))
			tmp_gres_size /= 1024;
		else
			break;
	}

	*gres_scaled = tmp_gres_size;
	if (i == 0)
		*suffix = "";
	else if (i == 1)
		*suffix = "K";
	else if (i == 2)
		*suffix = "M";
	else if (i == 3)
		*suffix = "G";
	else
		*suffix = "T";
}

/*
 * Add a GRES from node_feature plugin
 * IN node_name - name of the node for which the gres information applies
 * IN gres_name - name of the GRES being added or updated from the plugin
 * IN gres_size - count of this GRES on this node
 * IN/OUT new_config - Updated GRES info from slurm.conf
 * IN/OUT gres_list - List of GRES records for this node to track usage
 */
extern void gres_node_feature(char *node_name,
			      char *gres_name, uint64_t gres_size,
			      char **new_config, List *gres_list)
{
	char *new_gres = NULL, *tok, *save_ptr = NULL, *sep = "", *suffix = "";
	gres_state_t *gres_state_node;
	gres_node_state_t *gres_ns;
	uint32_t plugin_id;
	uint64_t gres_scaled = 0;
	int gres_name_len;

	xassert(gres_name);
	gres_name_len = strlen(gres_name);
	plugin_id = gres_build_id(gres_name);
	if (*new_config) {
		tok = strtok_r(*new_config, ",", &save_ptr);
		while (tok) {
			if (!strncmp(tok, gres_name, gres_name_len) &&
			    ((tok[gres_name_len] == ':') ||
			     (tok[gres_name_len] == '\0'))) {
				/* Skip this record */
			} else {
				xstrfmtcat(new_gres, "%s%s", sep, tok);
				sep = ",";
			}
			tok = strtok_r(NULL, ",", &save_ptr);
		}
	}
	_gres_scale_value(gres_size, &gres_scaled, &suffix);
	xstrfmtcat(new_gres, "%s%s:%"PRIu64"%s",
		   sep, gres_name, gres_scaled, suffix);
	xfree(*new_config);
	*new_config = new_gres;

	slurm_mutex_lock(&gres_context_lock);
	if (gres_context_cnt > 0) {
		if (*gres_list == NULL)
			*gres_list = list_create(_gres_node_list_delete);
		gres_state_node = list_find_first(*gres_list, gres_find_id,
						  &plugin_id);
		if (gres_state_node == NULL) {
			gres_state_node = xmalloc(sizeof(gres_state_t));
			/* FIXME: no config_flags known at this moment */
			/* gres_state_node->config_flags = ; */
			gres_state_node->plugin_id = plugin_id;
			gres_state_node->gres_data = _build_gres_node_state();
			gres_state_node->gres_name = xstrdup(gres_name);
			gres_state_node->state_type = GRES_STATE_TYPE_NODE;
			list_append(*gres_list, gres_state_node);
		}
		gres_ns = gres_state_node->gres_data;
		if (gres_size >= gres_ns->gres_cnt_alloc) {
			gres_ns->gres_cnt_avail = gres_size -
				gres_ns->gres_cnt_alloc;
		} else {
			error("%s: Changed size count of GRES %s from %"PRIu64
			      " to %"PRIu64", resource over allocated",
			      __func__, gres_name,
			      gres_ns->gres_cnt_avail, gres_size);
			gres_ns->gres_cnt_avail = 0;
		}
		gres_ns->gres_cnt_config = gres_size;
		gres_ns->gres_cnt_found = gres_size;
		gres_ns->node_feature = true;
	}
	slurm_mutex_unlock(&gres_context_lock);
}

/*
 * Check validity of a GRES change. Specifically if a GRES type has "Files"
 * configured then the only valid new counts are the current count or zero
 *
 * RET true of the requested change is valid
 */
static int _node_reconfig_test(char *node_name, char *new_gres,
			       gres_state_t *gres_state_node,
			       slurm_gres_context_t *gres_ctx)
{
	gres_node_state_t *orig_gres_ns, *new_gres_ns;
	int rc = SLURM_SUCCESS;

	xassert(gres_state_node);
	if (!(gres_ctx->config_flags & GRES_CONF_HAS_FILE))
		return SLURM_SUCCESS;

	orig_gres_ns = gres_state_node->gres_data;
	new_gres_ns = _build_gres_node_state();
	_get_gres_cnt(new_gres_ns, new_gres,
		      gres_ctx->gres_name,
		      gres_ctx->gres_name_colon,
		      gres_ctx->gres_name_colon_len);
	if ((new_gres_ns->gres_cnt_config != 0) &&
	    (new_gres_ns->gres_cnt_config !=
	     orig_gres_ns->gres_cnt_config)) {
		error("Attempt to change gres/%s Count on node %s from %"
		      PRIu64" to %"PRIu64" invalid with File configuration",
		      gres_ctx->gres_name, node_name,
		      orig_gres_ns->gres_cnt_config,
		      new_gres_ns->gres_cnt_config);
		rc = ESLURM_INVALID_GRES;
	}
	_gres_node_state_delete(new_gres_ns);

	return rc;
}

static int _node_reconfig(char *node_name, char *new_gres, char **gres_str,
			  gres_state_t *gres_state_node, bool config_overrides,
			  slurm_gres_context_t *gres_ctx,
			  bool *updated_gpu_cnt)
{
	int i;
	gres_node_state_t *gres_ns;
	uint64_t gres_bits, orig_cnt;

	xassert(gres_state_node);
	xassert(updated_gpu_cnt);
	*updated_gpu_cnt = false;
	if (gres_state_node->gres_data == NULL)
		gres_state_node->gres_data = _build_gres_node_state();
	gres_ns = gres_state_node->gres_data;
	orig_cnt = gres_ns->gres_cnt_config;

	_get_gres_cnt(gres_ns, new_gres,
		      gres_ctx->gres_name,
		      gres_ctx->gres_name_colon,
		      gres_ctx->gres_name_colon_len);

	if (gres_ns->gres_cnt_config == orig_cnt)
		return SLURM_SUCCESS;	/* No change in count */

	/* Update count */
	gres_ctx->total_cnt -= orig_cnt;
	gres_ctx->total_cnt += gres_ns->gres_cnt_config;

	gres_ns->gres_cnt_avail = gres_ns->gres_cnt_config;

	if (gres_ctx->config_flags & GRES_CONF_HAS_FILE) {
		if (gres_id_shared(gres_ctx->config_flags))
			gres_bits = gres_ns->topo_cnt;
		else
			gres_bits = gres_ns->gres_cnt_avail;

		_gres_bit_alloc_resize(gres_ns, gres_bits);
	} else if (gres_ns->gres_bit_alloc &&
		   !gres_id_shared(gres_ctx->config_flags)) {
		/*
		 * If GRES count changed in configuration between reboots,
		 * update bitmap sizes as needed.
		 */
		gres_bits = gres_ns->gres_cnt_avail;
		if (gres_bits != bit_size(gres_ns->gres_bit_alloc)) {
			info("gres/%s count changed on node %s to %"PRIu64,
			     gres_ctx->gres_name, node_name, gres_bits);
			if (gres_id_sharing(gres_ctx->plugin_id))
				*updated_gpu_cnt = true;
			gres_ns->gres_bit_alloc =
				bit_realloc(gres_ns->gres_bit_alloc,
					    gres_bits);
			for (i = 0; i < gres_ns->topo_cnt; i++) {
				if (gres_ns->topo_gres_bitmap &&
				    gres_ns->topo_gres_bitmap[i] &&
				    (gres_bits !=
				     bit_size(gres_ns->topo_gres_bitmap[i]))){
					gres_ns->topo_gres_bitmap[i] =
						bit_realloc(gres_ns->
							    topo_gres_bitmap[i],
							    gres_bits);
				}
			}
		}
	}

	return SLURM_SUCCESS;
}

/* Convert core bitmap into socket string, xfree return value */
static char *_core_bitmap2str(bitstr_t *core_map, int cores_per_sock,
			      int sock_per_node)
{
	char *sock_info = NULL, tmp[256];
	bitstr_t *sock_map;
	int c, s, core_offset, max_core;
	bool any_set = false;

	xassert(core_map);
	max_core = bit_size(core_map) - 1;
	sock_map = bit_alloc(sock_per_node);
	for (s = 0; s < sock_per_node; s++) {
		core_offset = s * cores_per_sock;
		for (c = 0; c < cores_per_sock; c++) {
			if (core_offset > max_core) {
				error("%s: bad core offset (%d >= %d)",
				      __func__, core_offset, max_core);
				break;
			}
			if (bit_test(core_map, core_offset++)) {
				bit_set(sock_map, s);
				any_set = true;
				break;
			}
		}
	}
	if (any_set) {
		bit_fmt(tmp, sizeof(tmp), sock_map);
		xstrfmtcat(sock_info, "(S:%s)", tmp);
	} else {
		/* We have a core bitmap with no bits set */
		sock_info = xstrdup("");
	}
	bit_free(sock_map);

	return sock_info;
}

/* Given a count, modify it as needed and return suffix (e.g. "M" for mega ) */
static char *_get_suffix(uint64_t *count)
{
	if (*count == 0)
		return "";
	if ((*count % ((uint64_t)1024 * 1024 * 1024 * 1024 * 1024)) == 0) {
		*count /= ((uint64_t)1024 * 1024 * 1024 * 1024 * 1024);
		return "P";
	} else if ((*count % ((uint64_t)1024 * 1024 * 1024 * 1024)) == 0) {
		*count /= ((uint64_t)1024 * 1024 * 1024 * 1024);
		return "T";
	} else if ((*count % ((uint64_t)1024 * 1024 * 1024)) == 0) {
		*count /= ((uint64_t)1024 * 1024 * 1024);
		return "G";
	} else if ((*count % (1024 * 1024)) == 0) {
		*count /= (1024 * 1024);
		return "M";
	} else if ((*count % 1024) == 0) {
		*count /= 1024;
		return "K";
	} else {
		return "";
	}
}

/* Build node's GRES string based upon data in that node's GRES list */
static void _build_node_gres_str(List *gres_list, char **gres_str,
				 int cores_per_sock, int sock_per_node)
{
	gres_state_t *gres_state_node;
	gres_node_state_t *gres_ns;
	bitstr_t *done_topo, *core_map;
	uint64_t gres_sum;
	char *sep = "", *suffix, *sock_info = NULL, *sock_str;
	int c, i, j;

	xassert(gres_str);
	xfree(*gres_str);
	for (c = 0; c < gres_context_cnt; c++) {
		/* Find gres_state entry on the list */
		gres_state_node = list_find_first(*gres_list, gres_find_id,
						  &gres_context[c].plugin_id);
		if (gres_state_node == NULL)
			continue;	/* Node has none of this GRES */

		gres_ns = (gres_node_state_t *) gres_state_node->gres_data;
		if (gres_ns->topo_cnt &&
		    gres_ns->gres_cnt_avail) {
			done_topo = bit_alloc(gres_ns->topo_cnt);
			for (i = 0; i < gres_ns->topo_cnt; i++) {
				if (bit_test(done_topo, i))
					continue;
				bit_set(done_topo, i);
				gres_sum = gres_ns->
					topo_gres_cnt_avail[i];
				if (gres_ns->topo_core_bitmap[i]) {
					core_map = bit_copy(
						gres_ns->
						topo_core_bitmap[i]);
				} else
					core_map = NULL;
				for (j = 0; j < gres_ns->topo_cnt; j++){
					if (gres_ns->topo_type_id[i] !=
					    gres_ns->topo_type_id[j])
						continue;
					if (bit_test(done_topo, j))
						continue;
					bit_set(done_topo, j);
					gres_sum += gres_ns->
						topo_gres_cnt_avail[j];
					if (core_map &&
					    gres_ns->
					    topo_core_bitmap[j]) {
						bit_or(core_map,
						       gres_ns->
						       topo_core_bitmap[j]);
					} else if (gres_ns->
						   topo_core_bitmap[j]) {
						core_map = bit_copy(
							gres_ns->
							topo_core_bitmap[j]);
					}
				}
				if (core_map) {
					sock_info = _core_bitmap2str(
						core_map,
						cores_per_sock,
						sock_per_node);
					bit_free(core_map);
					sock_str = sock_info;
				} else
					sock_str = "";
				suffix = _get_suffix(&gres_sum);
				if (gres_ns->topo_type_name[i]) {
					xstrfmtcat(*gres_str,
						   "%s%s:%s:%"PRIu64"%s%s", sep,
						   gres_context[c].gres_name,
						   gres_ns->
						   topo_type_name[i],
						   gres_sum, suffix, sock_str);
				} else {
					xstrfmtcat(*gres_str,
						   "%s%s:%"PRIu64"%s%s", sep,
						   gres_context[c].gres_name,
						   gres_sum, suffix, sock_str);
				}
				xfree(sock_info);
				sep = ",";
			}
			bit_free(done_topo);
		} else if (gres_ns->type_cnt &&
			   gres_ns->gres_cnt_avail) {
			for (i = 0; i < gres_ns->type_cnt; i++) {
				gres_sum = gres_ns->type_cnt_avail[i];
				suffix = _get_suffix(&gres_sum);
				xstrfmtcat(*gres_str, "%s%s:%s:%"PRIu64"%s",
					   sep, gres_context[c].gres_name,
					   gres_ns->type_name[i],
					   gres_sum, suffix);
				sep = ",";
			}
		} else if (gres_ns->gres_cnt_avail) {
			gres_sum = gres_ns->gres_cnt_avail;
			suffix = _get_suffix(&gres_sum);
			xstrfmtcat(*gres_str, "%s%s:%"PRIu64"%s",
				   sep, gres_context[c].gres_name,
				   gres_sum, suffix);
			sep = ",";
		}
	}
}

/*
 * Note that a node's configuration has been modified (e.g. "scontol update ..")
 * IN node_name - name of the node for which the gres information applies
 * IN new_gres - Updated GRES information supplied from slurm.conf or scontrol
 * IN/OUT gres_str - Node's current GRES string, updated as needed
 * IN/OUT gres_list - List of Gres records for this node to track usage
 * IN config_overrides - true: Don't validate hardware, use slurm.conf
 *                             configuration
 *			 false: Validate hardware config, but use slurm.conf
 *                              config
 * IN cores_per_sock - Number of cores per socket on this node
 * IN sock_per_node - Total count of sockets on this node (on any board)
 */
extern int gres_node_reconfig(char *node_name,
			      char *new_gres,
			      char **gres_str,
			      List *gres_list,
			      bool config_overrides,
			      int cores_per_sock,
			      int sock_per_node)
{
	int i, rc;
	gres_state_t *gres_state_node = NULL, **gres_state_node_array;
	gres_state_t *gpu_gres_state_node = NULL;

	rc = gres_init();
	slurm_mutex_lock(&gres_context_lock);
	gres_state_node_array = xcalloc(gres_context_cnt,
					sizeof(gres_state_t *));
	if ((gres_context_cnt > 0) && (*gres_list == NULL))
		*gres_list = list_create(_gres_node_list_delete);

	/* First validate all of the requested GRES changes */
	for (i = 0; (rc == SLURM_SUCCESS) && (i < gres_context_cnt); i++) {
		/* Find gres_state entry on the list */
		gres_state_node = list_find_first(*gres_list, gres_find_id,
						  &gres_context[i].plugin_id);
		if (gres_state_node == NULL)
			continue;
		gres_state_node_array[i] = gres_state_node;
		rc = _node_reconfig_test(node_name, new_gres, gres_state_node,
					 &gres_context[i]);
	}

	/* Now update the GRES counts */
	for (i = 0; (rc == SLURM_SUCCESS) && (i < gres_context_cnt); i++) {
		bool updated_gpu_cnt = false;
		if (gres_state_node_array[i] == NULL)
			continue;
		rc = _node_reconfig(node_name, new_gres, gres_str,
				    gres_state_node_array[i], config_overrides,
				    &gres_context[i], &updated_gpu_cnt);
		if (updated_gpu_cnt)
			gpu_gres_state_node = gres_state_node;
	}

	/* Now synchronize gres/gpu and gres/'shared' state */
	if (gpu_gres_state_node) {
		/* Update gres/'shared' counts and bitmaps to match gres/gpu */
		_sync_node_shared_to_sharing(gpu_gres_state_node);
	}

	/* Build new per-node gres_str */
	_build_node_gres_str(gres_list, gres_str, cores_per_sock,sock_per_node);
	slurm_mutex_unlock(&gres_context_lock);
	xfree(gres_state_node_array);

	return rc;
}

/*
 * Pack a node's current gres status, called from slurmctld for save/restore
 * IN gres_list - generated by gres_node_config_validate()
 * IN/OUT buffer - location to write state to
 * IN node_name - name of the node for which the gres information applies
 */
extern int gres_node_state_pack(List gres_list, buf_t *buffer,
				char *node_name)
{
	int rc = SLURM_SUCCESS;
	uint32_t top_offset, tail_offset;
	uint32_t magic = GRES_MAGIC;
	uint16_t gres_bitmap_size, rec_cnt = 0;
	ListIterator gres_iter;
	gres_state_t *gres_state_node;
	gres_node_state_t *gres_ns;

	if (gres_list == NULL) {
		pack16(rec_cnt, buffer);
		return rc;
	}

	top_offset = get_buf_offset(buffer);
	pack16(rec_cnt, buffer);	/* placeholder if data */

	(void) gres_init();

	slurm_mutex_lock(&gres_context_lock);
	gres_iter = list_iterator_create(gres_list);
	while ((gres_state_node = (gres_state_t *) list_next(gres_iter))) {
		gres_ns = (gres_node_state_t *) gres_state_node->gres_data;
		pack32(magic, buffer);
		pack32(gres_state_node->plugin_id, buffer);
		pack64(gres_ns->gres_cnt_avail, buffer);
		/*
		 * Just note if gres_bit_alloc exists.
		 * Rebuild it based upon the state of recovered jobs
		 */
		if (gres_ns->gres_bit_alloc)
			gres_bitmap_size = bit_size(gres_ns->gres_bit_alloc);
		else
			gres_bitmap_size = 0;
		pack16(gres_bitmap_size, buffer);
		rec_cnt++;
	}
	list_iterator_destroy(gres_iter);
	slurm_mutex_unlock(&gres_context_lock);

	tail_offset = get_buf_offset(buffer);
	set_buf_offset(buffer, top_offset);
	pack16(rec_cnt, buffer);
	set_buf_offset(buffer, tail_offset);

	return rc;
}

/*
 * Unpack a node's current gres status, called from slurmctld for save/restore
 * OUT gres_list - restored state stored by gres_node_state_pack()
 * IN/OUT buffer - location to read state from
 * IN node_name - name of the node for which the gres information applies
 */
extern int gres_node_state_unpack(List *gres_list, buf_t *buffer,
				  char *node_name,
				  uint16_t protocol_version)
{
	int rc;
	uint32_t magic = 0, plugin_id = 0;
	uint64_t gres_cnt_avail = 0;
	uint16_t gres_bitmap_size = 0, rec_cnt = 0;
	gres_state_t *gres_state_node;
	gres_node_state_t *gres_ns;
	bool locked = false;

	safe_unpack16(&rec_cnt, buffer);
	if (rec_cnt == 0)
		return SLURM_SUCCESS;

	rc = gres_init();

	slurm_mutex_lock(&gres_context_lock);
	locked = true;
	if ((gres_context_cnt > 0) && (*gres_list == NULL))
		*gres_list = list_create(_gres_node_list_delete);

	while ((rc == SLURM_SUCCESS) && (rec_cnt)) {
		slurm_gres_context_t *gres_ctx;
		if ((buffer == NULL) || (remaining_buf(buffer) == 0))
			break;
		rec_cnt--;
		if (protocol_version >= SLURM_MIN_PROTOCOL_VERSION) {
			safe_unpack32(&magic, buffer);
			if (magic != GRES_MAGIC)
				goto unpack_error;
			safe_unpack32(&plugin_id, buffer);
			safe_unpack64(&gres_cnt_avail, buffer);
			safe_unpack16(&gres_bitmap_size, buffer);
		} else {
			error("%s: protocol_version %hu not supported",
			      __func__, protocol_version);
			goto unpack_error;
		}

		if (!(gres_ctx = _find_context_by_id(plugin_id))) {
			error("%s: no plugin configured to unpack data type %u from node %s",
			      __func__, plugin_id, node_name);
			/*
			 * A likely sign that GresPlugins has changed.
			 * Not a fatal error, skip over the data.
			 */
			continue;
		}
		gres_ns = _build_gres_node_state();
		gres_ns->gres_cnt_avail = gres_cnt_avail;
		if (gres_bitmap_size) {
			gres_ns->gres_bit_alloc =
				bit_alloc(gres_bitmap_size);
		}

		gres_state_node = gres_create_state(
			gres_ctx, GRES_STATE_SRC_CONTEXT_PTR,
			GRES_STATE_TYPE_NODE, gres_ns);
		list_append(*gres_list, gres_state_node);
	}
	slurm_mutex_unlock(&gres_context_lock);
	return rc;

unpack_error:
	error("%s: unpack error from node %s", __func__, node_name);
	if (locked)
		slurm_mutex_unlock(&gres_context_lock);
	return SLURM_ERROR;
}

static void *_node_state_dup(gres_node_state_t *gres_ns)
{
	int i, j;
	gres_node_state_t *new_gres_ns;

	if (gres_ns == NULL)
		return NULL;

	new_gres_ns = xmalloc(sizeof(gres_node_state_t));
	new_gres_ns->gres_cnt_found  = gres_ns->gres_cnt_found;
	new_gres_ns->gres_cnt_config = gres_ns->gres_cnt_config;
	new_gres_ns->gres_cnt_avail  = gres_ns->gres_cnt_avail;
	new_gres_ns->gres_cnt_alloc  = gres_ns->gres_cnt_alloc;
	new_gres_ns->no_consume      = gres_ns->no_consume;
	if (gres_ns->gres_bit_alloc)
		new_gres_ns->gres_bit_alloc = bit_copy(gres_ns->gres_bit_alloc);

	if (gres_ns->links_cnt && gres_ns->link_len) {
		new_gres_ns->links_cnt = xcalloc(gres_ns->link_len,
						 sizeof(int *));
		j = sizeof(int) * gres_ns->link_len;
		for (i = 0; i < gres_ns->link_len; i++) {
			new_gres_ns->links_cnt[i] = xmalloc(j);
			memcpy(new_gres_ns->links_cnt[i],
			       gres_ns->links_cnt[i], j);
		}
		new_gres_ns->link_len = gres_ns->link_len;
	}

	if (gres_ns->topo_cnt) {
		new_gres_ns->topo_cnt         = gres_ns->topo_cnt;
		new_gres_ns->topo_core_bitmap = xcalloc(gres_ns->topo_cnt,
							sizeof(bitstr_t *));
		new_gres_ns->topo_gres_bitmap = xcalloc(gres_ns->topo_cnt,
							sizeof(bitstr_t *));
		new_gres_ns->topo_gres_cnt_alloc = xcalloc(gres_ns->topo_cnt,
							   sizeof(uint64_t));
		new_gres_ns->topo_gres_cnt_avail = xcalloc(gres_ns->topo_cnt,
							   sizeof(uint64_t));
		new_gres_ns->topo_type_id = xcalloc(gres_ns->topo_cnt,
						    sizeof(uint32_t));
		new_gres_ns->topo_type_name = xcalloc(gres_ns->topo_cnt,
						      sizeof(char *));
		for (i = 0; i < gres_ns->topo_cnt; i++) {
			if (gres_ns->topo_core_bitmap[i]) {
				new_gres_ns->topo_core_bitmap[i] =
					bit_copy(gres_ns->topo_core_bitmap[i]);
			}
			new_gres_ns->topo_gres_bitmap[i] =
				bit_copy(gres_ns->topo_gres_bitmap[i]);
			new_gres_ns->topo_gres_cnt_alloc[i] =
				gres_ns->topo_gres_cnt_alloc[i];
			new_gres_ns->topo_gres_cnt_avail[i] =
				gres_ns->topo_gres_cnt_avail[i];
			new_gres_ns->topo_type_id[i] = gres_ns->topo_type_id[i];
			new_gres_ns->topo_type_name[i] =
				xstrdup(gres_ns->topo_type_name[i]);
		}
	}

	if (gres_ns->type_cnt) {
		new_gres_ns->type_cnt       = gres_ns->type_cnt;
		new_gres_ns->type_cnt_alloc = xcalloc(gres_ns->type_cnt,
						      sizeof(uint64_t));
		new_gres_ns->type_cnt_avail = xcalloc(gres_ns->type_cnt,
						      sizeof(uint64_t));
		new_gres_ns->type_id = xcalloc(gres_ns->type_cnt,
					       sizeof(uint32_t));
		new_gres_ns->type_name = xcalloc(gres_ns->type_cnt,
						 sizeof(char *));
		for (i = 0; i < gres_ns->type_cnt; i++) {
			new_gres_ns->type_cnt_alloc[i] =
				gres_ns->type_cnt_alloc[i];
			new_gres_ns->type_cnt_avail[i] =
				gres_ns->type_cnt_avail[i];
			new_gres_ns->type_id[i] = gres_ns->type_id[i];
			new_gres_ns->type_name[i] =
				xstrdup(gres_ns->type_name[i]);
		}
	}

	return new_gres_ns;
}

/*
 * Duplicate a node gres status (used for will-run logic)
 * IN gres_list - node gres state information
 * RET a copy of gres_list or NULL on failure
 */
extern List gres_node_state_list_dup(List gres_list)
{
	List new_list = NULL;
	ListIterator gres_iter;
	gres_state_t *gres_state_node, *new_gres;
	void *gres_ns;

	if (gres_list == NULL)
		return new_list;

	(void) gres_init();

	slurm_mutex_lock(&gres_context_lock);
	if ((gres_context_cnt > 0)) {
		new_list = list_create(_gres_node_list_delete);
	}
	gres_iter = list_iterator_create(gres_list);
	while ((gres_state_node = (gres_state_t *) list_next(gres_iter))) {
		if (!_find_context_by_id(gres_state_node->plugin_id)) {
			error("Could not find plugin id %u to dup node record",
			      gres_state_node->plugin_id);
			continue;
		}

		gres_ns = _node_state_dup(gres_state_node->gres_data);
		if (gres_ns) {
			new_gres = gres_create_state(
				gres_state_node, GRES_STATE_SRC_STATE_PTR,
				GRES_STATE_TYPE_NODE, gres_ns);
			list_append(new_list, new_gres);
		}
	}
	list_iterator_destroy(gres_iter);
	slurm_mutex_unlock(&gres_context_lock);

	return new_list;
}

static void _node_state_dealloc(gres_state_t *gres_state_node)
{
	int i;
	gres_node_state_t *gres_ns;
	char *gres_name = NULL;

	gres_ns = (gres_node_state_t *) gres_state_node->gres_data;
	gres_ns->gres_cnt_alloc = 0;
	if (gres_ns->gres_bit_alloc) {
		int i = bit_size(gres_ns->gres_bit_alloc) - 1;
		if (i >= 0)
			bit_nclear(gres_ns->gres_bit_alloc, 0, i);
	}

	if (gres_ns->topo_cnt && !gres_ns->topo_gres_cnt_alloc) {
		for (i = 0; i < gres_context_cnt; i++) {
			if (gres_state_node->plugin_id == gres_context[i].plugin_id) {
				gres_name = gres_context[i].gres_name;
				break;
			}
		}
		error("gres_node_state_dealloc_all: gres/%s topo_cnt!=0 "
		      "and topo_gres_cnt_alloc is NULL", gres_name);
	} else if (gres_ns->topo_cnt) {
		for (i = 0; i < gres_ns->topo_cnt; i++) {
			gres_ns->topo_gres_cnt_alloc[i] = 0;
		}
	} else {
		/*
		 * This array can be set at startup if a job has been allocated
		 * specific GRES and the node has not registered with the
		 * details needed to track individual GRES (rather than only
		 * a GRES count).
		 */
		xfree(gres_ns->topo_gres_cnt_alloc);
	}

	for (i = 0; i < gres_ns->type_cnt; i++) {
		gres_ns->type_cnt_alloc[i] = 0;
	}
}

/*
 * Deallocate all resources on this node previous allocated to any jobs.
 *	This function isused to synchronize state after slurmctld restarts or
 *	is reconfigured.
 * IN gres_list - node gres state information
 */
extern void gres_node_state_dealloc_all(List gres_list)
{
	ListIterator gres_iter;
	gres_state_t *gres_state_node;

	if (gres_list == NULL)
		return;

	(void) gres_init();

	slurm_mutex_lock(&gres_context_lock);
	gres_iter = list_iterator_create(gres_list);
	while ((gres_state_node = (gres_state_t *) list_next(gres_iter))) {
		_node_state_dealloc(gres_state_node);
	}
	list_iterator_destroy(gres_iter);
	slurm_mutex_unlock(&gres_context_lock);
}

static char *_node_gres_used(gres_node_state_t *gres_ns, char *gres_name)
{
	char *sep = "";
	int i, j;

	xassert(gres_ns);

	if ((gres_ns->topo_cnt != 0) &&
	    (gres_ns->no_consume == false)) {
		bitstr_t *topo_printed = bit_alloc(gres_ns->topo_cnt);
		xfree(gres_ns->gres_used);    /* Free any cached value */
		for (i = 0; i < gres_ns->topo_cnt; i++) {
			bitstr_t *topo_gres_bitmap = NULL;
			uint64_t gres_alloc_cnt = 0;
			char *gres_alloc_idx, tmp_str[64];
			if (bit_test(topo_printed, i))
				continue;
			bit_set(topo_printed, i);
			if (gres_ns->topo_gres_bitmap[i]) {
				topo_gres_bitmap =
					bit_copy(gres_ns->
						 topo_gres_bitmap[i]);
			}
			for (j = i + 1; j < gres_ns->topo_cnt; j++) {
				if (bit_test(topo_printed, j))
					continue;
				if (gres_ns->topo_type_id[i] !=
				    gres_ns->topo_type_id[j])
					continue;
				bit_set(topo_printed, j);
				if (gres_ns->topo_gres_bitmap[j]) {
					if (!topo_gres_bitmap) {
						topo_gres_bitmap =
							bit_copy(gres_ns->
								 topo_gres_bitmap[j]);
					} else if (bit_size(topo_gres_bitmap) ==
						   bit_size(gres_ns->
							    topo_gres_bitmap[j])){
						bit_or(topo_gres_bitmap,
						       gres_ns->
						       topo_gres_bitmap[j]);
					}
				}
			}
			if (gres_ns->gres_bit_alloc && topo_gres_bitmap &&
			    (bit_size(topo_gres_bitmap) ==
			     bit_size(gres_ns->gres_bit_alloc))) {
				bit_and(topo_gres_bitmap,
					gres_ns->gres_bit_alloc);
				gres_alloc_cnt = bit_set_count(topo_gres_bitmap);
			}
			if (gres_alloc_cnt > 0) {
				bit_fmt(tmp_str, sizeof(tmp_str),
					topo_gres_bitmap);
				gres_alloc_idx = tmp_str;
			} else {
				gres_alloc_idx = "N/A";
			}
			xstrfmtcat(gres_ns->gres_used,
				   "%s%s:%s:%"PRIu64"(IDX:%s)", sep, gres_name,
				   gres_ns->topo_type_name[i],
				   gres_alloc_cnt, gres_alloc_idx);
			sep = ",";
			FREE_NULL_BITMAP(topo_gres_bitmap);
		}
		FREE_NULL_BITMAP(topo_printed);
	} else if (gres_ns->gres_used) {
		;	/* Used cached value */
	} else if (gres_ns->type_cnt == 0) {
		if (gres_ns->no_consume) {
			xstrfmtcat(gres_ns->gres_used, "%s:0", gres_name);
		} else {
			xstrfmtcat(gres_ns->gres_used, "%s:%"PRIu64,
				   gres_name, gres_ns->gres_cnt_alloc);
		}
	} else {
		for (i = 0; i < gres_ns->type_cnt; i++) {
			if (gres_ns->no_consume) {
				xstrfmtcat(gres_ns->gres_used,
					   "%s%s:%s:0", sep, gres_name,
					   gres_ns->type_name[i]);
			} else {
				xstrfmtcat(gres_ns->gres_used,
					   "%s%s:%s:%"PRIu64, sep, gres_name,
					   gres_ns->type_name[i],
					   gres_ns->type_cnt_alloc[i]);
			}
			sep = ",";
		}
	}

	return gres_ns->gres_used;
}

static void _node_state_log(gres_node_state_t *gres_ns,
			    char *node_name, char *gres_name)
{
	int i, j;
	char *buf = NULL, *sep, tmp_str[128];

	xassert(gres_ns);

	info("gres/%s: state for %s", gres_name, node_name);
	if (gres_ns->gres_cnt_found == NO_VAL64) {
		snprintf(tmp_str, sizeof(tmp_str), "TBD");
	} else {
		snprintf(tmp_str, sizeof(tmp_str), "%"PRIu64,
			 gres_ns->gres_cnt_found);
	}

	if (gres_ns->no_consume) {
		info("  gres_cnt found:%s configured:%"PRIu64" "
		     "avail:%"PRIu64" no_consume",
		     tmp_str, gres_ns->gres_cnt_config,
		     gres_ns->gres_cnt_avail);
	} else {
		info("  gres_cnt found:%s configured:%"PRIu64" "
		     "avail:%"PRIu64" alloc:%"PRIu64"",
		     tmp_str, gres_ns->gres_cnt_config,
		     gres_ns->gres_cnt_avail,
		     gres_ns->gres_cnt_alloc);
	}

	if (gres_ns->gres_bit_alloc) {
		bit_fmt(tmp_str, sizeof(tmp_str),gres_ns->gres_bit_alloc);
		info("  gres_bit_alloc:%s of %d",
		     tmp_str, (int) bit_size(gres_ns->gres_bit_alloc));
	} else {
		info("  gres_bit_alloc:NULL");
	}

	info("  gres_used:%s", gres_ns->gres_used);

	if (gres_ns->links_cnt && gres_ns->link_len) {
		for (i = 0; i < gres_ns->link_len; i++) {
			sep = "";
			for (j = 0; j < gres_ns->link_len; j++) {
				xstrfmtcat(buf, "%s%d", sep,
					   gres_ns->links_cnt[i][j]);
				sep = ", ";
			}
			info("  links[%d]:%s", i, buf);
			xfree(buf);
		}
	}

	for (i = 0; i < gres_ns->topo_cnt; i++) {
		info("  topo[%d]:%s(%u)", i, gres_ns->topo_type_name[i],
		     gres_ns->topo_type_id[i]);
		if (gres_ns->topo_core_bitmap[i]) {
			bit_fmt(tmp_str, sizeof(tmp_str),
				gres_ns->topo_core_bitmap[i]);
			info("   topo_core_bitmap[%d]:%s of %d", i, tmp_str,
			     (int)bit_size(gres_ns->topo_core_bitmap[i]));
		} else
			info("   topo_core_bitmap[%d]:NULL", i);
		if (gres_ns->topo_gres_bitmap[i]) {
			bit_fmt(tmp_str, sizeof(tmp_str),
				gres_ns->topo_gres_bitmap[i]);
			info("   topo_gres_bitmap[%d]:%s of %d", i, tmp_str,
			     (int)bit_size(gres_ns->topo_gres_bitmap[i]));
		} else
			info("   topo_gres_bitmap[%d]:NULL", i);
		info("   topo_gres_cnt_alloc[%d]:%"PRIu64"", i,
		     gres_ns->topo_gres_cnt_alloc[i]);
		info("   topo_gres_cnt_avail[%d]:%"PRIu64"", i,
		     gres_ns->topo_gres_cnt_avail[i]);
	}

	for (i = 0; i < gres_ns->type_cnt; i++) {
		info("  type[%d]:%s(%u)", i, gres_ns->type_name[i],
		     gres_ns->type_id[i]);
		info("   type_cnt_alloc[%d]:%"PRIu64, i,
		     gres_ns->type_cnt_alloc[i]);
		info("   type_cnt_avail[%d]:%"PRIu64, i,
		     gres_ns->type_cnt_avail[i]);
	}
}

/*
 * Log a node's current gres state
 * IN gres_list - generated by gres_node_config_validate()
 * IN node_name - name of the node for which the gres information applies
 */
extern void gres_node_state_log(List gres_list, char *node_name)
{
	ListIterator gres_iter;
	gres_state_t *gres_state_node;

	if (!(slurm_conf.debug_flags & DEBUG_FLAG_GRES) || !gres_list)
		return;

	(void) gres_init();

	gres_iter = list_iterator_create(gres_list);
	while ((gres_state_node = (gres_state_t *) list_next(gres_iter))) {
		_node_state_log(gres_state_node->gres_data, node_name,
				gres_state_node->gres_name);
	}
	list_iterator_destroy(gres_iter);
}

/* Find node_state_t gres record with any allocated gres (key is unused) */
static int _find_node_state_with_alloc_gres(void *x, void *key)
{
	gres_state_t *gres_state_node = (gres_state_t *) x;

	if (((gres_node_state_t *) gres_state_node->gres_data)->gres_cnt_alloc)
		return 1;
	else
		return 0;
}

extern bool gres_node_state_list_has_alloc_gres(List gres_list)
{
	if (!gres_list)
		return false;

	return list_find_first(gres_list,
			       _find_node_state_with_alloc_gres, NULL);
}

/*
 * Build a string indicating a node's drained GRES
 * IN gres_list - generated by gres_node_config_validate()
 * RET - string, must be xfreed by caller
 */
extern char *gres_get_node_drain(List gres_list)
{
	char *node_drain = xstrdup("N/A");

	return node_drain;
}

/*
 * Build a string indicating a node's used GRES
 * IN gres_list - generated by gres_node_config_validate()
 * RET - string, must be xfreed by caller
 */
extern char *gres_get_node_used(List gres_list)
{
	ListIterator gres_iter;
	gres_state_t *gres_state_node;
	char *gres_used = NULL, *tmp;

	if (!gres_list)
		return gres_used;

	(void) gres_init();

	gres_iter = list_iterator_create(gres_list);
	while ((gres_state_node = (gres_state_t *) list_next(gres_iter))) {
		tmp = _node_gres_used(gres_state_node->gres_data,
				      gres_state_node->gres_name);
		if (!tmp)
			continue;
		if (gres_used)
			xstrcat(gres_used, ",");
		xstrcat(gres_used, tmp);
	}
	list_iterator_destroy(gres_iter);

	return gres_used;
}

/*
 * Give the total system count of a given GRES
 * Returns NO_VAL64 if name not found
 */
extern uint64_t gres_get_system_cnt(char *name)
{
	uint64_t count = NO_VAL64;
	int i;

	if (!name)
		return NO_VAL64;

	(void) gres_init();

	slurm_mutex_lock(&gres_context_lock);
	for (i = 0; i < gres_context_cnt; i++) {
		if (!xstrcmp(gres_context[i].gres_name, name)) {
			count = gres_context[i].total_cnt;
			break;
		}
	}
	slurm_mutex_unlock(&gres_context_lock);
	return count;
}


/*
 * Get the count of a node's GRES
 * IN gres_list - List of Gres records for this node to track usage
 * IN name - name of gres
 */
extern uint64_t gres_node_config_cnt(List gres_list, char *name)
{
	int i;
	gres_state_t *gres_state_node;
	gres_node_state_t *gres_ns;
	uint64_t count = 0;

	if (!gres_list || !name || !list_count(gres_list))
		return count;

	(void) gres_init();

	slurm_mutex_lock(&gres_context_lock);
	for (i = 0; i < gres_context_cnt; i++) {
		if (!xstrcmp(gres_context[i].gres_name, name)) {
			/* Find or create gres_state entry on the list */
			gres_state_node = list_find_first(
				gres_list, gres_find_id,
				&gres_context[i].plugin_id);

			if (!gres_state_node || !gres_state_node->gres_data)
				break;
			gres_ns = gres_state_node->gres_data;
			count = gres_ns->gres_cnt_config;
			break;
		} else if (!xstrncmp(name, gres_context[i].gres_name_colon,
				     gres_context[i].gres_name_colon_len)) {
			int type;
			uint32_t type_id;
			char *type_str = NULL;

			if (!(type_str = strchr(name, ':'))) {
				error("Invalid gres name '%s'", name);
				break;
			}
			type_str++;

			gres_state_node = list_find_first(
				gres_list, gres_find_id,
				&gres_context[i].plugin_id);

			if (!gres_state_node || !gres_state_node->gres_data)
				break;
			gres_ns = gres_state_node->gres_data;
			type_id = gres_build_id(type_str);
			for (type = 0; type < gres_ns->type_cnt; type++) {
				if (gres_ns->type_id[type] == type_id) {
					count = gres_ns->type_cnt_avail[type];
					break;
				}
			}
			break;
		}
	}
	slurm_mutex_unlock(&gres_context_lock);

	return count;
}

static void _job_state_delete(gres_job_state_t *gres_js)
{
	int i;

	if (gres_js == NULL)
		return;

	for (i = 0; i < gres_js->node_cnt; i++) {
		if (gres_js->gres_bit_alloc)
			FREE_NULL_BITMAP(gres_js->gres_bit_alloc[i]);
		if (gres_js->gres_bit_step_alloc)
			FREE_NULL_BITMAP(gres_js->gres_bit_step_alloc[i]);
	}
	xfree(gres_js->gres_bit_alloc);
	xfree(gres_js->gres_cnt_node_alloc);
	xfree(gres_js->gres_bit_step_alloc);
	xfree(gres_js->gres_cnt_step_alloc);
	if (gres_js->gres_bit_select) {
		for (i = 0; i < gres_js->total_node_cnt; i++)
			FREE_NULL_BITMAP(gres_js->gres_bit_select[i]);
		xfree(gres_js->gres_bit_select);
	}
	xfree(gres_js->gres_cnt_node_alloc);
	xfree(gres_js->gres_cnt_node_select);
	xfree(gres_js->type_name);
	xfree(gres_js);
}

extern void gres_job_list_delete(void *list_element)
{
	gres_state_t *gres_state_job;

	if (gres_init() != SLURM_SUCCESS)
		return;

	gres_state_job = (gres_state_t *) list_element;
	slurm_mutex_lock(&gres_context_lock);
	_job_state_delete(gres_state_job->gres_data);
	gres_state_job->gres_data = NULL;
	_gres_state_delete_members(gres_state_job);
	slurm_mutex_unlock(&gres_context_lock);
}

static int _clear_cpus_per_gres(void *x, void *arg)
{
	gres_state_t *gres_state_job = (gres_state_t *) x;
	gres_job_state_t *gres_js;
	gres_js = (gres_job_state_t *) gres_state_job->gres_data;
	gres_js->cpus_per_gres = 0;
	return 0;
}
static int _clear_gres_per_job(void *x, void *arg)
{
	gres_state_t *gres_state_job = (gres_state_t *) x;
	gres_job_state_t *gres_js;
	gres_js = (gres_job_state_t *) gres_state_job->gres_data;
	gres_js->gres_per_job = 0;
	return 0;
}
static int _clear_gres_per_node(void *x, void *arg)
{
	gres_state_t *gres_state_job = (gres_state_t *) x;
	gres_job_state_t *gres_js;
	gres_js = (gres_job_state_t *) gres_state_job->gres_data;
	gres_js->gres_per_node = 0;
	return 0;
}
static int _clear_gres_per_socket(void *x, void *arg)
{
	gres_state_t *gres_state_job = (gres_state_t *) x;
	gres_job_state_t *gres_js;
	gres_js = (gres_job_state_t *) gres_state_job->gres_data;
	gres_js->gres_per_socket = 0;
	return 0;
}
static int _clear_gres_per_task(void *x, void *arg)
{
	gres_state_t *gres_state_job = (gres_state_t *) x;
	gres_job_state_t *gres_js;
	gres_js = (gres_job_state_t *) gres_state_job->gres_data;
	gres_js->gres_per_task = 0;
	return 0;
}
static int _clear_mem_per_gres(void *x, void *arg)
{
	gres_state_t *gres_state_job = (gres_state_t *) x;
	gres_job_state_t *gres_js;
	gres_js = (gres_job_state_t *) gres_state_job->gres_data;
	gres_js->mem_per_gres = 0;
	return 0;
}
static int _clear_total_gres(void *x, void *arg)
{
	gres_state_t *gres_state_job = (gres_state_t *) x;
	gres_job_state_t *gres_js;
	gres_js = (gres_job_state_t *) gres_state_job->gres_data;
	gres_js->total_gres = 0;
	return 0;
}

/*
 * Ensure consistency of gres_per_* options
 * Modify task and node count as needed for consistentcy with GRES options
 * RET -1 on failure, 0 on success
 */
static int _test_gres_cnt(gres_state_t *gres_state_job,
			  uint32_t *num_tasks,
			  uint32_t *min_nodes, uint32_t *max_nodes,
			  uint16_t *ntasks_per_node,
			  uint16_t *ntasks_per_socket,
			  uint16_t *sockets_per_node,
			  uint16_t *cpus_per_task)
{
	gres_job_state_t *gres_js = gres_state_job->gres_data;
	int req_nodes, req_tasks, req_tasks_per_node, req_tasks_per_socket;
	int req_sockets, req_cpus_per_task;
	uint16_t cpus_per_gres;

	/* Ensure gres_per_job >= gres_per_node >= gres_per_socket */
	if (gres_js->gres_per_job &&
	    ((gres_js->gres_per_node &&
	      (gres_js->gres_per_node > gres_js->gres_per_job)) ||
	     (gres_js->gres_per_task &&
	      (gres_js->gres_per_task > gres_js->gres_per_job)) ||
	     (gres_js->gres_per_socket &&
	      (gres_js->gres_per_socket >
	       gres_js->gres_per_job)))) {
		error("Failed to ensure --%ss >= --gres=%s/--%ss-per-node >= --%ss-per-socket",
		      gres_state_job->gres_name,
		      gres_state_job->gres_name,
		      gres_state_job->gres_name,
		      gres_state_job->gres_name);
		return -1;
	}

	/* Ensure gres_per_job >= gres_per_task */
	if (gres_js->gres_per_node &&
	    ((gres_js->gres_per_task &&
	      (gres_js->gres_per_task > gres_js->gres_per_node)) ||
	     (gres_js->gres_per_socket &&
	      (gres_js->gres_per_socket >
	       gres_js->gres_per_node)))) {
		error("Failed to ensure --%ss >= --%ss-per-task",
		      gres_state_job->gres_name,
		      gres_state_job->gres_name);
		return -1;
	}

	/* gres_per_socket requires sockets-per-node count specification */
	if (gres_js->gres_per_socket) {
		if (*sockets_per_node == NO_VAL16) {
			error("--%ss-per-socket option requires --sockets-per-node specification",
			      gres_state_job->gres_name);
			return -1;
		}
	}

	/* make sure --cpu-per-gres is not combined with --cpus-per-task */
	if (!running_in_slurmctld() && gres_js->cpus_per_gres &&
	    (*cpus_per_task != NO_VAL16)) {
		error("--cpus-per-%s is mutually exclusive with --cpus-per-task",
		      gres_state_job->gres_name);
		return -1;
	}


	/*
	 * Ensure gres_per_job is multiple of gres_per_node
	 * Ensure node count is consistent with GRES parameters
	 */
	if (gres_js->gres_per_job && gres_js->gres_per_node) {
		if (gres_js->gres_per_job % gres_js->gres_per_node){
			/* gres_per_job not multiple of gres_per_node */
			error("Failed to validate job spec, --%ss is not multiple of --gres=%s/--%ss-per-node",
			      gres_state_job->gres_name,
			      gres_state_job->gres_name,
			      gres_state_job->gres_name);
			return -1;
		}
		req_nodes = gres_js->gres_per_job /
			gres_js->gres_per_node;
		if (((*min_nodes != NO_VAL) && (req_nodes < *min_nodes)) ||
		    (req_nodes > *max_nodes)) {
			error("Failed to validate job spec. Based on --%s and --gres=%s/--%ss-per-node required nodes (%u) doesn't fall between min_nodes (%u) and max_nodes (%u) boundaries.",
			      gres_state_job->gres_name,
			      gres_state_job->gres_name,
			      gres_state_job->gres_name,
			      req_nodes,
			      *min_nodes,
			      *max_nodes);
			return -1;
		}
		*min_nodes = *max_nodes = req_nodes;
	}

	/*
	 * Ensure gres_per_node is multiple of gres_per_socket
	 * Ensure task count is consistent with GRES parameters
	 */
	if (gres_js->gres_per_node && gres_js->gres_per_socket) {
		if (gres_js->gres_per_node %
		    gres_js->gres_per_socket) {
			/* gres_per_node not multiple of gres_per_socket */
			error("Failed to validate job spec, --gres=%s/--%ss-per-node not multiple of --%ss-per-socket.",
			      gres_state_job->gres_name,
			      gres_state_job->gres_name,
			      gres_state_job->gres_name);
			return -1;
		}
		req_sockets = gres_js->gres_per_node /
			gres_js->gres_per_socket;
		if (*sockets_per_node == NO_VAL16)
			*sockets_per_node = req_sockets;
		else if (*sockets_per_node != req_sockets) {
			error("Failed to validate job spec. Based on --gres=%s/--%ss-per-node and --%ss-per-socket required number of sockets differ from --sockets-per-node.",
			      gres_state_job->gres_name,
			      gres_state_job->gres_name,
			      gres_state_job->gres_name);
			return -1;
		}
	}

	/*
	 * Ensure ntasks_per_tres is multiple of num_tasks
	 */
	if (gres_js->ntasks_per_gres &&
	    (gres_js->ntasks_per_gres != NO_VAL16) &&
	    (*num_tasks != NO_VAL)) {
		int tmp = *num_tasks / gres_js->ntasks_per_gres;
		if ((tmp * gres_js->ntasks_per_gres) != *num_tasks) {
			error("Failed to validate job spec, -n/--ntasks has to be a multiple of --ntasks-per-%s.",
			      gres_state_job->gres_name);
			return -1;
		}
	}

	/*
	 * Ensure gres_per_job is multiple of gres_per_task
	 * Ensure task count is consistent with GRES parameters
	 */
	if (gres_js->gres_per_task) {
		if(gres_js->gres_per_job) {
			if (gres_js->gres_per_job %
			    gres_js->gres_per_task) {
				/* gres_per_job not multiple of gres_per_task */
				error("Failed to validate job spec, --%ss not multiple of --%ss-per-task",
				      gres_state_job->gres_name,
				      gres_state_job->gres_name);
				return -1;
			}
			req_tasks = gres_js->gres_per_job /
				gres_js->gres_per_task;
			if (*num_tasks == NO_VAL)
				*num_tasks = req_tasks;
			else if (*num_tasks != req_tasks) {
				error("Failed to validate job spec. Based on --%ss and --%ss-per-task number of requested tasks differ from -n/--ntasks.",
				      gres_state_job->gres_name,
				      gres_state_job->gres_name);
				return -1;
			}
		} else if (*num_tasks != NO_VAL) {
			gres_js->gres_per_job = *num_tasks *
				gres_js->gres_per_task;
		} else {
			error("Failed to validate job spec. --%ss-per-task used without either --%ss or -n/--ntasks is not allowed.",
			      gres_state_job->gres_name,
			      gres_state_job->gres_name);
			return -1;
		}
	}

	/*
	 * Ensure gres_per_node is multiple of gres_per_task
	 * Ensure tasks_per_node is consistent with GRES parameters
	 */
	if (gres_js->gres_per_node && gres_js->gres_per_task) {
		if (gres_js->gres_per_node %
		    gres_js->gres_per_task) {
			/* gres_per_node not multiple of gres_per_task */
			error("Failed to validate job spec, --gres=%s/--%ss-per-node not multiple of --%ss-per-task.",
			      gres_state_job->gres_name,
			      gres_state_job->gres_name,
			      gres_state_job->gres_name);
			return -1;
		}
		req_tasks_per_node = gres_js->gres_per_node /
			gres_js->gres_per_task;
		if ((*ntasks_per_node == NO_VAL16) ||
		    (*ntasks_per_node == 0))
			*ntasks_per_node = req_tasks_per_node;
		else if (*ntasks_per_node != req_tasks_per_node) {
			error("Failed to validate job spec. Based on --gres=%s/--%ss-per-node and --%ss-per-task requested number of tasks per node differ from --ntasks-per-node.",
			      gres_state_job->gres_name,
			      gres_state_job->gres_name,
			      gres_state_job->gres_name);
			return -1;
		}
	}

	/*
	 * Ensure gres_per_socket is multiple of gres_per_task
	 * Ensure ntasks_per_socket is consistent with GRES parameters
	 */
	if (gres_js->gres_per_socket && gres_js->gres_per_task) {
		if (gres_js->gres_per_socket %
		    gres_js->gres_per_task) {
			/* gres_per_socket not multiple of gres_per_task */
			error("Failed to validate job spec, --%ss-per-socket not multiple of --%ss-per-task.",
			      gres_state_job->gres_name,
			      gres_state_job->gres_name);
			return -1;
		}
		req_tasks_per_socket = gres_js->gres_per_socket /
			gres_js->gres_per_task;
		if ((*ntasks_per_socket == NO_VAL16) ||
		    (*ntasks_per_socket == 0))
			*ntasks_per_socket = req_tasks_per_socket;
		else if (*ntasks_per_socket != req_tasks_per_socket) {
			error("Failed to validate job spec. Based on --%ss-per-socket and --%ss-per-task requested number of tasks per sockets differ from --ntasks-per-socket.",
			      gres_state_job->gres_name,
			      gres_state_job->gres_name);
			return -1;
		}
	}

	/* Ensure that cpus_per_gres * gres_per_task == cpus_per_task */
	if (gres_js->cpus_per_gres)
		cpus_per_gres = gres_js->cpus_per_gres;
	else
		cpus_per_gres = gres_js->def_cpus_per_gres;
	if (cpus_per_gres && gres_js->gres_per_task) {
		req_cpus_per_task = cpus_per_gres *gres_js->gres_per_task;
		if ((*cpus_per_task == NO_VAL16) ||
		    (*cpus_per_task == 0))
			*cpus_per_task = req_cpus_per_task;
		else if (*cpus_per_task != req_cpus_per_task) {
			error("Failed to validate job spec. Based on --cpus-per-%s and --%ss-per-task requested number of cpus differ from -c/--cpus-per-task.",
			      gres_state_job->gres_name,
			      gres_state_job->gres_name);
			return -1;
		}
	}

	/* Ensure tres_per_job >= node count */
	if (gres_js->gres_per_job) {
		if ((*min_nodes != NO_VAL) &&
		    (gres_js->gres_per_job < *min_nodes)) {
			error("Failed to validate job spec, --%ss < -N",
			      gres_state_job->gres_name);
			return -1;
		}
		if ((*max_nodes != NO_VAL) &&
		    (gres_js->gres_per_job < *max_nodes)) {
			*max_nodes = gres_js->gres_per_job;
		}
	}

	return 0;
}

/*
 * Translate a string, with optional suffix, into its equivalent numeric value
 * tok IN - the string to translate
 * value IN - numeric value
 * RET true if "tok" is a valid number
 */
static bool _is_valid_number(char *tok, unsigned long long int *value)
{
	unsigned long long int tmp_val;
	uint64_t mult;
	char *end_ptr = NULL;

	tmp_val = strtoull(tok, &end_ptr, 10);
	if (tmp_val == ULLONG_MAX)
		return false;
	if ((mult = suffix_mult(end_ptr)) == NO_VAL64)
		return false;
	tmp_val *= mult;
	*value = tmp_val;
	return true;
}

/*
 * Reentrant TRES specification parse logic
 * in_val IN - initial input string
 * type OUT -  must be xfreed by caller
 * cnt OUT - count of values
 * flags OUT - user flags (GRES_NO_CONSUME)
 * save_ptr IN/OUT - NULL on initial call, otherwise value from previous call
 * RET rc - error code
 */
static int _get_next_gres(char *in_val, char **type_ptr, int *context_inx_ptr,
			  uint64_t *cnt, uint16_t *flags, char **save_ptr)
{
	char *comma, *sep, *sep2, *name = NULL, *type = NULL;
	int i, rc = SLURM_SUCCESS;
	unsigned long long int value = 0;

	xassert(cnt);
	xassert(flags);
	xassert(save_ptr);
	*flags = 0;

	if (!in_val && (*save_ptr == NULL)) {
		return rc;
	}

	if (*save_ptr == NULL) {
		*save_ptr = in_val;
	}

next:	if (*save_ptr[0] == '\0') {	/* Empty input token */
		*save_ptr = NULL;
		goto fini;
	}

	if (!(sep = xstrstr(*save_ptr, "gres:"))) {
		debug2("%s is not a gres", *save_ptr);
		xfree(name);
		*save_ptr = NULL;
		goto fini;
	} else {
		sep += 5; /* strlen "gres:" */
		*save_ptr = sep;
	}

	name = xstrdup(*save_ptr);
	comma = strchr(name, ',');
	if (comma) {
		*save_ptr += (comma - name + 1);
		comma[0] = '\0';
	} else {
		*save_ptr += strlen(name);
	}

	if (name[0] == '\0') {
		/* Nothing but a comma */
		xfree(name);
		goto next;
	}

	sep = strchr(name, ':');
	if (sep) {
		sep[0] = '\0';
		sep++;
		sep2 = strchr(sep, ':');
		if (sep2) {
			sep2[0] = '\0';
			sep2++;
		}
	} else {
		sep2 = NULL;
	}

	if (sep2) {		/* Two colons */
		/* We have both type and count */
		if ((sep[0] == '\0') || (sep2[0] == '\0')) {
			/* Bad format (e.g. "gpu:tesla:" or "gpu::1") */
			rc = ESLURM_INVALID_GRES;
			goto fini;
		}
		type = xstrdup(sep);
		if (!_is_valid_number(sep2, &value)) {
			debug("%s: Invalid count value GRES %s:%s:%s", __func__,
			      name, type, sep2);
			rc = ESLURM_INVALID_GRES;
			goto fini;
		}
	} else if (sep) {	/* One colon */
		if (sep[0] == '\0') {
			/* Bad format (e.g. "gpu:") */
			rc = ESLURM_INVALID_GRES;
			goto fini;
		} else if (_is_valid_number(sep, &value)) {
			/* We have count, but no type */
			type = NULL;
		} else {
			/* We have type with implicit count of 1 */
			type = xstrdup(sep);
			value = 1;
		}
	} else {		/* No colon */
		/* We have no type and implicit count of 1 */
		type = NULL;
		value = 1;
	}
	if (value == 0) {
		xfree(name);
		xfree(type);
		goto next;
	}

	for (i = 0; i < gres_context_cnt; i++) {
		if (!xstrcmp(name, gres_context[i].gres_name) ||
		    !xstrncmp(name, gres_context[i].gres_name_colon,
			      gres_context[i].gres_name_colon_len))
			break;	/* GRES name match found */
	}
	if (i >= gres_context_cnt) {
		debug("%s: Failed to locate GRES %s", __func__, name);
		rc = ESLURM_INVALID_GRES;
		goto fini;
	}
	*context_inx_ptr = i;

fini:	if (rc != SLURM_SUCCESS) {
		*save_ptr = NULL;
		if ((rc == ESLURM_INVALID_GRES) && running_in_slurmctld()) {
			info("%s: Invalid GRES job specification %s", __func__,
			     in_val);
		}
		xfree(type);
		*type_ptr = NULL;
	} else {
		*cnt = value;
		*type_ptr = type;
	}
	xfree(name);

	return rc;
}

/*
 * TRES specification parse logic
 * in_val IN - initial input string
 * cnt OUT - count of values
 * gres_list IN/OUT - where to search for (or add) new job TRES record
 * save_ptr IN/OUT - NULL on initial call, otherwise value from previous call
 * rc OUT - unchanged or an error code
 * RET gres - job record to set value in, found or created by this function
 */
static gres_state_t *_get_next_job_gres(char *in_val, uint64_t *cnt,
					List gres_list, char **save_ptr,
					int *rc)
{
	static char *prev_save_ptr = NULL;
	int context_inx = NO_VAL, my_rc = SLURM_SUCCESS;
	gres_job_state_t *gres_js = NULL;
	gres_state_t *gres_state_job = NULL;
	gres_key_t job_search_key;
	char *type = NULL, *name = NULL;
	uint16_t flags = 0;

	xassert(save_ptr);
	if (!in_val && (*save_ptr == NULL)) {
		return NULL;
	}

	if (*save_ptr == NULL) {
		prev_save_ptr = in_val;
	} else if (*save_ptr != prev_save_ptr) {
		error("%s: parsing error", __func__);
		my_rc = SLURM_ERROR;
		goto fini;
	}

	if (prev_save_ptr[0] == '\0') {	/* Empty input token */
		*save_ptr = NULL;
		return NULL;
	}

	if ((my_rc = _get_next_gres(in_val, &type, &context_inx,
				    cnt, &flags, &prev_save_ptr)) ||
	    (context_inx == NO_VAL)) {
		prev_save_ptr = NULL;
		goto fini;
	}

	/* Find the job GRES record */
	job_search_key.config_flags = gres_context[context_inx].config_flags;
	job_search_key.plugin_id = gres_context[context_inx].plugin_id;
	job_search_key.type_id = gres_build_id(type);
	gres_state_job = list_find_first(gres_list, gres_find_job_by_key,
					 &job_search_key);

	if (gres_state_job) {
		gres_js = gres_state_job->gres_data;
	} else {
		gres_js = xmalloc(sizeof(gres_job_state_t));
		gres_js->type_id = gres_build_id(type);
		gres_js->type_name = type;
		type = NULL;	/* String moved above */

		gres_state_job = gres_create_state(
			&gres_context[context_inx], GRES_STATE_SRC_CONTEXT_PTR,
			GRES_STATE_TYPE_JOB, gres_js);
		list_append(gres_list, gres_state_job);
	}
	gres_js->flags = flags;

fini:	xfree(name);
	xfree(type);
	if (my_rc != SLURM_SUCCESS) {
		prev_save_ptr = NULL;
		if ((my_rc == ESLURM_INVALID_GRES) && running_in_slurmctld()) {
			info("%s: Invalid GRES job specification %s", __func__,
			     in_val);
		}
		*rc = my_rc;
	}
	*save_ptr = prev_save_ptr;
	return gres_state_job;
}

/* Return true if job specification only includes cpus_per_gres or mem_per_gres
 * Return false if any other field set
 */
static bool _generic_state(void *gres_data, bool is_job)
{
	if (is_job) {
		gres_job_state_t *gres_js = gres_data;
		if (gres_js->gres_per_job ||
		    gres_js->gres_per_node ||
		    gres_js->gres_per_socket ||
		    gres_js->gres_per_task)
			return false;
	} else {
		gres_step_state_t *gres_ss = gres_data;
		if (gres_ss->gres_per_step ||
		    gres_ss->gres_per_node ||
		    gres_ss->gres_per_socket ||
		    gres_ss->gres_per_task)
			return false;
	}

	return true;
}

/*
 * Setup over_list to mark if we have gres of the same type.
 */
static bool _set_over_list(gres_state_t *gres_state,
			   overlap_check_t *over_list,
			   int *over_count, bool is_job)
{
	char *type_name = is_job ?
		((gres_job_state_t *) gres_state->gres_data)->type_name:
		((gres_step_state_t *) gres_state->gres_data)->type_name;
	int i;
	bool overlap_merge = false;

	xassert(over_list);
	xassert(over_count);

	for (i = 0; i < *over_count; i++) {
		if (over_list[i].plugin_id == gres_state->plugin_id)
			break;
	}

	if (i >= *over_count) {
		over_list[(*over_count)++].plugin_id = gres_state->plugin_id;
		if (type_name) {
			over_list[i].with_type = true;
		} else {
			over_list[i].without_type = true;
			over_list[i].without_type_state = gres_state->gres_data;
		}
	} else if (type_name) {
		over_list[i].with_type = true;
		if (over_list[i].without_type)
			overlap_merge = true;
	} else {
		over_list[i].without_type = true;
		over_list[i].without_type_state = gres_state->gres_data;
		if (over_list[i].with_type)
			overlap_merge = true;
	}

	return overlap_merge;
}

/*
 * Put generic data (*_per_gres) on other gres of the same kind.
 */
static int _merge_generic_data(
	List gres_list, overlap_check_t *over_list, int over_count, bool is_job)
{
	int rc = SLURM_SUCCESS;
	uint16_t cpus_per_gres;
	uint64_t mem_per_gres;
	gres_state_t *gres_state;
	gres_job_state_t *gres_js;
	gres_step_state_t *gres_ss;
	void *generic_gres_data;
	ListIterator iter = list_iterator_create(gres_list);

	for (int i = 0; i < over_count; i++) {
		if (!over_list[i].with_type || !over_list[i].without_type_state)
			continue;
		if (!_generic_state(over_list[i].without_type_state, is_job)) {
			rc = ESLURM_INVALID_GRES_TYPE;
			break;
		}

		/* Propagate generic parameters */
		if (is_job) {
			generic_gres_data = gres_js =
				over_list[i].without_type_state;
			cpus_per_gres =	gres_js->cpus_per_gres;
			mem_per_gres = gres_js->mem_per_gres;
		} else {
			generic_gres_data = gres_ss =
				over_list[i].without_type_state;
			cpus_per_gres =	gres_ss->cpus_per_gres;
			mem_per_gres = gres_ss->mem_per_gres;
		}

		while ((gres_state = list_next(iter))) {
			if (over_list[i].plugin_id != gres_state->plugin_id)
				continue;
			if (generic_gres_data == gres_state->gres_data) {
				list_remove(iter);
				continue;
			}

			if (is_job) {
				gres_js = gres_state->gres_data;
				if (!gres_js->cpus_per_gres) {
					gres_js->cpus_per_gres =
						cpus_per_gres;
				}
				if (!gres_js->mem_per_gres) {
					gres_js->mem_per_gres =
						mem_per_gres;
				}
			} else {
				gres_ss = gres_state->gres_data;
				if (!gres_ss->cpus_per_gres) {
					gres_ss->cpus_per_gres =
						cpus_per_gres;
				}
				if (!gres_ss->mem_per_gres) {
					gres_ss->mem_per_gres =
						mem_per_gres;
				}
			}
		}
		list_iterator_reset(iter);
	}

	list_iterator_destroy(iter);

	return rc;
}

/*
 * Given a job's requested GRES configuration, validate it and build a GRES list
 * Note: This function can be used for a new request with gres_list==NULL or
 *	 used to update an existing job, in which case gres_list is a copy
 *	 of the job's original value (so we can clear fields as needed)
 * IN *tres* - job requested gres input string
 * IN/OUT num_tasks - requested task count, may be reset to provide
 *		      consistent gres_per_node/task values
 * IN/OUT min_nodes - requested minimum node count, may be reset to provide
 *		      consistent gres_per_node/task values
 * IN/OUT max_nodes - requested maximum node count, may be reset to provide
 *		      consistent gres_per_node/task values
 * IN/OUT ntasks_per_node - requested tasks_per_node count, may be reset to
 *		      provide consistent gres_per_node/task values
 * IN/OUT ntasks_per_socket - requested ntasks_per_socket count, may be reset to
 *		      provide consistent gres_per_node/task values
 * IN/OUT sockets_per_node - requested sockets_per_node count, may be reset to
 *		      provide consistent gres_per_socket/node values
 * IN/OUT cpus_per_task - requested cpus_per_task count, may be reset to
 *		      provide consistent gres_per_task/cpus_per_gres values
 * IN/OUT ntasks_per_tres - requested ntasks_per_tres count
 * OUT gres_list - List of GRES records for this job to track usage
 * RET SLURM_SUCCESS or ESLURM_INVALID_GRES
 */
extern int gres_job_state_validate(char *cpus_per_tres,
				   char *tres_freq,
				   char *tres_per_job,
				   char *tres_per_node,
				   char *tres_per_socket,
				   char *tres_per_task,
				   char *mem_per_tres,
				   uint32_t *num_tasks,
				   uint32_t *min_nodes,
				   uint32_t *max_nodes,
				   uint16_t *ntasks_per_node,
				   uint16_t *ntasks_per_socket,
				   uint16_t *sockets_per_node,
				   uint16_t *cpus_per_task,
				   uint16_t *ntasks_per_tres,
				   List *gres_list)
{
	overlap_check_t *over_list;
	int over_count = 0, rc = SLURM_SUCCESS, size;
	bool have_gres_sharing = false, have_gres_shared = false;
	bool requested_gpu = false;
	bool overlap_merge = false;
	gres_state_t *gres_state_job;
	gres_job_state_t *gres_js;
	uint64_t cnt = 0;
	ListIterator iter;

	if (!cpus_per_tres && !tres_per_job && !tres_per_node &&
	    !tres_per_socket && !tres_per_task && !mem_per_tres &&
	    !ntasks_per_tres)
		return SLURM_SUCCESS;

	if ((tres_per_task || (*ntasks_per_tres != NO_VAL16)) &&
	    (*num_tasks == NO_VAL) && (*min_nodes != NO_VAL) &&
	    (*min_nodes == *max_nodes)) {
		/* Implicitly set task count */
		if (*ntasks_per_tres != NO_VAL16)
			*num_tasks = *min_nodes * *ntasks_per_tres;
		else if (*ntasks_per_node != NO_VAL16)
			*num_tasks = *min_nodes * *ntasks_per_node;
		else if (*cpus_per_task == NO_VAL16)
			*num_tasks = *min_nodes;
	}

	if ((rc = gres_init()) != SLURM_SUCCESS)
		return rc;

	if ((select_plugin_type != SELECT_TYPE_CONS_TRES) &&
	    (cpus_per_tres || tres_per_job || tres_per_socket ||
	     tres_per_task || mem_per_tres))
		return ESLURM_UNSUPPORTED_GRES;

	/*
	 * Clear fields as requested by job update (i.e. input value is "")
	 */
	if (*gres_list)
		(void) list_for_each(*gres_list, _clear_total_gres, NULL);
	if (*gres_list && cpus_per_tres && (cpus_per_tres[0] == '\0')) {
		(void) list_for_each(*gres_list, _clear_cpus_per_gres, NULL);
		cpus_per_tres = NULL;
	}
	if (*gres_list && tres_per_job && (tres_per_job[0] == '\0')) {
		(void) list_for_each(*gres_list, _clear_gres_per_job, NULL);
		tres_per_job = NULL;
	}
	if (*gres_list && tres_per_node && (tres_per_node[0] == '\0')) {
		(void) list_for_each(*gres_list, _clear_gres_per_node, NULL);
		tres_per_node = NULL;
	}
	if (*gres_list && tres_per_socket && (tres_per_socket[0] == '\0')) {
		(void) list_for_each(*gres_list, _clear_gres_per_socket, NULL);
		tres_per_socket = NULL;
	}
	if (*gres_list && tres_per_task && (tres_per_task[0] == '\0')) {
		(void) list_for_each(*gres_list, _clear_gres_per_task, NULL);
		tres_per_task = NULL;
	}
	if (*gres_list && mem_per_tres && (mem_per_tres[0] == '\0')) {
		(void) list_for_each(*gres_list, _clear_mem_per_gres, NULL);
		mem_per_tres = NULL;
	}

	/*
	 * Set new values as requested
	 */
	if (*gres_list == NULL)
		*gres_list = list_create(gres_job_list_delete);
	slurm_mutex_lock(&gres_context_lock);
	if (cpus_per_tres) {
		char *in_val = cpus_per_tres, *save_ptr = NULL;
		while ((gres_state_job = _get_next_job_gres(in_val, &cnt,
							    *gres_list,
							    &save_ptr, &rc))) {
			gres_js = gres_state_job->gres_data;
			gres_js->cpus_per_gres = cnt;
			in_val = NULL;
			gres_js->ntasks_per_gres = *ntasks_per_tres;
		}
	}
	if (tres_per_job) {
		char *in_val = tres_per_job, *save_ptr = NULL;
		while ((gres_state_job = _get_next_job_gres(in_val, &cnt,
							    *gres_list,
							    &save_ptr, &rc))) {
			if (!requested_gpu &&
			    (!xstrcmp(gres_state_job->gres_name, "gpu")))
				requested_gpu = true;
			gres_js = gres_state_job->gres_data;
			gres_js->gres_per_job = cnt;
			in_val = NULL;
			gres_js->total_gres =
				MAX(gres_js->total_gres, cnt);
			gres_js->ntasks_per_gres = *ntasks_per_tres;
		}
	}
	if (tres_per_node) {
		char *in_val = tres_per_node, *save_ptr = NULL;
		while ((gres_state_job = _get_next_job_gres(in_val, &cnt,
							    *gres_list,
							    &save_ptr, &rc))) {
			if (!requested_gpu &&
			    (!xstrcmp(gres_state_job->gres_name, "gpu")))
				requested_gpu = true;
			gres_js = gres_state_job->gres_data;
			gres_js->gres_per_node = cnt;
			in_val = NULL;
			if (*min_nodes != NO_VAL)
				cnt *= *min_nodes;
			gres_js->total_gres =
				MAX(gres_js->total_gres, cnt);
			gres_js->ntasks_per_gres = *ntasks_per_tres;
		}
	}
	if (tres_per_socket) {
		char *in_val = tres_per_socket, *save_ptr = NULL;
		while ((gres_state_job = _get_next_job_gres(in_val, &cnt,
							    *gres_list,
							    &save_ptr, &rc))) {
			if (!requested_gpu &&
			    (!xstrcmp(gres_state_job->gres_name, "gpu")))
				requested_gpu = true;
			gres_js = gres_state_job->gres_data;
			gres_js->gres_per_socket = cnt;
			in_val = NULL;
			if ((*min_nodes != NO_VAL) &&
			    (*sockets_per_node != NO_VAL16)) {
				cnt *= (*min_nodes * *sockets_per_node);
			} else if ((*num_tasks != NO_VAL) &&
				   (*ntasks_per_socket != NO_VAL16)) {
				cnt *= ((*num_tasks + *ntasks_per_socket - 1) /
					*ntasks_per_socket);
			}
			gres_js->total_gres =
				MAX(gres_js->total_gres, cnt);
			gres_js->ntasks_per_gres = *ntasks_per_tres;
		}
	}
	if (tres_per_task) {
		char *in_val = tres_per_task, *save_ptr = NULL;
		while ((gres_state_job = _get_next_job_gres(in_val, &cnt,
						     *gres_list,
						     &save_ptr, &rc))) {
			if (!requested_gpu &&
			    (!xstrcmp(gres_state_job->gres_name, "gpu")))
				requested_gpu = true;
			gres_js = gres_state_job->gres_data;
			gres_js->gres_per_task = cnt;
			in_val = NULL;
			if (*num_tasks != NO_VAL)
				cnt *= *num_tasks;
			gres_js->total_gres =
				MAX(gres_js->total_gres, cnt);
			gres_js->ntasks_per_gres = *ntasks_per_tres;
		}
	}
	if (mem_per_tres) {
		char *in_val = mem_per_tres, *save_ptr = NULL;
		while ((gres_state_job = _get_next_job_gres(in_val, &cnt,
							    *gres_list,
							    &save_ptr, &rc))) {
			gres_js = gres_state_job->gres_data;
			gres_js->mem_per_gres = cnt;
			in_val = NULL;
			gres_js->ntasks_per_gres = *ntasks_per_tres;
		}
	}

	/* *num_tasks and *ntasks_per_tres could be 0 on requeue */
	if (!ntasks_per_tres || !*ntasks_per_tres ||
	    (*ntasks_per_tres == NO_VAL16)) {
		/* do nothing */
	} else if (requested_gpu && list_count(*gres_list)) {
		/* Set num_tasks = gpus * ntasks/gpu */
		uint64_t gpus = _get_job_gres_list_cnt(*gres_list, "gpu", NULL);
		if (gpus != NO_VAL64)
			*num_tasks = gpus * *ntasks_per_tres;
		else {
			error("%s: Can't set num_tasks = gpus * *ntasks_per_tres because there are no allocated GPUs",
			      __func__);
			rc = ESLURM_INVALID_GRES;
		}
	} else if (*num_tasks && (*num_tasks != NO_VAL)) {
		/*
		 * If job_gres_list empty, and ntasks_per_tres is specified,
		 * then derive GPUs according to how many tasks there are.
		 * GPU GRES = [ntasks / (ntasks_per_tres)]
		 * For now, only generate type-less GPUs.
		 */
		uint32_t gpus = *num_tasks / *ntasks_per_tres;
		char *save_ptr = NULL, *gres = NULL, *in_val;
		xstrfmtcat(gres, "gres:gpu:%u", gpus);
		in_val = gres;
		while ((gres_state_job = _get_next_job_gres(in_val, &cnt,
							    *gres_list,
							    &save_ptr, &rc))) {
			gres_js = gres_state_job->gres_data;
			gres_js->ntasks_per_gres = *ntasks_per_tres;
			/* Simulate a tres_per_job specification */
			gres_js->gres_per_job = cnt;
			gres_js->total_gres =
				MAX(gres_js->total_gres, cnt);
			in_val = NULL;
		}
		if (list_count(*gres_list) == 0)
			error("%s: Failed to add generated GRES %s (via ntasks_per_tres) to gres_list",
			      __func__, gres);
		else
			requested_gpu = true;
		xfree(gres);
	} else {
		error("%s: --ntasks-per-tres needs either a GRES GPU specification or a node/ntask specification",
		      __func__);
		rc = ESLURM_INVALID_GRES;
	}

	slurm_mutex_unlock(&gres_context_lock);

	if (rc != SLURM_SUCCESS)
		return rc;
	size = list_count(*gres_list);
	if (size == 0) {
		FREE_NULL_LIST(*gres_list);
		return rc;
	}

	if (mem_per_tres && (!requested_gpu)) {
		/*
		 * If someone requested mem_per_tres but didn't request any
		 * GPUs (even if --exclusive was used), then error.
		 * For now we only test for GPUs since --mem-per-gpu is the
		 * only allowed mem_per_gres option.
		 * Even though --exclusive means that you will be allocated all
		 * of the GRES on the node, we still require that GPUs are
		 * explicitly requested when --mem-per-gpu is used.
		 */
		error("Requested mem_per_tres=%s but did not request any GPU.",
		      mem_per_tres);
		return ESLURM_INVALID_GRES;
	}

	/*
	 * Check for record overlap (e.g. "gpu:2,gpu:tesla:1")
	 * Ensure tres_per_job >= tres_per_node >= tres_per_socket
	 */
	over_list = xcalloc(size, sizeof(overlap_check_t));
	iter = list_iterator_create(*gres_list);
	while ((gres_state_job = (gres_state_t *) list_next(iter))) {
		gres_js = (gres_job_state_t *) gres_state_job->gres_data;
		if (_test_gres_cnt(gres_state_job, num_tasks, min_nodes,
				   max_nodes, ntasks_per_node,
				   ntasks_per_socket, sockets_per_node,
				   cpus_per_task) != 0) {
			rc = ESLURM_INVALID_GRES;
			break;
		}
		if (!have_gres_sharing &&
		    gres_id_sharing(gres_state_job->plugin_id))
			have_gres_sharing = true;
		if (gres_id_shared(gres_state_job->config_flags)) {
			have_gres_shared = true;
			/*
			 * Shared gres (e.g. gres/'shared') only supports a
			 * per-node count,
			 * set either explicitly or implicitly.
			 */
			if (gres_js->gres_per_job &&
			    (*max_nodes != 1)) {
				rc = ESLURM_INVALID_GRES;
				break;
			}
			if (gres_js->gres_per_socket &&
			    (*sockets_per_node != 1)) {
				rc = ESLURM_INVALID_GRES;
				break;
			}
			if (gres_js->gres_per_task && (*num_tasks != 1)) {
				rc = ESLURM_INVALID_GRES;
				break;
			}
		}
		if (have_gres_sharing && have_gres_shared) {
			rc = ESLURM_INVALID_GRES;
			break;
		}

		if (_set_over_list(gres_state_job, over_list, &over_count, 1))
			overlap_merge = true;
	}
	list_iterator_destroy(iter);

	if (have_gres_shared && (rc == SLURM_SUCCESS) && tres_freq &&
	    strstr(tres_freq, "gpu")) {
		rc = ESLURM_INVALID_GRES;
	}

	if (overlap_merge) /* Merge generic data if possible */
		rc = _merge_generic_data(*gres_list, over_list, over_count, 1);

	xfree(over_list);

	return rc;
}

/*
 * Determine if a job's specified GRES can be supported. This is designed to
 * prevent the running of a job using the GRES options only supported by the
 * select/cons_tres plugin when switching (on slurmctld restart) from the
 * cons_tres plugin to any other select plugin.
 *
 * IN gres_list - List of GRES records for this job to track usage
 * RET SLURM_SUCCESS or ESLURM_INVALID_GRES
 */
extern int gres_job_revalidate(List gres_list)
{
	gres_state_t *gres_state_job;
	gres_job_state_t *gres_js;
	ListIterator iter;
	int rc = SLURM_SUCCESS;

	if (!gres_list || (select_plugin_type == SELECT_TYPE_CONS_TRES))
		return SLURM_SUCCESS;

	iter = list_iterator_create(gres_list);
	while ((gres_state_job = (gres_state_t *) list_next(iter))) {
		gres_js = (gres_job_state_t *) gres_state_job->gres_data;
		if (gres_js->gres_per_job ||
		    gres_js->gres_per_socket ||
		    gres_js->gres_per_task) {
			rc = ESLURM_UNSUPPORTED_GRES;
			break;
		}
	}
	list_iterator_destroy(iter);

	return rc;
}

/*
 * Return TRUE if any of this job's GRES has a populated gres_bit_alloc element.
 * This indicates the allocated GRES has a File configuration parameter and is
 * tracking individual file assignments.
 */
static bool _job_has_gres_bits(List job_gres_list)
{
	ListIterator job_gres_iter;
	gres_state_t *gres_state_job;
	gres_job_state_t *gres_js;
	bool rc = false;
	int i;

	if (!job_gres_list)
		return false;

	job_gres_iter = list_iterator_create(job_gres_list);
	while ((gres_state_job = (gres_state_t *) list_next(job_gres_iter))) {
		gres_js = gres_state_job->gres_data;
		if (!gres_js)
			continue;
		for (i = 0; i < gres_js->node_cnt; i++) {
			if (gres_js->gres_bit_alloc &&
			    gres_js->gres_bit_alloc[i]) {
				rc = true;
				break;
			}
		}
		if (rc)
			break;
	}
	list_iterator_destroy(job_gres_iter);

	return rc;
}

/*
 * Return count of configured GRES.
 * NOTE: For gres/'shared' return count of gres/gpu
 */
static int _get_node_gres_cnt(List node_gres_list, gres_state_t *gres_state_job)
{
	gres_node_state_t *gres_ns;
	gres_state_t *gres_state_node;
	int gres_cnt = 0;
	uint32_t plugin_id;

	if (!node_gres_list)
		return 0;

	if (gres_id_shared(gres_state_job->config_flags))
		plugin_id = gpu_plugin_id;
	else
		plugin_id = gres_state_job->plugin_id;

	if ((gres_state_node = list_find_first(node_gres_list, gres_find_id,
					       &plugin_id))) {
		gres_ns = gres_state_node->gres_data;
		gres_cnt = (int) gres_ns->gres_cnt_config;
	}

	return gres_cnt;
}

/*
 * Return TRUE if the identified node in the job allocation can satisfy the
 * job's GRES specification without change in its bitmaps. In other words,
 * return FALSE if the job allocation identifies specific GRES devices and the
 * count of those devices on this node has changed.
 *
 * IN job_gres_list - List of GRES records for this job to track usage
 * IN node_inx - zero-origin index into this job's node allocation
 * IN node_gres_list - List of GRES records for this node
 */
static bool _validate_node_gres_cnt(uint32_t job_id, List job_gres_list,
				    int node_inx, List node_gres_list,
				    char *node_name)
{
	ListIterator job_gres_iter;
	gres_state_t *gres_state_job;
	gres_job_state_t *gres_js;
	bool rc = true;
	int job_gres_cnt, node_gres_cnt;

	if (!job_gres_list)
		return true;

	(void) gres_init();

	job_gres_iter = list_iterator_create(job_gres_list);
	while ((gres_state_job = (gres_state_t *) list_next(job_gres_iter))) {
		gres_js = gres_state_job->gres_data;
		if (!gres_js || !gres_js->gres_bit_alloc)
			continue;
		if ((node_inx >= gres_js->node_cnt) ||
		    !gres_js->gres_bit_alloc[node_inx])
			continue;
		job_gres_cnt = bit_size(gres_js->gres_bit_alloc[node_inx]);
		node_gres_cnt = _get_node_gres_cnt(node_gres_list,
						   gres_state_job);
		if (job_gres_cnt != node_gres_cnt) {
			error("%s: Killing job %u: gres/%s count mismatch on node "
			      "%s (%d != %d)",
			      __func__, job_id, gres_state_job->gres_name,
			      node_name, job_gres_cnt, node_gres_cnt);
			rc = false;
			break;
		}
	}
	list_iterator_destroy(job_gres_iter);

	return rc;
}

/*
 * Determine if a job's specified GRES are currently valid. This is designed to
 * manage jobs allocated GRES which are either no longer supported or a GRES
 * configured with the "File" option in gres.conf where the count has changed,
 * in which case we don't know how to map the job's old GRES bitmap onto the
 * current GRES bitmaps.
 *
 * IN job_id - ID of job being validated (used for logging)
 * IN job_gres_list - List of GRES records for this job to track usage
 * RET SLURM_SUCCESS or ESLURM_INVALID_GRES
 */
extern int gres_job_revalidate2(uint32_t job_id, List job_gres_list,
				bitstr_t *node_bitmap)
{
	node_record_t *node_ptr;
	int rc = SLURM_SUCCESS;
	int i_first, i_last, i;
	int node_inx = -1;

	if (!job_gres_list || !node_bitmap ||
	    !_job_has_gres_bits(job_gres_list))
		return SLURM_SUCCESS;

	i_first = bit_ffs(node_bitmap);
	if (i_first >= 0)
		i_last = bit_fls(node_bitmap);
	else
		i_last = -2;
	for (i = i_first; i <= i_last; i++) {
		if (!bit_test(node_bitmap, i))
			continue;
		node_ptr = node_record_table_ptr + i;
		node_inx++;
		if (!_validate_node_gres_cnt(job_id, job_gres_list, node_inx,
					     node_ptr->gres_list,
					     node_ptr->name)) {
			rc = ESLURM_INVALID_GRES;
			break;
		}
	}

	return rc;
}

/*
 * Find a sock_gres_t record in a list by matching the plugin_id and type_id
 *	from a gres_state_t job record
 * IN x - a sock_gres_t record to test
 * IN key - the gres_state_t record (from a job) we want to match
 * RET 1 on match, otherwise 0
 */
extern int gres_find_sock_by_job_state(void *x, void *key)
{
	sock_gres_t *sock_data = (sock_gres_t *) x;
	gres_state_t *job_gres_state = (gres_state_t *) key;
	gres_job_state_t *sock_gres_js, *gres_js;

	gres_js = (gres_job_state_t *) job_gres_state->gres_data;
	sock_gres_js = sock_data->gres_state_job->gres_data;

	if ((sock_data->gres_state_job->plugin_id ==
	     job_gres_state->plugin_id) &&
	    (sock_gres_js->type_id == gres_js->type_id))
		return 1;
	return 0;
}

/*
 * Create a (partial) copy of a job's gres state for job binding
 * IN gres_list - List of Gres records for this job to track usage
 * RET The copy or NULL on failure
 * NOTE: Only job details are copied, NOT the job step details
 */
extern List gres_job_state_list_dup(List gres_list)
{
	return gres_job_state_extract(gres_list, -1);
}

/* Copy gres_job_state_t record for ALL nodes */
extern void *gres_job_state_dup(gres_job_state_t *gres_js)
{

	int i;
	gres_job_state_t *new_gres_js;

	if (gres_js == NULL)
		return NULL;

	new_gres_js = xmalloc(sizeof(gres_job_state_t));
	new_gres_js->cpus_per_gres	= gres_js->cpus_per_gres;
	new_gres_js->def_cpus_per_gres	= gres_js->def_cpus_per_gres;
	new_gres_js->gres_per_job	= gres_js->gres_per_job;
	new_gres_js->gres_per_node	= gres_js->gres_per_node;
	new_gres_js->gres_per_socket	= gres_js->gres_per_socket;
	new_gres_js->gres_per_task	= gres_js->gres_per_task;
	new_gres_js->mem_per_gres	= gres_js->mem_per_gres;
	new_gres_js->def_mem_per_gres	= gres_js->def_mem_per_gres;
	new_gres_js->node_cnt		= gres_js->node_cnt;
	new_gres_js->total_gres	= gres_js->total_gres;
	new_gres_js->type_id		= gres_js->type_id;
	new_gres_js->type_name		= xstrdup(gres_js->type_name);

	if (gres_js->gres_cnt_node_alloc) {
		i = sizeof(uint64_t) * gres_js->node_cnt;
		new_gres_js->gres_cnt_node_alloc = xmalloc(i);
		memcpy(new_gres_js->gres_cnt_node_alloc,
		       gres_js->gres_cnt_node_alloc, i);
	}
	if (gres_js->gres_bit_alloc) {
		new_gres_js->gres_bit_alloc = xcalloc(gres_js->node_cnt,
						      sizeof(bitstr_t *));
		for (i = 0; i < gres_js->node_cnt; i++) {
			if (gres_js->gres_bit_alloc[i] == NULL)
				continue;
			new_gres_js->gres_bit_alloc[i] =
				bit_copy(gres_js->gres_bit_alloc[i]);
		}
	}
	return new_gres_js;
}

/* Copy gres_job_state_t record for one specific node */
static void *_job_state_dup2(gres_job_state_t *gres_js, int node_index)
{
	gres_job_state_t *new_gres_js;

	if (gres_js == NULL)
		return NULL;

	new_gres_js = xmalloc(sizeof(gres_job_state_t));
	new_gres_js->cpus_per_gres	= gres_js->cpus_per_gres;
	new_gres_js->def_cpus_per_gres	= gres_js->def_cpus_per_gres;
	new_gres_js->gres_per_job	= gres_js->gres_per_job;
	new_gres_js->gres_per_node	= gres_js->gres_per_node;
	new_gres_js->gres_per_socket	= gres_js->gres_per_socket;
	new_gres_js->gres_per_task	= gres_js->gres_per_task;
	new_gres_js->mem_per_gres	= gres_js->mem_per_gres;
	new_gres_js->def_mem_per_gres	= gres_js->def_mem_per_gres;
	new_gres_js->node_cnt		= 1;
	new_gres_js->total_gres	= gres_js->total_gres;
	new_gres_js->type_id		= gres_js->type_id;
	new_gres_js->type_name		= xstrdup(gres_js->type_name);

	if (gres_js->gres_cnt_node_alloc) {
		new_gres_js->gres_cnt_node_alloc = xmalloc(sizeof(uint64_t));
		new_gres_js->gres_cnt_node_alloc[0] =
			gres_js->gres_cnt_node_alloc[node_index];
	}
	if (gres_js->gres_bit_alloc && gres_js->gres_bit_alloc[node_index]) {
		new_gres_js->gres_bit_alloc	= xmalloc(sizeof(bitstr_t *));
		new_gres_js->gres_bit_alloc[0] =
			bit_copy(gres_js->gres_bit_alloc[node_index]);
	}
	return new_gres_js;
}

/*
 * Create a (partial) copy of a job's gres state for a particular node index
 * IN gres_list - List of Gres records for this job to track usage
 * IN node_index - zero-origin index to the node
 * RET The copy or NULL on failure
 */
extern List gres_job_state_extract(List gres_list, int node_index)
{
	ListIterator gres_iter;
	gres_state_t *gres_state_job, *new_gres_state;
	List new_gres_list = NULL;
	void *new_gres_data;

	if (gres_list == NULL)
		return new_gres_list;

	(void) gres_init();

	slurm_mutex_lock(&gres_context_lock);
	gres_iter = list_iterator_create(gres_list);
	while ((gres_state_job = (gres_state_t *) list_next(gres_iter))) {
		if (node_index == -1)
			new_gres_data = gres_job_state_dup(
				gres_state_job->gres_data);
		else {
			new_gres_data = _job_state_dup2(
				gres_state_job->gres_data,
				node_index);
		}
		if (new_gres_data == NULL)
			break;
		if (new_gres_list == NULL) {
			new_gres_list = list_create(gres_job_list_delete);
		}
		new_gres_state = gres_create_state(
			gres_state_job, GRES_STATE_SRC_STATE_PTR,
			GRES_STATE_TYPE_JOB, new_gres_data);
		list_append(new_gres_list, new_gres_state);
	}
	list_iterator_destroy(gres_iter);
	slurm_mutex_unlock(&gres_context_lock);

	return new_gres_list;
}

/*
 * Pack a job's current gres status, called from slurmctld for save/restore
 * IN gres_list - generated by gres_job_config_validate()
 * IN/OUT buffer - location to write state to
 * IN job_id - job's ID
 * IN details - if set then pack job step allocation details (only needed to
 *		save/restore job state, not needed in job credential for
 *		slurmd task binding)
 *
 * NOTE: A job's allocation to steps is not recorded here, but recovered with
 *	 the job step state information upon slurmctld restart.
 */
extern int gres_job_state_pack(List gres_list, buf_t *buffer,
			       uint32_t job_id, bool details,
			       uint16_t protocol_version)
{
	int i, rc = SLURM_SUCCESS;
	uint32_t top_offset, tail_offset;
	uint32_t magic = GRES_MAGIC;
	uint16_t rec_cnt = 0;
	ListIterator gres_iter;
	gres_state_t *gres_state_job;
	gres_job_state_t *gres_js;

	top_offset = get_buf_offset(buffer);
	pack16(rec_cnt, buffer);	/* placeholder if data */

	if (gres_list == NULL)
		return rc;

	(void) gres_init();

	slurm_mutex_lock(&gres_context_lock);
	gres_iter = list_iterator_create(gres_list);
	while ((gres_state_job = (gres_state_t *) list_next(gres_iter))) {
		gres_js = (gres_job_state_t *) gres_state_job->gres_data;

		if (protocol_version >= SLURM_MIN_PROTOCOL_VERSION) {
			pack32(magic, buffer);
			pack32(gres_state_job->plugin_id, buffer);
			pack16(gres_js->cpus_per_gres, buffer);
			pack16(gres_js->flags, buffer);
			pack64(gres_js->gres_per_job, buffer);
			pack64(gres_js->gres_per_node, buffer);
			pack64(gres_js->gres_per_socket, buffer);
			pack64(gres_js->gres_per_task, buffer);
			pack64(gres_js->mem_per_gres, buffer);
			pack16(gres_js->ntasks_per_gres, buffer);
			pack64(gres_js->total_gres, buffer);
			packstr(gres_js->type_name, buffer);
			pack32(gres_js->node_cnt, buffer);

			if (gres_js->gres_cnt_node_alloc) {
				pack8((uint8_t) 1, buffer);
				pack64_array(gres_js->gres_cnt_node_alloc,
					     gres_js->node_cnt, buffer);
			} else {
				pack8((uint8_t) 0, buffer);
			}

			if (gres_js->gres_bit_alloc) {
				pack8((uint8_t) 1, buffer);
				for (i = 0; i < gres_js->node_cnt; i++) {
					pack_bit_str_hex(gres_js->
							 gres_bit_alloc[i],
							 buffer);
				}
			} else {
				pack8((uint8_t) 0, buffer);
			}
			if (details && gres_js->gres_bit_step_alloc) {
				pack8((uint8_t) 1, buffer);
				for (i = 0; i < gres_js->node_cnt; i++) {
					pack_bit_str_hex(gres_js->
							 gres_bit_step_alloc[i],
							 buffer);
				}
			} else {
				pack8((uint8_t) 0, buffer);
			}
			if (details && gres_js->gres_cnt_step_alloc) {
				pack8((uint8_t) 1, buffer);
				for (i = 0; i < gres_js->node_cnt; i++) {
					pack64(gres_js->
					       gres_cnt_step_alloc[i],
					       buffer);
				}
			} else {
				pack8((uint8_t) 0, buffer);
			}
			rec_cnt++;
		} else {
			error("%s: protocol_version %hu not supported",
			      __func__, protocol_version);
			break;
		}
	}
	list_iterator_destroy(gres_iter);
	slurm_mutex_unlock(&gres_context_lock);

	tail_offset = get_buf_offset(buffer);
	set_buf_offset(buffer, top_offset);
	pack16(rec_cnt, buffer);
	set_buf_offset(buffer, tail_offset);

	return rc;
}

/*
 * Unpack a job's current gres status, called from slurmctld for save/restore
 * OUT gres_list - restored state stored by gres_job_state_pack()
 * IN/OUT buffer - location to read state from
 * IN job_id - job's ID
 */
extern int gres_job_state_unpack(List *gres_list, buf_t *buffer,
				 uint32_t job_id,
				 uint16_t protocol_version)
{
	int i = 0, rc;
	uint32_t magic = 0, plugin_id = 0, utmp32 = 0;
	uint16_t rec_cnt = 0;
	uint8_t  has_more = 0;
	gres_state_t *gres_state_job;
	gres_job_state_t *gres_js = NULL;
	bool locked = false;

	safe_unpack16(&rec_cnt, buffer);
	if (rec_cnt == 0)
		return SLURM_SUCCESS;

	rc = gres_init();

	slurm_mutex_lock(&gres_context_lock);
	locked = true;
	if ((gres_context_cnt > 0) && (*gres_list == NULL)) {
		*gres_list = list_create(gres_job_list_delete);
	}

	while ((rc == SLURM_SUCCESS) && (rec_cnt)) {
		slurm_gres_context_t *gres_ctx;
		if ((buffer == NULL) || (remaining_buf(buffer) == 0))
			break;
		rec_cnt--;

		if (protocol_version >= SLURM_MIN_PROTOCOL_VERSION) {
			safe_unpack32(&magic, buffer);
			if (magic != GRES_MAGIC)
				goto unpack_error;
			safe_unpack32(&plugin_id, buffer);
			gres_js = xmalloc(sizeof(gres_job_state_t));
			safe_unpack16(&gres_js->cpus_per_gres, buffer);
			safe_unpack16(&gres_js->flags, buffer);
			safe_unpack64(&gres_js->gres_per_job, buffer);
			safe_unpack64(&gres_js->gres_per_node, buffer);
			safe_unpack64(&gres_js->gres_per_socket, buffer);
			safe_unpack64(&gres_js->gres_per_task, buffer);
			safe_unpack64(&gres_js->mem_per_gres, buffer);
			safe_unpack16(&gres_js->ntasks_per_gres, buffer);
			safe_unpack64(&gres_js->total_gres, buffer);
			safe_unpackstr_xmalloc(&gres_js->type_name,
					       &utmp32, buffer);
			gres_js->type_id =
				gres_build_id(gres_js->type_name);
			safe_unpack32(&gres_js->node_cnt, buffer);
			if (gres_js->node_cnt > NO_VAL)
				goto unpack_error;

			safe_unpack8(&has_more, buffer);
			if (has_more) {
				safe_unpack64_array(
					&gres_js->gres_cnt_node_alloc,
					&utmp32, buffer);
			}

			safe_unpack8(&has_more, buffer);
			if (has_more) {
				safe_xcalloc(gres_js->gres_bit_alloc,
					     gres_js->node_cnt,
					     sizeof(bitstr_t *));
				for (i = 0; i < gres_js->node_cnt; i++) {
					unpack_bit_str_hex(&gres_js->
							   gres_bit_alloc[i],
							   buffer);
				}
			}
			safe_unpack8(&has_more, buffer);
			if (has_more) {
				safe_xcalloc(gres_js->gres_bit_step_alloc,
					     gres_js->node_cnt,
					     sizeof(bitstr_t *));
				for (i = 0; i < gres_js->node_cnt; i++) {
					unpack_bit_str_hex(&gres_js->
							   gres_bit_step_alloc[i],
							   buffer);
				}
			}
			safe_unpack8(&has_more, buffer);
			if (has_more) {
				safe_xcalloc(gres_js->gres_cnt_step_alloc,
					     gres_js->node_cnt,
					     sizeof(uint64_t));
				for (i = 0; i < gres_js->node_cnt; i++) {
					safe_unpack64(&gres_js->
						      gres_cnt_step_alloc[i],
						      buffer);
				}
			}
		} else {
			error("%s: protocol_version %hu not supported",
			      __func__, protocol_version);
			goto unpack_error;
		}

		if (!(gres_ctx = _find_context_by_id(plugin_id))) {
			/*
			 * A likely sign that GresPlugins has changed.
			 * Not a fatal error, skip over the data.
			 */
			error("%s: no plugin configured to unpack data type %u from job %u. This is likely due to a difference in the GresTypes configured in slurm.conf on different cluster nodes.",
			      __func__, plugin_id, job_id);
			_job_state_delete(gres_js);
			continue;
		}

		gres_state_job = gres_create_state(
			gres_ctx, GRES_STATE_SRC_CONTEXT_PTR,
			GRES_STATE_TYPE_JOB, gres_js);
		gres_js = NULL;	/* nothing left to free on error */
		list_append(*gres_list, gres_state_job);
	}
	slurm_mutex_unlock(&gres_context_lock);
	return rc;

unpack_error:
	error("%s: unpack error from job %u", __func__, job_id);
	if (gres_js)
		_job_state_delete(gres_js);
	if (locked)
		slurm_mutex_unlock(&gres_context_lock);
	return SLURM_ERROR;
}

/*
 * Pack a job's allocated gres information for use by prolog/epilog
 * IN gres_list - generated by gres_job_config_validate()
 * IN/OUT buffer - location to write state to
 */
extern int gres_job_alloc_pack(List gres_list, buf_t *buffer,
			       uint16_t protocol_version)
{
	int i, rc = SLURM_SUCCESS;
	uint32_t top_offset, tail_offset;
	uint32_t magic = GRES_MAGIC;
	uint16_t rec_cnt = 0;
	ListIterator gres_iter;
	gres_epilog_info_t *gres_ei;

	top_offset = get_buf_offset(buffer);
	pack16(rec_cnt, buffer);	/* placeholder if data */

	if (gres_list == NULL)
		return rc;

	(void) gres_init();

	slurm_mutex_lock(&gres_context_lock);
	gres_iter = list_iterator_create(gres_list);
	while ((gres_ei = list_next(gres_iter))) {
		if (protocol_version >= SLURM_MIN_PROTOCOL_VERSION) {
			pack32(magic, buffer);
			pack32(gres_ei->plugin_id, buffer);
			pack32(gres_ei->node_cnt, buffer);
			if (gres_ei->gres_cnt_node_alloc) {
				pack8((uint8_t) 1, buffer);
				pack64_array(gres_ei->gres_cnt_node_alloc,
					     gres_ei->node_cnt, buffer);
			} else {
				pack8((uint8_t) 0, buffer);
			}
			if (gres_ei->gres_bit_alloc) {
				pack8((uint8_t) 1, buffer);
				for (i = 0; i < gres_ei->node_cnt; i++) {
					pack_bit_str_hex(gres_ei->
							 gres_bit_alloc[i],
							 buffer);
				}
			} else {
				pack8((uint8_t) 0, buffer);
			}
			rec_cnt++;
		} else {
			error("%s: protocol_version %hu not supported",
			      __func__, protocol_version);
			break;
		}
	}
	list_iterator_destroy(gres_iter);
	slurm_mutex_unlock(&gres_context_lock);

	tail_offset = get_buf_offset(buffer);
	set_buf_offset(buffer, top_offset);
	pack16(rec_cnt, buffer);
	set_buf_offset(buffer, tail_offset);

	return rc;
}

static void _epilog_list_del(void *x)
{
	gres_epilog_info_t *gres_ei = (gres_epilog_info_t *) x;
	int i;

	if (!gres_ei)
		return;

	if (gres_ei->gres_bit_alloc) {
		for (i = 0; i < gres_ei->node_cnt; i++)
			FREE_NULL_BITMAP(gres_ei->gres_bit_alloc[i]);
		xfree(gres_ei->gres_bit_alloc);
	}
	xfree(gres_ei->gres_cnt_node_alloc);
	xfree(gres_ei->node_list);
	xfree(gres_ei);
}

/*
 * Unpack a job's allocated gres information for use by prolog/epilog
 * OUT gres_list - restored state stored by gres_job_alloc_pack()
 * IN/OUT buffer - location to read state from
 */
extern int gres_job_alloc_unpack(List *gres_list, buf_t *buffer,
				 uint16_t protocol_version)
{
	int i = 0, rc;
	uint32_t magic = 0, utmp32 = 0;
	uint16_t rec_cnt = 0;
	uint8_t filled = 0;
	gres_epilog_info_t *gres_ei = NULL;
	bool locked = false;

	safe_unpack16(&rec_cnt, buffer);
	if (rec_cnt == 0)
		return SLURM_SUCCESS;

	rc = gres_init();

	slurm_mutex_lock(&gres_context_lock);
	locked = true;
	if ((gres_context_cnt > 0) && (*gres_list == NULL)) {
		*gres_list = list_create(_epilog_list_del);
	}

	while ((rc == SLURM_SUCCESS) && (rec_cnt)) {
		slurm_gres_context_t *gres_ctx;
		if ((buffer == NULL) || (remaining_buf(buffer) == 0))
			break;
		rec_cnt--;

		if (protocol_version >= SLURM_MIN_PROTOCOL_VERSION) {
			safe_unpack32(&magic, buffer);
			if (magic != GRES_MAGIC)
				goto unpack_error;
			gres_ei = xmalloc(sizeof(gres_epilog_info_t));
			safe_unpack32(&gres_ei->plugin_id, buffer);
			safe_unpack32(&gres_ei->node_cnt, buffer);
			if (gres_ei->node_cnt > NO_VAL)
				goto unpack_error;
			safe_unpack8(&filled, buffer);
			if (filled) {
				safe_unpack64_array(
					&gres_ei->gres_cnt_node_alloc,
					&utmp32, buffer);
			}
			safe_unpack8(&filled, buffer);
			if (filled) {
				safe_xcalloc(gres_ei->gres_bit_alloc,
					     gres_ei->node_cnt,
					     sizeof(bitstr_t *));
				for (i = 0; i < gres_ei->node_cnt; i++) {
					unpack_bit_str_hex(&gres_ei->
							   gres_bit_alloc[i],
							   buffer);
				}
			}
		} else {
			error("%s: protocol_version %hu not supported",
			      __func__, protocol_version);
			goto unpack_error;
		}

		if (!(gres_ctx = _find_context_by_id(gres_ei->plugin_id))) {
			/*
			 * A likely sign that GresPlugins has changed.
			 * Not a fatal error, skip over the data.
			 */
			error("%s: no plugin configured to unpack data type %u",
			      __func__, gres_ei->plugin_id);
			_epilog_list_del(gres_ei);
			continue;
		}
		list_append(*gres_list, gres_ei);
		gres_ei = NULL;
	}
	slurm_mutex_unlock(&gres_context_lock);
	return rc;

unpack_error:
	error("%s: unpack error", __func__);
	if (gres_ei)
		_epilog_list_del(gres_ei);
	if (locked)
		slurm_mutex_unlock(&gres_context_lock);
	return SLURM_ERROR;
}

/*
 * Build List of information needed to set job's Prolog or Epilog environment
 * variables
 *
 * IN job_gres_list - job's GRES allocation info
 * IN hostlist - list of nodes associated with the job
 * RET information about the job's GRES allocation needed by Prolog or Epilog
 */
extern List gres_g_epilog_build_env(List job_gres_list, char *node_list)
{
	ListIterator gres_iter;
	gres_state_t *gres_ptr = NULL;
	gres_epilog_info_t *gres_ei;
	List epilog_gres_list = NULL;

	if (!job_gres_list)
		return NULL;

	(void) gres_init();

	slurm_mutex_lock(&gres_context_lock);
	gres_iter = list_iterator_create(job_gres_list);
	while ((gres_ptr = list_next(gres_iter))) {
		slurm_gres_context_t *gres_ctx;
		if (!(gres_ctx = _find_context_by_id(gres_ptr->plugin_id))) {
			error("%s: gres not found in context.  This should never happen",
			      __func__);
			continue;
		}

		if (!gres_ctx->ops.epilog_build_env)
			continue;	/* No plugin to call */
		gres_ei = (*(gres_ctx->ops.epilog_build_env))
			(gres_ptr->gres_data);
		if (!gres_ei)
			continue;	/* No info to add for this plugin */
		if (!epilog_gres_list)
			epilog_gres_list = list_create(_epilog_list_del);
		gres_ei->plugin_id = gres_ctx->plugin_id;
		gres_ei->node_list = xstrdup(node_list);
		list_append(epilog_gres_list, gres_ei);
	}
	list_iterator_destroy(gres_iter);
	slurm_mutex_unlock(&gres_context_lock);

	return epilog_gres_list;
}

/*
 * Set environment variables as appropriate for a job's prolog or epilog based
 * GRES allocated to the job.
 *
 * IN/OUT epilog_env_ptr - environment variable array
 * IN epilog_gres_list - generated by TBD
 * IN node_inx - zero origin node index
 */
extern void gres_g_epilog_set_env(char ***epilog_env_ptr,
				  List epilog_gres_list, int node_inx)
{
	ListIterator epilog_iter;
	gres_epilog_info_t *gres_ei;

	*epilog_env_ptr = NULL;
	if (!epilog_gres_list)
		return;

	(void) gres_init();

	slurm_mutex_lock(&gres_context_lock);
	epilog_iter = list_iterator_create(epilog_gres_list);
	while ((gres_ei = list_next(epilog_iter))) {
		slurm_gres_context_t *gres_ctx;
		if (!(gres_ctx = _find_context_by_id(gres_ei->plugin_id))) {
			error("%s: GRES ID %u not found in context",
			      __func__, gres_ei->plugin_id);
			continue;
		}

		if (!gres_ctx->ops.epilog_set_env)
			continue;	/* No plugin to call */
		(*(gres_ctx->ops.epilog_set_env))
			(epilog_env_ptr, gres_ei, node_inx);
	}
	list_iterator_destroy(epilog_iter);
	slurm_mutex_unlock(&gres_context_lock);
}

/*
 * If core bitmap from slurmd differs in size from that in slurmctld,
 * then modify bitmap from slurmd so we can use bit_and, bit_or, etc.
 */
static bitstr_t *_core_bitmap_rebuild(bitstr_t *old_core_bitmap, int new_size)
{
	int i, j, old_size, ratio;
	bitstr_t *new_core_bitmap;

	new_core_bitmap = bit_alloc(new_size);
	old_size = bit_size(old_core_bitmap);
	if (old_size > new_size) {
		ratio = old_size / new_size;
		for (i = 0; i < new_size; i++) {
			for (j = 0; j < ratio; j++) {
				if (bit_test(old_core_bitmap, i*ratio+j)) {
					bit_set(new_core_bitmap, i);
					break;
				}
			}
		}
	} else {
		ratio = new_size / old_size;
		for (i = 0; i < old_size; i++) {
			if (!bit_test(old_core_bitmap, i))
				continue;
			for (j = 0; j < ratio; j++) {
				bit_set(new_core_bitmap, i*ratio+j);
			}
		}
	}

	return new_core_bitmap;
}

extern void gres_validate_node_cores(gres_node_state_t *gres_ns,
				     int cores_ctld, char *node_name)
{
	int i, cores_slurmd;
	bitstr_t *new_core_bitmap;
	int log_mismatch = true;

	if (gres_ns->topo_cnt == 0)
		return;

	if (gres_ns->topo_core_bitmap == NULL) {
		error("Gres topo_core_bitmap is NULL on node %s", node_name);
		return;
	}


	for (i = 0; i < gres_ns->topo_cnt; i++) {
		if (!gres_ns->topo_core_bitmap[i])
			continue;
		cores_slurmd = bit_size(gres_ns->topo_core_bitmap[i]);
		if (cores_slurmd == cores_ctld)
			continue;
		if (log_mismatch) {
			debug("Rebuilding node %s gres core bitmap (%d != %d)",
			      node_name, cores_slurmd, cores_ctld);
			log_mismatch = false;
		}
		new_core_bitmap = _core_bitmap_rebuild(
			gres_ns->topo_core_bitmap[i],
			cores_ctld);
		FREE_NULL_BITMAP(gres_ns->topo_core_bitmap[i]);
		gres_ns->topo_core_bitmap[i] = new_core_bitmap;
	}
}

static uint32_t _job_test(gres_state_t *gres_state_job,
			  gres_state_t *gres_state_node,
			  bool use_total_gres, bitstr_t *core_bitmap,
			  int core_start_bit, int core_end_bit, bool *topo_set,
			  uint32_t job_id, char *node_name,
			  bool disable_binding)
{
	gres_job_state_t *gres_js = gres_state_job->gres_data;
	gres_node_state_t *gres_ns = gres_state_node->gres_data;
	char *gres_name = gres_state_job->gres_name;
	int i, j, core_size, core_ctld, top_inx = -1;
	uint64_t gres_avail = 0, gres_max = 0, gres_total, gres_tmp;
	uint64_t min_gres_node = 0;
	uint32_t *cores_addnt = NULL; /* Additional cores avail from this GRES */
	uint32_t *cores_avail = NULL; /* cores initially avail from this GRES */
	uint32_t core_cnt = 0;
	bitstr_t *alloc_core_bitmap = NULL;
	bitstr_t *avail_core_bitmap = NULL;
	bool shared_gres = gres_id_shared(gres_state_job->config_flags);
	bool use_busy_dev;

	if (gres_ns->no_consume)
		use_total_gres = true;

	use_busy_dev = gres_use_busy_dev(gres_state_node, use_total_gres);

	/* Determine minimum GRES count needed on this node */
	if (gres_js->gres_per_job)
		min_gres_node = 1;
	min_gres_node = MAX(min_gres_node, gres_js->gres_per_node);
	min_gres_node = MAX(min_gres_node, gres_js->gres_per_socket);
	min_gres_node = MAX(min_gres_node, gres_js->gres_per_task);

	if (min_gres_node && gres_ns->topo_cnt && *topo_set) {
		/*
		 * Need to determine how many GRES available for these
		 * specific cores
		 */
		if (core_bitmap) {
			core_ctld = core_end_bit - core_start_bit + 1;
			if (core_ctld < 1) {
				error("gres/%s: job %u cores on node %s < 1",
				      gres_name, job_id, node_name);
				return (uint32_t) 0;
			}
			gres_validate_node_cores(gres_ns, core_ctld,
						 node_name);
		}
		for (i = 0; i < gres_ns->topo_cnt; i++) {
			if (gres_js->type_name &&
			    (!gres_ns->topo_type_name[i] ||
			     (gres_ns->topo_type_id[i] !=
			      gres_js->type_id)))
				continue;
			if (use_busy_dev &&
			    (gres_ns->topo_gres_cnt_alloc[i] == 0))
				continue;
			if (!gres_ns->topo_core_bitmap[i]) {
				gres_avail += gres_ns->
					topo_gres_cnt_avail[i];
				if (!use_total_gres) {
					gres_avail -= gres_ns->
						topo_gres_cnt_alloc[i];
				}
				if (shared_gres)
					gres_max = MAX(gres_max, gres_avail);
				continue;
			}
			core_ctld = bit_size(gres_ns->
					     topo_core_bitmap[i]);
			for (j = 0; j < core_ctld; j++) {
				if (core_bitmap &&
				    !bit_test(core_bitmap, core_start_bit + j))
					continue;
				if (!bit_test(gres_ns->
					      topo_core_bitmap[i], j))
					continue; /* not avail for this gres */
				gres_avail += gres_ns->
					topo_gres_cnt_avail[i];
				if (!use_total_gres) {
					gres_avail -= gres_ns->
						topo_gres_cnt_alloc[i];
				}
				if (shared_gres)
					gres_max = MAX(gres_max, gres_avail);
				break;
			}
		}
		if (shared_gres)
			gres_avail = gres_max;
		if (min_gres_node > gres_avail)
			return (uint32_t) 0;	/* insufficient GRES avail */
		return NO_VAL;
	} else if (min_gres_node && gres_ns->topo_cnt &&
		   !disable_binding) {
		/* Need to determine which specific cores can be used */
		gres_avail = gres_ns->gres_cnt_avail;
		if (!use_total_gres)
			gres_avail -= gres_ns->gres_cnt_alloc;
		if (min_gres_node > gres_avail)
			return (uint32_t) 0;	/* insufficient GRES avail */

		core_ctld = core_end_bit - core_start_bit + 1;
		if (core_bitmap) {
			if (core_ctld < 1) {
				error("gres/%s: job %u cores on node %s < 1",
				      gres_name, job_id, node_name);
				return (uint32_t) 0;
			}
			gres_validate_node_cores(gres_ns, core_ctld,
						 node_name);
		} else {
			for (i = 0; i < gres_ns->topo_cnt; i++) {
				if (!gres_ns->topo_core_bitmap[i])
					continue;
				core_ctld = bit_size(gres_ns->
						     topo_core_bitmap[i]);
				break;
			}
		}

		alloc_core_bitmap = bit_alloc(core_ctld);
		if (core_bitmap) {
			for (j = 0; j < core_ctld; j++) {
				if (bit_test(core_bitmap, core_start_bit + j))
					bit_set(alloc_core_bitmap, j);
			}
		} else {
			bit_nset(alloc_core_bitmap, 0, core_ctld - 1);
		}

		avail_core_bitmap = bit_copy(alloc_core_bitmap);
		cores_addnt = xcalloc(gres_ns->topo_cnt,
				      sizeof(uint32_t));
		cores_avail = xcalloc(gres_ns->topo_cnt,
				      sizeof(uint32_t));
		for (i = 0; i < gres_ns->topo_cnt; i++) {
			if (gres_ns->topo_gres_cnt_avail[i] == 0)
				continue;
			if (use_busy_dev &&
			    (gres_ns->topo_gres_cnt_alloc[i] == 0))
				continue;
			if (!use_total_gres &&
			    (gres_ns->topo_gres_cnt_alloc[i] >=
			     gres_ns->topo_gres_cnt_avail[i]))
				continue;
			if (gres_js->type_name &&
			    (!gres_ns->topo_type_name[i] ||
			     (gres_ns->topo_type_id[i] !=
			      gres_js->type_id)))
				continue;
			if (!gres_ns->topo_core_bitmap[i]) {
				cores_avail[i] = core_end_bit -
					core_start_bit + 1;
				continue;
			}
			core_size = bit_size(gres_ns->topo_core_bitmap[i]);
			for (j = 0; j < core_size; j++) {
				if (core_bitmap &&
				    !bit_test(core_bitmap, core_start_bit + j))
					continue;
				if (bit_test(gres_ns->
					     topo_core_bitmap[i], j)) {
					cores_avail[i]++;
				}
			}
		}

		/* Pick the topology entries with the most cores available */
		gres_avail = 0;
		gres_total = 0;
		while (gres_avail < min_gres_node) {
			top_inx = -1;
			for (j = 0; j < gres_ns->topo_cnt; j++) {
				if ((gres_avail == 0) ||
				    (cores_avail[j] == 0) ||
				    !gres_ns->topo_core_bitmap[j]) {
					cores_addnt[j] = cores_avail[j];
				} else {
					cores_addnt[j] = cores_avail[j] -
						bit_overlap(alloc_core_bitmap,
							    gres_ns->
							    topo_core_bitmap[j]);
				}

				if (top_inx == -1) {
					if (cores_avail[j])
						top_inx = j;
				} else if (cores_addnt[j] > cores_addnt[top_inx])
					top_inx = j;
			}
			if ((top_inx < 0) || (cores_avail[top_inx] == 0)) {
				if (gres_total < min_gres_node)
					core_cnt = 0;
				break;
			}
			cores_avail[top_inx] = 0;	/* Flag as used */
			gres_tmp = gres_ns->topo_gres_cnt_avail[top_inx];
			if (!use_total_gres &&
			    (gres_tmp >=
			     gres_ns->topo_gres_cnt_alloc[top_inx])) {
				gres_tmp -= gres_ns->
					topo_gres_cnt_alloc[top_inx];
			} else if (!use_total_gres) {
				gres_tmp = 0;
			}
			if (gres_tmp == 0) {
				error("gres/%s: topology allocation error on node %s",
				      gres_name, node_name);
				break;
			}
			/* update counts of allocated cores and GRES */
			if (shared_gres) {
				/*
				 * Process outside of loop after specific
				 * device selected
				 */
			} else if (!gres_ns->topo_core_bitmap[top_inx]) {
				bit_nset(alloc_core_bitmap, 0, core_ctld - 1);
			} else if (gres_avail) {
				bit_or(alloc_core_bitmap,
				       gres_ns->
				       topo_core_bitmap[top_inx]);
				if (core_bitmap)
					bit_and(alloc_core_bitmap,
						avail_core_bitmap);
			} else {
				bit_and(alloc_core_bitmap,
					gres_ns->
					topo_core_bitmap[top_inx]);
			}
			if (shared_gres) {
				gres_total = MAX(gres_total, gres_tmp);
				gres_avail = gres_total;
			} else {
				/*
				 * Available GRES count is up to gres_tmp,
				 * but take 1 per loop to maximize available
				 * core count
				 */
				gres_avail += 1;
				gres_total += gres_tmp;
				core_cnt = bit_set_count(alloc_core_bitmap);
			}
		}
		if (shared_gres && (top_inx >= 0) &&
		    (gres_avail >= min_gres_node)) {
			if (!gres_ns->topo_core_bitmap[top_inx]) {
				bit_nset(alloc_core_bitmap, 0, core_ctld - 1);
			} else {
				bit_or(alloc_core_bitmap,
				       gres_ns->
				       topo_core_bitmap[top_inx]);
				if (core_bitmap)
					bit_and(alloc_core_bitmap,
						avail_core_bitmap);
			}
			core_cnt = bit_set_count(alloc_core_bitmap);
		}
		if (core_bitmap && (core_cnt > 0)) {
			*topo_set = true;
			for (i = 0; i < core_ctld; i++) {
				if (!bit_test(alloc_core_bitmap, i)) {
					bit_clear(core_bitmap,
						  core_start_bit + i);
				}
			}
		}
		FREE_NULL_BITMAP(alloc_core_bitmap);
		FREE_NULL_BITMAP(avail_core_bitmap);
		xfree(cores_addnt);
		xfree(cores_avail);
		return core_cnt;
	} else if (gres_js->type_name) {
		for (i = 0; i < gres_ns->type_cnt; i++) {
			if (gres_ns->type_name[i] &&
			    (gres_ns->type_id[i] ==
			     gres_js->type_id))
				break;
		}
		if (i >= gres_ns->type_cnt)
			return (uint32_t) 0;	/* no such type */
		gres_avail = gres_ns->type_cnt_avail[i];
		if (!use_total_gres)
			gres_avail -= gres_ns->type_cnt_alloc[i];
		gres_tmp = gres_ns->gres_cnt_avail;
		if (!use_total_gres)
			gres_tmp -= gres_ns->gres_cnt_alloc;
		gres_avail = MIN(gres_avail, gres_tmp);
		if (min_gres_node > gres_avail)
			return (uint32_t) 0;	/* insufficient GRES avail */
		return NO_VAL;
	} else {
		gres_avail = gres_ns->gres_cnt_avail;
		if (!use_total_gres)
			gres_avail -= gres_ns->gres_cnt_alloc;
		if (min_gres_node > gres_avail)
			return (uint32_t) 0;	/* insufficient GRES avail */
		return NO_VAL;
	}
}

/*
 * Determine how many cores on the node can be used by this job
 * IN job_gres_list  - job's gres_list built by gres_job_state_validate()
 * IN node_gres_list - node's gres_list built by gres_node_config_validate()
 * IN use_total_gres - if set then consider all gres resources as available,
 *		       and none are commited to running jobs
 * IN core_bitmap    - Identification of available cores (NULL if no restriction)
 * IN core_start_bit - index into core_bitmap for this node's first core
 * IN core_end_bit   - index into core_bitmap for this node's last core
 * IN job_id         - job's ID (for logging)
 * IN node_name      - name of the node (for logging)
 * IN disable binding- --gres-flags=disable-binding
 * RET: NO_VAL    - All cores on node are available
 *      otherwise - Count of available cores
 */
extern uint32_t gres_job_test(List job_gres_list, List node_gres_list,
			      bool use_total_gres, bitstr_t *core_bitmap,
			      int core_start_bit, int core_end_bit,
			      uint32_t job_id, char *node_name,
			      bool disable_binding)
{
	uint32_t core_cnt, tmp_cnt;
	ListIterator job_gres_iter;
	gres_state_t *gres_state_job, *gres_state_node;
	bool topo_set = false;

	if (job_gres_list == NULL)
		return NO_VAL;
	if (node_gres_list == NULL)
		return 0;

	core_cnt = NO_VAL;
	(void) gres_init();

	job_gres_iter = list_iterator_create(job_gres_list);
	while ((gres_state_job = (gres_state_t *) list_next(job_gres_iter))) {
		gres_state_node = list_find_first(node_gres_list, gres_find_id,
						  &gres_state_job->plugin_id);
		if (gres_state_node == NULL) {
			/* node lack resources required by the job */
			core_cnt = 0;
			break;
		}

		tmp_cnt = _job_test(gres_state_job, gres_state_node,
				    use_total_gres, core_bitmap,
				    core_start_bit, core_end_bit,
				    &topo_set, job_id, node_name,
				    disable_binding);
		if (tmp_cnt != NO_VAL) {
			if (core_cnt == NO_VAL)
				core_cnt = tmp_cnt;
			else
				core_cnt = MIN(tmp_cnt, core_cnt);
		}

		if (core_cnt == 0)
			break;
	}
	list_iterator_destroy(job_gres_iter);

	return core_cnt;
}

extern void gres_sock_delete(void *x)
{
	sock_gres_t *sock_gres = (sock_gres_t *) x;
	int s;

	if (sock_gres) {
		FREE_NULL_BITMAP(sock_gres->bits_any_sock);
		if (sock_gres->bits_by_sock) {
			for (s = 0; s < sock_gres->sock_cnt; s++)
				FREE_NULL_BITMAP(sock_gres->bits_by_sock[s]);
			xfree(sock_gres->bits_by_sock);
		}
		xfree(sock_gres->cnt_by_sock);
		/* NOTE: sock_gres->job_specs is just a pointer, do not free */
		xfree(sock_gres);
	}
}

/*
 * Build a string containing the GRES details for a given node and socket
 * sock_gres_list IN - List of sock_gres_t entries
 * sock_inx IN - zero-origin socket for which information is to be returned
 *		 if value < 0, then report GRES unconstrained by core
 * RET string, must call xfree() to release memory
 */
extern char *gres_sock_str(List sock_gres_list, int sock_inx)
{
	ListIterator iter;
	sock_gres_t *sock_gres;
	char *gres_str = NULL, *sep = "";

	if (!sock_gres_list)
		return NULL;

	iter = list_iterator_create(sock_gres_list);
	while ((sock_gres = (sock_gres_t *) list_next(iter))) {
		char *gres_name = sock_gres->gres_state_job->gres_name;
		gres_job_state_t *gres_js =
			sock_gres->gres_state_job->gres_data;
		char *type_name = gres_js->type_name;

		if (sock_inx < 0) {
			if (sock_gres->cnt_any_sock) {
				if (type_name) {
					xstrfmtcat(gres_str, "%s%s:%s:%"PRIu64,
						   sep,
						   gres_name,
						   type_name,
						   sock_gres->cnt_any_sock);
				} else {
					xstrfmtcat(gres_str, "%s%s:%"PRIu64,
						   sep, gres_name,
						   sock_gres->cnt_any_sock);
				}
				sep = " ";
			}
			continue;
		}
		if (!sock_gres->cnt_by_sock ||
		    (sock_gres->cnt_by_sock[sock_inx] == 0))
			continue;
		if (type_name) {
			xstrfmtcat(gres_str, "%s%s:%s:%"PRIu64, sep,
				   gres_name, type_name,
				   sock_gres->cnt_by_sock[sock_inx]);
		} else {
			xstrfmtcat(gres_str, "%s%s:%"PRIu64, sep,
				   gres_name,
				   sock_gres->cnt_by_sock[sock_inx]);
		}
		sep = " ";
	}
	list_iterator_destroy(iter);
	return gres_str;
}

static void _accumulate_job_gres_alloc(gres_job_state_t *gres_js,
				       int node_inx,
				       bitstr_t **gres_bit_alloc,
				       uint64_t *gres_cnt)
{
	if (gres_js->node_cnt <= node_inx) {
		error("gres_job_state_t node count less than node_inx. This should never happen");
		return;
	}

	if ((node_inx >= 0) && (node_inx < gres_js->node_cnt) &&
	    gres_js->gres_bit_alloc &&
	    gres_js->gres_bit_alloc[node_inx]) {
		if (!*gres_bit_alloc) {
			*gres_bit_alloc = bit_alloc(
				bit_size(gres_js->
					 gres_bit_alloc[node_inx]));
		}
		bit_or(*gres_bit_alloc, gres_js->gres_bit_alloc[node_inx]);
	}
	if (gres_cnt && gres_js->gres_cnt_node_alloc)
		*gres_cnt += gres_js->gres_cnt_node_alloc[node_inx];
}

/*
 * Set environment variables as required for a batch job
 * IN/OUT job_env_ptr - environment variable array
 * IN gres_list - generated by gres_job_alloc()
 * IN node_inx - zero origin node index
 */
extern void gres_g_job_set_env(char ***job_env_ptr, List job_gres_list,
			       int node_inx)
{
	int i;
	ListIterator gres_iter;
	gres_state_t *gres_state_job = NULL;
	uint64_t gres_cnt = 0;
	bitstr_t *gres_bit_alloc = NULL;
	(void) gres_init();

	slurm_mutex_lock(&gres_context_lock);
	for (i=0; i<gres_context_cnt; i++) {
		if (gres_context[i].ops.job_set_env == NULL)
			continue;	/* No plugin to call */
		if (job_gres_list) {
			gres_iter = list_iterator_create(job_gres_list);
			while ((gres_state_job = (gres_state_t *)
				list_next(gres_iter))) {
				if (gres_state_job->plugin_id !=
				    gres_context[i].plugin_id)
					continue;
				_accumulate_job_gres_alloc(
					gres_state_job->gres_data,
					node_inx,
					&gres_bit_alloc,
					&gres_cnt);
			}
			list_iterator_destroy(gres_iter);
		}
		(*(gres_context[i].ops.job_set_env))(job_env_ptr,
						     gres_bit_alloc, gres_cnt,
						     GRES_INTERNAL_FLAG_NONE);
		gres_cnt = 0;
		FREE_NULL_BITMAP(gres_bit_alloc);
	}
	slurm_mutex_unlock(&gres_context_lock);
}

/*
 * Translate GRES flag to string.
 * NOT reentrant
 */
static char *_gres_flags_str(uint16_t flags)
{
	if (flags & GRES_NO_CONSUME)
		return "no_consume";
	return "";
}

static void _job_state_log(gres_state_t *gres_state_job, uint32_t job_id)
{
	gres_job_state_t *gres_js = gres_state_job->gres_data;
	char *sparse_msg = "", tmp_str[128];
	int i;

	xassert(gres_js);
	info("gres_job_state gres:%s(%u) type:%s(%u) job:%u flags:%s",
	     gres_state_job->gres_name, gres_state_job->plugin_id,
	     gres_js->type_name,
	     gres_js->type_id, job_id, _gres_flags_str(gres_js->flags));
	if (gres_js->cpus_per_gres)
		info("  cpus_per_gres:%u", gres_js->cpus_per_gres);
	else if (gres_js->def_cpus_per_gres)
		info("  def_cpus_per_gres:%u", gres_js->def_cpus_per_gres);
	if (gres_js->gres_per_job)
		info("  gres_per_job:%"PRIu64, gres_js->gres_per_job);
	if (gres_js->gres_per_node) {
		info("  gres_per_node:%"PRIu64" node_cnt:%u",
		     gres_js->gres_per_node, gres_js->node_cnt);
	}
	if (gres_js->gres_per_socket)
		info("  gres_per_socket:%"PRIu64, gres_js->gres_per_socket);
	if (gres_js->gres_per_task)
		info("  gres_per_task:%"PRIu64, gres_js->gres_per_task);
	if (gres_js->mem_per_gres)
		info("  mem_per_gres:%"PRIu64, gres_js->mem_per_gres);
	else if (gres_js->def_mem_per_gres)
		info("  def_mem_per_gres:%"PRIu64, gres_js->def_mem_per_gres);
	if (gres_js->ntasks_per_gres)
		info("  ntasks_per_gres:%u", gres_js->ntasks_per_gres);

	/*
	 * These arrays are only used for resource selection and may include
	 * data for many nodes not used in the resources eventually allocated
	 * to this job.
	 */
	if (gres_js->total_node_cnt) {
		sparse_msg = " (sparsely populated for resource selection)";
		info("  total_node_cnt:%u%s", gres_js->total_node_cnt,
		     sparse_msg);
	}
	for (i = 0; i < gres_js->total_node_cnt; i++) {
		if (gres_js->gres_cnt_node_select &&
		    gres_js->gres_cnt_node_select[i]) {
			info("  gres_cnt_node_select[%d]:%"PRIu64,
			     i, gres_js->gres_cnt_node_select[i]);
		}
		if (gres_js->gres_bit_select &&
		    gres_js->gres_bit_select[i]) {
			bit_fmt(tmp_str, sizeof(tmp_str),
				gres_js->gres_bit_select[i]);
			info("  gres_bit_select[%d]:%s of %d", i, tmp_str,
			     (int) bit_size(gres_js->gres_bit_select[i]));
		}
	}

	if (gres_js->total_gres)
		info("  total_gres:%"PRIu64, gres_js->total_gres);
	if (gres_js->node_cnt)
		info("  node_cnt:%u", gres_js->node_cnt);
	for (i = 0; i < gres_js->node_cnt; i++) {
		if (gres_js->gres_cnt_node_alloc &&
		    gres_js->gres_cnt_node_alloc[i]) {
			info("  gres_cnt_node_alloc[%d]:%"PRIu64,
			     i, gres_js->gres_cnt_node_alloc[i]);
		} else if (gres_js->gres_cnt_node_alloc)
			info("  gres_cnt_node_alloc[%d]:NULL", i);

		if (gres_js->gres_bit_alloc && gres_js->gres_bit_alloc[i]) {
			bit_fmt(tmp_str, sizeof(tmp_str),
				gres_js->gres_bit_alloc[i]);
			info("  gres_bit_alloc[%d]:%s of %d", i, tmp_str,
			     (int) bit_size(gres_js->gres_bit_alloc[i]));
		} else if (gres_js->gres_bit_alloc)
			info("  gres_bit_alloc[%d]:NULL", i);

		if (gres_js->gres_bit_step_alloc &&
		    gres_js->gres_bit_step_alloc[i]) {
			bit_fmt(tmp_str, sizeof(tmp_str),
				gres_js->gres_bit_step_alloc[i]);
			info("  gres_bit_step_alloc[%d]:%s of %d", i, tmp_str,
			     (int) bit_size(gres_js->gres_bit_step_alloc[i]));
		} else if (gres_js->gres_bit_step_alloc)
			info("  gres_bit_step_alloc[%d]:NULL", i);

		if (gres_js->gres_cnt_step_alloc) {
			info("  gres_cnt_step_alloc[%d]:%"PRIu64"", i,
			     gres_js->gres_cnt_step_alloc[i]);
		}
	}
}

/*
 * Extract from the job/step gres_list the count of GRES of the specified name
 * and (optionally) type. If no type is specified, then the count will include
 * all GRES of that name, regardless of type.
 *
 * IN gres_list  - job/step record's gres_list.
 * IN gres_name - the name of the GRES to query.
 * IN gres_type - (optional) the type of the GRES to query.
 * IN is_job - True if the GRES list is for the job, false if for the step.
 * RET The number of GRES in the job/step gres_list or NO_VAL64 if not found.
 */
static uint64_t _get_gres_list_cnt(List gres_list, char *gres_name,
				   char *gres_type, bool is_job)
{
	uint64_t gres_val = NO_VAL64;
	uint32_t plugin_id;
	ListIterator gres_iter;
	gres_state_t *gres_state_ptr;
	bool filter_type;

	if ((gres_list == NULL) || (list_count(gres_list) == 0))
		return gres_val;

	plugin_id = gres_build_id(gres_name);

	if (gres_type && (gres_type[0] != '\0'))
		filter_type = true;
	else
		filter_type = false;

	gres_iter = list_iterator_create(gres_list);
	while ((gres_state_ptr = list_next(gres_iter))) {
		uint64_t total_gres;
		void *type_name;

		if (gres_state_ptr->plugin_id != plugin_id)
			continue;

		if (is_job) {
			gres_job_state_t *gres_js =
				(gres_job_state_t *)gres_state_ptr->gres_data;
			type_name = gres_js->type_name;
			total_gres = gres_js->total_gres;
		} else {
			gres_step_state_t *gres_ss =
				(gres_step_state_t *)gres_state_ptr->gres_data;
			type_name = gres_ss->type_name;
			total_gres = gres_ss->total_gres;
		}

		/* If we are filtering on GRES type, ignore other types */
		if (filter_type &&
		    xstrcasecmp(gres_type, type_name))
			continue;

		if ((total_gres == NO_VAL64) || (total_gres == 0))
			continue;

		if (gres_val == NO_VAL64)
			gres_val = total_gres;
		else
			gres_val += total_gres;
	}
	list_iterator_destroy(gres_iter);

	return gres_val;
}

static uint64_t _get_job_gres_list_cnt(List gres_list, char *gres_name,
				       char *gres_type)
{
	return _get_gres_list_cnt(gres_list, gres_name, gres_type, true);
}

static uint64_t _get_step_gres_list_cnt(List gres_list, char *gres_name,
					char *gres_type)
{
	return _get_gres_list_cnt(gres_list, gres_name, gres_type, false);
}

/*
 * Log a job's current gres state
 * IN gres_list - generated by gres_job_state_validate()
 * IN job_id - job's ID
 */
extern void gres_job_state_log(List gres_list, uint32_t job_id)
{
	ListIterator gres_iter;
	gres_state_t *gres_state_job;

	if (!(slurm_conf.debug_flags & DEBUG_FLAG_GRES) || !gres_list)
		return;

	(void) gres_init();

	slurm_mutex_lock(&gres_context_lock);
	gres_iter = list_iterator_create(gres_list);
	while ((gres_state_job = (gres_state_t *) list_next(gres_iter))) {
		_job_state_log(gres_state_job, job_id);
	}
	list_iterator_destroy(gres_iter);
	slurm_mutex_unlock(&gres_context_lock);
}

static int _find_device(void *x, void *key)
{
	gres_device_t *device_x = (gres_device_t *)x;
	gres_device_t *device_key = (gres_device_t *)key;

	if (!xstrcmp(device_x->path, device_key->path))
		return 1;

	return 0;
}

static int _accumulate_gres_device(void *x, void *arg)
{
	gres_state_t *gres_ptr = x;
	foreach_gres_accumulate_device_t *args = arg;

	if (gres_ptr->plugin_id != args->plugin_id)
		return 0;

	if (args->is_job) {
		_accumulate_job_gres_alloc(gres_ptr->gres_data, 0,
					   args->gres_bit_alloc, NULL);
	} else {
		_accumulate_step_gres_alloc(gres_ptr, args->gres_bit_alloc,
					    NULL);
	}

	return 0;
}

extern List gres_g_get_devices(List gres_list, bool is_job,
			       uint16_t accel_bind_type, char *tres_bind_str,
			       int local_proc_id, pid_t pid)
{
	int j;
	ListIterator dev_itr;
	bitstr_t *gres_bit_alloc = NULL;
	gres_device_t *gres_device;
	List gres_devices;
	List device_list = NULL;
	bitstr_t *usable_gres = NULL;
	tres_bind_t tres_bind;

	(void) gres_init();

	/*
	 * Create a unique device list of all possible GRES device files.
	 * Initialize each device to deny.
	 */
	for (j = 0; j < gres_context_cnt; j++) {
		if (!gres_context[j].ops.get_devices)
			continue;
		gres_devices = (*(gres_context[j].ops.get_devices))();
		if (!gres_devices || !list_count(gres_devices))
			continue;
		dev_itr = list_iterator_create(gres_devices);
		while ((gres_device = list_next(dev_itr))) {
			if (!device_list)
				device_list = list_create(NULL);
			gres_device->alloc = 0;
			/*
			 * Keep the list unique by not adding duplicates (in the
			 * case of MPS and GPU)
			 */
			if (!list_find_first(device_list, _find_device,
					     gres_device))
				list_append(device_list, gres_device);
		}
		list_iterator_destroy(dev_itr);
	}

	if (!gres_list)
		return device_list;

	if (accel_bind_type || tres_bind_str)
		_parse_tres_bind(accel_bind_type, tres_bind_str, &tres_bind);
	else
		memset(&tres_bind, 0, sizeof(tres_bind));

	slurm_mutex_lock(&gres_context_lock);
	for (j = 0; j < gres_context_cnt; j++) {
		/* We need to get a gres_bit_alloc with all the gres types
		 * merged (accumulated) together */
		foreach_gres_accumulate_device_t args = {
			.gres_bit_alloc = &gres_bit_alloc,
			.is_job = is_job,
			.plugin_id = gres_context[j].plugin_id,
		};
		(void) list_for_each(gres_list, _accumulate_gres_device, &args);

		if (!gres_bit_alloc ||
		    !gres_context[j].ops.get_devices)
			continue;

		gres_devices = (*(gres_context[j].ops.get_devices))();
		if (!gres_devices) {
			error("We should had got gres_devices, but for some reason none were set in the plugin.");
			continue;
		}

		if (_get_usable_gres(gres_context[j].gres_name, j,
				     local_proc_id, pid, &tres_bind,
				     &usable_gres, gres_bit_alloc,
				     true) == SLURM_ERROR)
			continue;

		dev_itr = list_iterator_create(gres_devices);
		while ((gres_device = list_next(dev_itr))) {
			if (!bit_test(gres_bit_alloc, gres_device->index))
				continue;

			if (!usable_gres ||
			    bit_test(usable_gres, gres_device->index)) {
				gres_device_t *gres_device2;
				/*
				 * search for the device among the unique
				 * devices list (since two plugins could have
				 * device records that point to the same file,
				 * like with GPU and MPS)
				 */
				gres_device2 = list_find_first(device_list,
							       _find_device,
							       gres_device);
				/*
				 * Set both, in case they point to different
				 * records
				 */
				gres_device->alloc = 1;
				if (gres_device2)
					gres_device2->alloc = 1;
			}
		}
		list_iterator_destroy(dev_itr);
		FREE_NULL_BITMAP(gres_bit_alloc);
		FREE_NULL_BITMAP(usable_gres);
	}
	slurm_mutex_unlock(&gres_context_lock);

	return device_list;
}

static void _step_state_delete(void *gres_data)
{
	int i;
	gres_step_state_t *gres_ss = (gres_step_state_t *) gres_data;

	if (gres_ss == NULL)
		return;

	FREE_NULL_BITMAP(gres_ss->node_in_use);
	if (gres_ss->gres_bit_alloc) {
		for (i = 0; i < gres_ss->node_cnt; i++)
			FREE_NULL_BITMAP(gres_ss->gres_bit_alloc[i]);
		xfree(gres_ss->gres_bit_alloc);
	}
	xfree(gres_ss->gres_cnt_node_alloc);
	xfree(gres_ss->type_name);
	xfree(gres_ss);
}

extern void gres_step_list_delete(void *list_element)
{
	gres_state_t *gres_state_step = (gres_state_t *) list_element;

	_step_state_delete(gres_state_step->gres_data);
	gres_state_step->gres_data = NULL;
	_gres_state_delete_members(gres_state_step);
}


static int _step_get_gres_cnt(void *x, void *arg)
{
	gres_state_t *gres_state_job = (gres_state_t *)x;
	foreach_gres_cnt_t *foreach_gres_cnt = (foreach_gres_cnt_t *)arg;
	gres_job_state_t *gres_js;
	gres_key_t *job_search_key = foreach_gres_cnt->job_search_key;
	bool ignore_alloc = foreach_gres_cnt->ignore_alloc;
	slurm_step_id_t *step_id = foreach_gres_cnt->step_id;
	int node_offset = job_search_key->node_offset;

	/* This isn't the gres we are looking for */
	if (!gres_find_job_by_key_with_cnt(gres_state_job, job_search_key))
		return 0;

	/* This is the first time we have found a matching GRES. */
	if (foreach_gres_cnt->gres_cnt == INFINITE64)
		foreach_gres_cnt->gres_cnt = 0;

	gres_js = gres_state_job->gres_data;

	if ((node_offset >= gres_js->node_cnt) &&
	    (gres_js->node_cnt != 0)) { /* GRES is type no_consume */
		error("gres/%s: %s %ps node offset invalid (%d >= %u)",
		      gres_state_job->gres_name, __func__, step_id,
		      node_offset, gres_js->node_cnt);
		foreach_gres_cnt->gres_cnt = 0;
		return -1;
	}
	if (!gres_id_shared(job_search_key->config_flags) &&
	    gres_js->gres_bit_alloc &&
	    gres_js->gres_bit_alloc[node_offset]) {
		foreach_gres_cnt->gres_cnt += bit_set_count(
			gres_js->gres_bit_alloc[node_offset]);
		if (!ignore_alloc &&
		    gres_js->gres_bit_step_alloc &&
		    gres_js->gres_bit_step_alloc[node_offset]) {
			foreach_gres_cnt->gres_cnt -=
				bit_set_count(gres_js->
					      gres_bit_step_alloc[node_offset]);
		}
	} else if (gres_js->gres_cnt_node_alloc &&
		   gres_js->gres_cnt_step_alloc) {
		foreach_gres_cnt->gres_cnt +=
			gres_js->gres_cnt_node_alloc[node_offset];
		if (!ignore_alloc) {
			foreach_gres_cnt->gres_cnt -= gres_js->
				gres_cnt_step_alloc[node_offset];
		}
	} else {
		debug3("gres/%s:%s: %s %ps gres_bit_alloc and gres_cnt_node_alloc are NULL",
		       gres_state_job->gres_name, gres_js->type_name,
		       __func__, step_id);
		foreach_gres_cnt->gres_cnt = NO_VAL64;
		return -1;
	}
	return 0;
}

static uint64_t _step_test(gres_step_state_t *gres_ss, bool first_step_node,
			   uint16_t cpus_per_task, int max_rem_nodes,
			   bool ignore_alloc, uint64_t gres_cnt, bool test_mem,
			   int node_offset, slurm_step_id_t *step_id,
			   job_resources_t *job_resrcs_ptr, int *err_code)
{
	uint64_t core_cnt, min_gres = 1, task_cnt;

	xassert(gres_ss);

	if (!gres_cnt)
		return 0;

	if (first_step_node) {
		gres_ss->gross_gres = 0;
		gres_ss->total_gres = 0;
	}
	if (gres_ss->gres_per_node)
		min_gres = gres_ss-> gres_per_node;
	if (gres_ss->gres_per_socket)
		min_gres = MAX(min_gres, gres_ss->gres_per_socket);
	if (gres_ss->gres_per_task)
		min_gres = MAX(min_gres, gres_ss->gres_per_task);
	if (gres_ss->gres_per_step &&
	    (gres_ss->gres_per_step > gres_ss->total_gres) &&
	    (max_rem_nodes == 1)) {
		uint64_t gres_per_step = gres_ss->gres_per_step;
		if (ignore_alloc)
			gres_per_step -= gres_ss->gross_gres;
		else
			gres_per_step -= gres_ss->total_gres;
		min_gres = MAX(min_gres, gres_per_step);
	}

	if (gres_cnt != NO_VAL64) {
		if (min_gres > gres_cnt) {
			core_cnt = 0;
		} else if (gres_ss->gres_per_task) {
			task_cnt = (gres_cnt + gres_ss->gres_per_task - 1)
				/ gres_ss->gres_per_task;
			core_cnt = task_cnt * cpus_per_task;
		} else
			core_cnt = NO_VAL64;
	} else {
		gres_cnt = 0;
		core_cnt = NO_VAL64;
	}

	/* Test if there is enough memory available to run the step. */
	if (test_mem && core_cnt && gres_cnt && gres_ss->mem_per_gres &&
	    (gres_ss->mem_per_gres != NO_VAL64)) {
		uint64_t mem_per_gres, mem_req, mem_avail;

		mem_per_gres = gres_ss->mem_per_gres;
		mem_req = min_gres * mem_per_gres;
		mem_avail = job_resrcs_ptr->memory_allocated[node_offset];
		if (!ignore_alloc)
			mem_avail -= job_resrcs_ptr->memory_used[node_offset];

		if (mem_avail < mem_req) {
			log_flag(STEPS, "%s: JobId=%u: Usable memory on node: %"PRIu64" is less than requested %"PRIu64", skipping the node",
				 __func__, step_id->job_id, mem_avail,
				 mem_req);
			core_cnt = 0;
			*err_code = ESLURM_INVALID_TASK_MEMORY;
		}
	}

	if (core_cnt != 0) {
		if (ignore_alloc)
			gres_ss->gross_gres += gres_cnt;
		else
			gres_ss->total_gres += gres_cnt;
	}

	return core_cnt;
}

/*
 * TRES specification parse logic
 * in_val IN - initial input string
 * cnt OUT - count of values
 * gres_list IN/OUT - where to search for (or add) new step TRES record
 * save_ptr IN/OUT - NULL on initial call, otherwise value from previous call
 * rc OUT - unchanged or an error code
 * RET gres - step record to set value in, found or created by this function
 */
static gres_step_state_t *_get_next_step_gres(char *in_val, uint64_t *cnt,
					      List gres_list, char **save_ptr,
					      int *rc)
{
	static char *prev_save_ptr = NULL;
	int context_inx = NO_VAL, my_rc = SLURM_SUCCESS;
	gres_step_state_t *gres_ss = NULL;
	gres_state_t *gres_state_step;
	gres_key_t step_search_key;
	char *type = NULL, *name = NULL;
	uint16_t flags = 0;

	xassert(save_ptr);
	if (!in_val && (*save_ptr == NULL)) {
		return NULL;
	}

	if (*save_ptr == NULL) {
		prev_save_ptr = in_val;
	} else if (*save_ptr != prev_save_ptr) {
		error("%s: parsing error", __func__);
		my_rc = SLURM_ERROR;
		goto fini;
	}

	if (prev_save_ptr[0] == '\0') {	/* Empty input token */
		*save_ptr = NULL;
		return NULL;
	}

	if ((my_rc = _get_next_gres(in_val, &type, &context_inx,
				    cnt, &flags, &prev_save_ptr)) ||
	    (context_inx == NO_VAL)) {
		prev_save_ptr = NULL;
		goto fini;
	}

	/* Find the step GRES record */
	step_search_key.config_flags = gres_context[context_inx].config_flags;
	step_search_key.plugin_id = gres_context[context_inx].plugin_id;
	step_search_key.type_id = gres_build_id(type);
	gres_state_step = list_find_first(gres_list, gres_find_step_by_key,
					  &step_search_key);

	if (gres_state_step) {
		gres_ss = gres_state_step->gres_data;
	} else {
		gres_ss = xmalloc(sizeof(gres_step_state_t));
		gres_ss->type_id = gres_build_id(type);
		gres_ss->type_name = type;
		type = NULL;	/* String moved above */
		gres_state_step = gres_create_state(
			&gres_context[context_inx], GRES_STATE_SRC_CONTEXT_PTR,
			GRES_STATE_TYPE_STEP, gres_ss);
		list_append(gres_list, gres_state_step);
	}
	gres_ss->flags = flags;

fini:	xfree(name);
	xfree(type);
	if (my_rc != SLURM_SUCCESS) {
		prev_save_ptr = NULL;
		if (my_rc == ESLURM_INVALID_GRES && running_in_slurmctld())
			info("Invalid GRES step specification %s", in_val);
		*rc = my_rc;
	}
	*save_ptr = prev_save_ptr;
	return gres_ss;
}

/*
 * Test that the step does not request more GRES than what the job requested.
 * This function does *not* check the step's requested GRES against the job's
 * allocated GRES. The job may be allocated more GRES than what it requested
 * (for example, when --exclusive is used the job is allocated all the GRES
 * on the node), but that's okay. We check the step request against the job's
 * allocated GRES in gres_step_test().
 */
static void _validate_step_counts(List step_gres_list, List job_gres_list_req,
				  uint32_t step_min_nodes, int *rc,
				  char **err_msg)
{
	ListIterator iter;
	gres_state_t *gres_state_job, *gres_state_step;
	gres_job_state_t *gres_js;
	gres_step_state_t *gres_ss;
	gres_key_t job_search_key;
	uint16_t cpus_per_gres;
	char *msg = NULL;

	if (!step_gres_list || (list_count(step_gres_list) == 0))
		return;
	if (!job_gres_list_req  || (list_count(job_gres_list_req)  == 0)) {
		if (err_msg) {
			xfree(*err_msg);
			xstrfmtcat(*err_msg, "Step requested GRES but job doesn't have GRES");
		}
		*rc = ESLURM_INVALID_GRES;
		return;
	}

	iter = list_iterator_create(step_gres_list);
	while ((gres_state_step = (gres_state_t *) list_next(iter))) {
		gres_ss = (gres_step_state_t *) gres_state_step->gres_data;
		job_search_key.config_flags = gres_state_step->config_flags;
		job_search_key.plugin_id = gres_state_step->plugin_id;
		if (gres_ss->type_id == 0)
			job_search_key.type_id = NO_VAL;
		else
			job_search_key.type_id = gres_ss->type_id;
		gres_state_job = list_find_first(job_gres_list_req,
						 gres_find_job_by_key,
						 &job_search_key);
		if (!gres_state_job || !gres_state_job->gres_data) {
			xstrfmtcat(msg, "Step requested GRES (%s:%s) not found in the job",
				   gres_state_step->gres_name,
				   gres_ss->type_name);
			*rc = ESLURM_INVALID_GRES;
			break;
		}
		gres_js = (gres_job_state_t *) gres_state_job->gres_data;
		if (gres_js->cpus_per_gres)
			cpus_per_gres = gres_js->cpus_per_gres;
		else
			cpus_per_gres = gres_js->def_cpus_per_gres;
		if (cpus_per_gres && gres_ss->cpus_per_gres &&
		    (cpus_per_gres < gres_ss->cpus_per_gres)) {
			xstrfmtcat(msg, "Step requested cpus_per_gres=%u is more than the job's cpu_per_gres=%u",
				   gres_ss->cpus_per_gres,
				   cpus_per_gres);
			*rc = ESLURM_INVALID_GRES;
			break;
		}
		if (gres_ss->gres_per_step) {
			/*
			 * This isn't a perfect check because step_min_nodes
			 * isn't always set by this point, but if it is set
			 * then we can check that the number of gres requested
			 * for the step is at least the number of nodes in
			 * the step.
			 */
			if (step_min_nodes &&
			    (gres_ss->gres_per_step < step_min_nodes)) {
				xstrfmtcat(msg, "Step requested gres=%s:%"PRIu64" is less than the requested min nodes=%u",
					   gres_state_step->gres_name,
					   gres_ss->gres_per_step,
					   step_min_nodes);
				*rc = ESLURM_INVALID_GRES;
				break;
			}
			if (gres_js->gres_per_job &&
			    (gres_js->gres_per_job <
			     gres_ss->gres_per_step)) {
				xstrfmtcat(msg, "Step requested gres=%s:%"PRIu64" is more than the job's gres=%s:%"PRIu64,
					   gres_state_step->gres_name,
					   gres_ss->gres_per_step,
					   gres_state_job->gres_name,
					   gres_js->gres_per_job);
				*rc = ESLURM_INVALID_GRES;
				break;
			}
		}
		if (gres_js->gres_per_node &&
		    gres_ss->gres_per_node &&
		    (gres_js->gres_per_node <
		     gres_ss->gres_per_node)) {
			xstrfmtcat(msg, "Step requested gres_per_node=%s:%"PRIu64" is more than the job's gres_per_node=%s:%"PRIu64,
				   gres_state_step->gres_name,
				   gres_ss->gres_per_node,
				   gres_state_job->gres_name,
				   gres_js->gres_per_node);
			*rc = ESLURM_INVALID_GRES;
			break;
		}
		if (gres_js->gres_per_socket &&
		    gres_ss->gres_per_socket &&
		    (gres_js->gres_per_socket <
		     gres_ss->gres_per_socket)) {
			xstrfmtcat(msg, "Step requested gres_per_socket=%s:%"PRIu64" is more than the job's gres_per_socket=%s:%"PRIu64,
				   gres_state_step->gres_name,
				   gres_ss->gres_per_socket,
				   gres_state_job->gres_name,
				   gres_js->gres_per_socket);
			*rc = ESLURM_INVALID_GRES;
			break;
		}
		if (gres_js->gres_per_task &&
		    gres_ss->gres_per_task &&
		    (gres_js->gres_per_task <
		     gres_ss->gres_per_task)) {
			xstrfmtcat(msg, "Step requested gres_per_task=%s:%"PRIu64" is more than the job's gres_per_task=%s:%"PRIu64,
				   gres_state_step->gres_name,
				   gres_ss->gres_per_task,
				   gres_state_job->gres_name,
				   gres_js->gres_per_task);
			*rc = ESLURM_INVALID_GRES;
			break;
		}

	}
	list_iterator_destroy(iter);

	if (msg) {
		if (err_msg) {
			xfree(*err_msg);
			*err_msg = msg;
		} else {
			error("%s", msg);
			xfree(msg);
		}
	}
}


static int _handle_ntasks_per_tres_step(List new_step_list,
					uint16_t ntasks_per_tres,
					uint32_t *num_tasks,
					uint32_t *cpu_count)
{
	gres_step_state_t *gres_ss;
	uint64_t cnt = 0;
	int rc = SLURM_SUCCESS;

	uint64_t tmp = _get_step_gres_list_cnt(new_step_list, "gpu", NULL);
	if ((tmp == NO_VAL64) && (*num_tasks != NO_VAL)) {
		/*
		 * Generate GPUs from ntasks_per_tres when not specified
		 * and ntasks is specified
		 */
		uint32_t gpus = *num_tasks / ntasks_per_tres;
		/* For now, do type-less GPUs */
		char *save_ptr = NULL, *gres = NULL, *in_val;
		xstrfmtcat(gres, "gres:gpu:%u", gpus);
		in_val = gres;
		if (*num_tasks != ntasks_per_tres * gpus) {
			log_flag(GRES, "%s: -n/--ntasks %u is not a multiple of --ntasks-per-gpu=%u",
				 __func__, *num_tasks, ntasks_per_tres);
			return ESLURM_INVALID_GRES;
		}
		while ((gres_ss =
			_get_next_step_gres(in_val, &cnt,
					    new_step_list,
					    &save_ptr, &rc))) {
			/* Simulate a tres_per_job specification */
			gres_ss->gres_per_step = cnt;
			gres_ss->ntasks_per_gres = ntasks_per_tres;
			gres_ss->total_gres =
				MAX(gres_ss->total_gres, cnt);
			in_val = NULL;
		}
		xfree(gres);
		xassert(list_count(new_step_list) != 0);
	} else if (tmp != NO_VAL64) {
		tmp = tmp * ntasks_per_tres;
		if (*num_tasks < tmp) {
			*num_tasks = tmp;
		}
		if (*cpu_count && (*cpu_count < tmp)) {
			/* step_spec->cpu_count == 0 means SSF_OVERSUBSCRIBE */
			*cpu_count = tmp;
		}
	} else {
		error("%s: ntasks_per_tres was specified, but there was either no task count or no GPU specification to go along with it, or both were already specified.",
		      __func__);
		rc = SLURM_ERROR;
	}

	return rc;
}

extern int gres_step_state_validate(char *cpus_per_tres,
				    char *tres_per_step,
				    char *tres_per_node,
				    char *tres_per_socket,
				    char *tres_per_task,
				    char *mem_per_tres,
				    uint16_t ntasks_per_tres,
				    uint32_t step_min_nodes,
				    List *step_gres_list,
				    List job_gres_list_req, uint32_t job_id,
				    uint32_t step_id,
				    uint32_t *num_tasks,
				    uint32_t *cpu_count, char **err_msg)
{
	int rc;
	gres_step_state_t *gres_ss;
	List new_step_list;
	uint64_t cnt = 0;

	*step_gres_list = NULL;
	if ((rc = gres_init()) != SLURM_SUCCESS)
		return rc;

	slurm_mutex_lock(&gres_context_lock);
	new_step_list = list_create(gres_step_list_delete);
	if (cpus_per_tres) {
		char *in_val = cpus_per_tres, *save_ptr = NULL;
		while ((gres_ss = _get_next_step_gres(in_val, &cnt,
						      new_step_list,
						      &save_ptr, &rc))) {
			gres_ss->cpus_per_gres = cnt;
			in_val = NULL;
		}
	}
	if (tres_per_step) {
		char *in_val = tres_per_step, *save_ptr = NULL;
		while ((gres_ss = _get_next_step_gres(in_val, &cnt,
						      new_step_list,
						      &save_ptr, &rc))) {
			gres_ss->gres_per_step = cnt;
			in_val = NULL;
			gres_ss->total_gres =
				MAX(gres_ss->total_gres, cnt);
		}
	}
	if (tres_per_node) {
		char *in_val = tres_per_node, *save_ptr = NULL;
		while ((gres_ss = _get_next_step_gres(in_val, &cnt,
						      new_step_list,
						      &save_ptr, &rc))) {
			gres_ss->gres_per_node = cnt;
			in_val = NULL;
			/* Step only has 1 node, always */
			gres_ss->total_gres =
				MAX(gres_ss->total_gres, cnt);
		}
	}
	if (tres_per_socket) {
		char *in_val = tres_per_socket, *save_ptr = NULL;
		while ((gres_ss = _get_next_step_gres(in_val, &cnt,
						      new_step_list,
						      &save_ptr, &rc))) {
			gres_ss->gres_per_socket = cnt;
			in_val = NULL;
			// TODO: What is sockets_per_node and ntasks_per_socket?
			// if (*sockets_per_node != NO_VAL16) {
			//	cnt *= *sockets_per_node;
			// } else if ((*num_tasks != NO_VAL) &&
			//	   (*ntasks_per_socket != NO_VAL16)) {
			//	cnt *= ((*num_tasks + *ntasks_per_socket - 1) /
			//		*ntasks_per_socket);
			// }
			// gres_ss->total_gres =
			//	MAX(gres_ss->total_gres, cnt);
		}
	}
	if (tres_per_task) {
		char *in_val = tres_per_task, *save_ptr = NULL;
		while ((gres_ss = _get_next_step_gres(in_val, &cnt,
						      new_step_list,
						      &save_ptr, &rc))) {
			gres_ss->gres_per_task = cnt;
			in_val = NULL;
			if (*num_tasks != NO_VAL)
				cnt *= *num_tasks;
			gres_ss->total_gres =
				MAX(gres_ss->total_gres, cnt);
		}
	}
	if (mem_per_tres) {
		char *in_val = mem_per_tres, *save_ptr = NULL;
		while ((gres_ss = _get_next_step_gres(in_val, &cnt,
						      new_step_list,
						      &save_ptr, &rc))) {
			gres_ss->mem_per_gres = cnt;
			in_val = NULL;
		}
	}

	if ((ntasks_per_tres != NO_VAL16) && num_tasks && cpu_count) {
		rc = _handle_ntasks_per_tres_step(new_step_list,
						  ntasks_per_tres,
						  num_tasks,
						  cpu_count);
	}

	if (list_count(new_step_list) == 0) {
		FREE_NULL_LIST(new_step_list);
	} else {
		/*
		 * If called from a client we don't have a job_gres_list_req so
		 * don't check against that.
		 */
		if (rc == SLURM_SUCCESS && running_in_slurmctld())
			_validate_step_counts(new_step_list, job_gres_list_req,
					      step_min_nodes, &rc, err_msg);
		if (rc == SLURM_SUCCESS) {
			bool overlap_merge = false;
			int over_count = 0;
			gres_state_t *gres_state;
			overlap_check_t *over_list =
				xcalloc(list_count(new_step_list),
					sizeof(overlap_check_t));
			ListIterator iter = list_iterator_create(new_step_list);
			while ((gres_state = list_next(iter))) {
				if (_set_over_list(gres_state, over_list,
						   &over_count, 0))
					overlap_merge = true;

			}
			list_iterator_destroy(iter);
			if (overlap_merge)
				rc = _merge_generic_data(new_step_list,
							 over_list,
							 over_count,
							 0);
			xfree(over_list);
		}
		if (rc == SLURM_SUCCESS)
			*step_gres_list = new_step_list;
		else
			FREE_NULL_LIST(new_step_list);
	}
	slurm_mutex_unlock(&gres_context_lock);
	return rc;
}

static void *_step_state_dup(gres_step_state_t *gres_ss)
{

	int i;
	gres_step_state_t *new_gres_ss;

	xassert(gres_ss);
	new_gres_ss = xmalloc(sizeof(gres_step_state_t));
	new_gres_ss->cpus_per_gres	= gres_ss->cpus_per_gres;
	new_gres_ss->gres_per_step	= gres_ss->gres_per_step;
	new_gres_ss->gres_per_node	= gres_ss->gres_per_node;
	new_gres_ss->gres_per_socket	= gres_ss->gres_per_socket;
	new_gres_ss->gres_per_task	= gres_ss->gres_per_task;
	new_gres_ss->mem_per_gres	= gres_ss->mem_per_gres;
	new_gres_ss->node_cnt		= gres_ss->node_cnt;
	new_gres_ss->total_gres	= gres_ss->total_gres;

	if (gres_ss->node_in_use)
		new_gres_ss->node_in_use = bit_copy(gres_ss->node_in_use);

	if (gres_ss->gres_cnt_node_alloc) {
		i = sizeof(uint64_t) * gres_ss->node_cnt;
		new_gres_ss->gres_cnt_node_alloc = xmalloc(i);
		memcpy(new_gres_ss->gres_cnt_node_alloc,
		       gres_ss->gres_cnt_node_alloc, i);
	}
	if (gres_ss->gres_bit_alloc) {
		new_gres_ss->gres_bit_alloc = xcalloc(gres_ss->node_cnt,
						      sizeof(bitstr_t *));
		for (i = 0; i < gres_ss->node_cnt; i++) {
			if (gres_ss->gres_bit_alloc[i] == NULL)
				continue;
			new_gres_ss->gres_bit_alloc[i] =
				bit_copy(gres_ss->gres_bit_alloc[i]);
		}
	}
	return new_gres_ss;
}

static void *_step_state_dup2(gres_step_state_t *gres_ss, int node_index)
{
	gres_step_state_t *new_gres_ss;

	xassert(gres_ss);
	new_gres_ss = xmalloc(sizeof(gres_step_state_t));
	new_gres_ss->cpus_per_gres	= gres_ss->cpus_per_gres;
	new_gres_ss->gres_per_step	= gres_ss->gres_per_step;
	new_gres_ss->gres_per_node	= gres_ss->gres_per_node;
	new_gres_ss->gres_per_socket	= gres_ss->gres_per_socket;
	new_gres_ss->gres_per_task	= gres_ss->gres_per_task;
	new_gres_ss->mem_per_gres	= gres_ss->mem_per_gres;
	new_gres_ss->node_cnt		= 1;
	new_gres_ss->total_gres	= gres_ss->total_gres;

	if (gres_ss->node_in_use)
		new_gres_ss->node_in_use = bit_copy(gres_ss->node_in_use);

	if (gres_ss->gres_cnt_node_alloc) {
		new_gres_ss->gres_cnt_node_alloc = xmalloc(sizeof(uint64_t));
		new_gres_ss->gres_cnt_node_alloc[0] =
			gres_ss->gres_cnt_node_alloc[node_index];
	}

	if ((node_index < gres_ss->node_cnt) && gres_ss->gres_bit_alloc &&
	    gres_ss->gres_bit_alloc[node_index]) {
		new_gres_ss->gres_bit_alloc = xmalloc(sizeof(bitstr_t *));
		new_gres_ss->gres_bit_alloc[0] =
			bit_copy(gres_ss->gres_bit_alloc[node_index]);
	}
	return new_gres_ss;
}

/*
 * Create a copy of a step's gres state
 * IN gres_list - List of Gres records for this step to track usage
 * RET The copy or NULL on failure
 */
List gres_step_state_list_dup(List gres_list)
{
	return gres_step_state_extract(gres_list, -1);
}

/*
 * Create a copy of a step's gres state for a particular node index
 * IN gres_list - List of Gres records for this step to track usage
 * IN node_index - zero-origin index to the node
 * RET The copy or NULL on failure
 */
List gres_step_state_extract(List gres_list, int node_index)
{
	ListIterator gres_iter;
	gres_state_t *gres_state_step, *new_gres_state_step;
	List new_gres_list = NULL;
	void *new_gres_data;

	if (gres_list == NULL)
		return new_gres_list;

	(void) gres_init();

	slurm_mutex_lock(&gres_context_lock);
	gres_iter = list_iterator_create(gres_list);
	while ((gres_state_step = (gres_state_t *) list_next(gres_iter))) {
		if (node_index == -1)
			new_gres_data = _step_state_dup(
				gres_state_step->gres_data);
		else {
			new_gres_data = _step_state_dup2(
				gres_state_step->gres_data, node_index);
		}
		if (new_gres_list == NULL) {
			new_gres_list = list_create(gres_step_list_delete);
		}
		new_gres_state_step = gres_create_state(
			gres_state_step, GRES_STATE_SRC_STATE_PTR,
			GRES_STATE_TYPE_STEP, new_gres_data);
		list_append(new_gres_list, new_gres_state_step);
	}
	list_iterator_destroy(gres_iter);
	slurm_mutex_unlock(&gres_context_lock);

	return new_gres_list;
}

/*
 * Pack a step's current gres status, called from slurmctld for save/restore
 * IN gres_list - generated by gres_ctld_step_alloc()
 * IN/OUT buffer - location to write state to
 * IN step_id - job and step ID for logging
 */
extern int gres_step_state_pack(List gres_list, buf_t *buffer,
				slurm_step_id_t *step_id,
				uint16_t protocol_version)
{
	int i, rc = SLURM_SUCCESS;
	uint32_t top_offset, tail_offset, magic = GRES_MAGIC;
	uint16_t rec_cnt = 0;
	ListIterator gres_iter;
	gres_state_t *gres_state_step;
	gres_step_state_t *gres_ss;

	top_offset = get_buf_offset(buffer);
	pack16(rec_cnt, buffer);	/* placeholder if data */

	if (gres_list == NULL)
		return rc;

	(void) gres_init();

	slurm_mutex_lock(&gres_context_lock);
	gres_iter = list_iterator_create(gres_list);
	while ((gres_state_step = (gres_state_t *) list_next(gres_iter))) {
		gres_ss = (gres_step_state_t *) gres_state_step->gres_data;

		if (protocol_version >= SLURM_MIN_PROTOCOL_VERSION) {
			pack32(magic, buffer);
			pack32(gres_state_step->plugin_id, buffer);
			pack16(gres_ss->cpus_per_gres, buffer);
			pack16(gres_ss->flags, buffer);
			pack64(gres_ss->gres_per_step, buffer);
			pack64(gres_ss->gres_per_node, buffer);
			pack64(gres_ss->gres_per_socket, buffer);
			pack64(gres_ss->gres_per_task, buffer);
			pack64(gres_ss->mem_per_gres, buffer);
			pack64(gres_ss->total_gres, buffer);
			pack32(gres_ss->node_cnt, buffer);
			pack_bit_str_hex(gres_ss->node_in_use, buffer);
			if (gres_ss->gres_cnt_node_alloc) {
				pack8((uint8_t) 1, buffer);
				pack64_array(gres_ss->gres_cnt_node_alloc,
					     gres_ss->node_cnt, buffer);
			} else {
				pack8((uint8_t) 0, buffer);
			}
			if (gres_ss->gres_bit_alloc) {
				pack8((uint8_t) 1, buffer);
				for (i = 0; i < gres_ss->node_cnt; i++)
					pack_bit_str_hex(gres_ss->
							 gres_bit_alloc[i],
							 buffer);
			} else {
				pack8((uint8_t) 0, buffer);
			}
			rec_cnt++;
		} else {
			error("%s: protocol_version %hu not supported",
			      __func__, protocol_version);
			break;
		}
	}
	list_iterator_destroy(gres_iter);
	slurm_mutex_unlock(&gres_context_lock);

	tail_offset = get_buf_offset(buffer);
	set_buf_offset(buffer, top_offset);
	pack16(rec_cnt, buffer);
	set_buf_offset(buffer, tail_offset);

	return rc;
}

/*
 * Unpack a step's current gres status, called from slurmctld for save/restore
 * OUT gres_list - restored state stored by gres_step_state_pack()
 * IN/OUT buffer - location to read state from
 * IN step_id - job and step ID for logging
 */
extern int gres_step_state_unpack(List *gres_list, buf_t *buffer,
				  slurm_step_id_t *step_id,
				  uint16_t protocol_version)
{
	int i, rc;
	uint32_t magic = 0, plugin_id = 0, uint32_tmp = 0;
	uint16_t rec_cnt = 0;
	uint8_t data_flag = 0;
	gres_state_t *gres_state_step;
	gres_step_state_t *gres_ss = NULL;
	bool locked = false;

	safe_unpack16(&rec_cnt, buffer);
	if (rec_cnt == 0)
		return SLURM_SUCCESS;

	rc = gres_init();

	slurm_mutex_lock(&gres_context_lock);
	locked = true;
	if ((gres_context_cnt > 0) && (*gres_list == NULL)) {
		*gres_list = list_create(gres_step_list_delete);
	}

	while ((rc == SLURM_SUCCESS) && (rec_cnt)) {
		slurm_gres_context_t *gres_ctx;
		if ((buffer == NULL) || (remaining_buf(buffer) == 0))
			break;
		rec_cnt--;
		if (protocol_version >= SLURM_MIN_PROTOCOL_VERSION) {
			safe_unpack32(&magic, buffer);
			if (magic != GRES_MAGIC)
				goto unpack_error;
			safe_unpack32(&plugin_id, buffer);
			gres_ss = xmalloc(sizeof(gres_step_state_t));
			safe_unpack16(&gres_ss->cpus_per_gres, buffer);
			safe_unpack16(&gres_ss->flags, buffer);
			safe_unpack64(&gres_ss->gres_per_step, buffer);
			safe_unpack64(&gres_ss->gres_per_node, buffer);
			safe_unpack64(&gres_ss->gres_per_socket, buffer);
			safe_unpack64(&gres_ss->gres_per_task, buffer);
			safe_unpack64(&gres_ss->mem_per_gres, buffer);
			safe_unpack64(&gres_ss->total_gres, buffer);
			safe_unpack32(&gres_ss->node_cnt, buffer);
			if (gres_ss->node_cnt > NO_VAL)
				goto unpack_error;
			unpack_bit_str_hex(&gres_ss->node_in_use, buffer);
			safe_unpack8(&data_flag, buffer);
			if (data_flag) {
				safe_unpack64_array(
					&gres_ss->gres_cnt_node_alloc,
					&uint32_tmp, buffer);
			}
			safe_unpack8(&data_flag, buffer);
			if (data_flag) {
				gres_ss->gres_bit_alloc =
					xcalloc(gres_ss->node_cnt,
						sizeof(bitstr_t *));
				for (i = 0; i < gres_ss->node_cnt; i++) {
					unpack_bit_str_hex(&gres_ss->
							   gres_bit_alloc[i],
							   buffer);
				}
			}
		} else {
			error("%s: protocol_version %hu not supported",
			      __func__, protocol_version);
			goto unpack_error;
		}

		if (!(gres_ctx = _find_context_by_id(plugin_id))) {
			/*
			 * A likely sign that GresPlugins has changed.
			 * Not a fatal error, skip over the data.
			 */
			info("%s: no plugin configured to unpack data type %u from %ps",
			     __func__, plugin_id, step_id);
			_step_state_delete(gres_ss);
			gres_ss = NULL;
			continue;
		}
		gres_state_step = gres_create_state(
			gres_ctx, GRES_STATE_SRC_CONTEXT_PTR,
			GRES_STATE_TYPE_STEP, gres_ss);
		gres_ss = NULL;
		list_append(*gres_list, gres_state_step);
	}
	slurm_mutex_unlock(&gres_context_lock);
	return rc;

unpack_error:
	error("%s: unpack error from %ps", __func__, step_id);
	if (gres_ss)
		_step_state_delete(gres_ss);
	if (locked)
		slurm_mutex_unlock(&gres_context_lock);
	return SLURM_ERROR;
}

/* Return the count of GRES of a specific name on this machine
 * IN step_gres_list - generated by gres_ctld_step_alloc()
 * IN gres_name - name of the GRES to match
 * RET count of GRES of this specific name available to the job or NO_VAL64
 */
extern uint64_t gres_step_count(List step_gres_list, char *gres_name)
{
	uint64_t gres_cnt = NO_VAL64;
	gres_state_t *gres_state_step = NULL;
	gres_step_state_t *gres_ss = NULL;
	ListIterator gres_iter;
	int i;

	if (!step_gres_list)
		return gres_cnt;

	slurm_mutex_lock(&gres_context_lock);
	for (i = 0; i < gres_context_cnt; i++) {
		if (xstrcmp(gres_context[i].gres_name, gres_name))
			continue;
		gres_iter = list_iterator_create(step_gres_list);
		while ((gres_state_step = list_next(gres_iter))) {
			if (gres_state_step->plugin_id !=
			    gres_context[i].plugin_id)
				continue;
			gres_ss =
				(gres_step_state_t*) gres_state_step->gres_data;
			/* gres_cnt_node_alloc has one element in slurmstepd */
			if (gres_cnt == NO_VAL64)
				gres_cnt =
					gres_ss->gres_cnt_node_alloc[0];
			else
				gres_cnt +=
					gres_ss->gres_cnt_node_alloc[0];
		}
		list_iterator_destroy(gres_iter);
		break;
	}
	slurm_mutex_unlock(&gres_context_lock);

	return gres_cnt;
}

/*
 * Here we convert usable_gres from a mask just for the gres in the allocation
 * to one for the gres on the node. Essentially putting in a '0' for gres not
 * in the allocation
 *
 * IN/OUT - usable_gres
 * IN - gres_bit_alloc
 */
static void _translate_step_to_global_device_index(bitstr_t **usable_gres,
						   bitstr_t *gres_bit_alloc)
{
	bitstr_t *tmp = bit_alloc(bit_size(gres_bit_alloc));
	int i_last, bit, bit2 = 0;

	i_last = bit_fls(gres_bit_alloc);
	for (bit = 0; bit <= i_last; bit++) {
		if (bit_test(gres_bit_alloc, bit)) {
			if (bit_test(*usable_gres, bit2)) {
				bit_set(tmp, bit);
			}
			bit2++;
		}
	}
	FREE_NULL_BITMAP(*usable_gres);
	*usable_gres = tmp;
}

/*
 * Given a GRES context index, return a bitmap representing those GRES
 * which are available from the CPUs current allocated to this process.
 * This function only works with task/cgroup and constrained devices or
 * if the job step has access to the entire node's resources.
 */
static bitstr_t *_get_usable_gres_cpu_affinity(int context_inx,
					       pid_t pid,
					       bitstr_t *gres_bit_alloc,
				     	       bool get_devices)
{
#if defined(__APPLE__)
	return NULL;
#else
#ifdef __NetBSD__
	// On NetBSD, cpuset_t is an opaque data type
	cpuset_t *mask = cpuset_create();
#else
	cpu_set_t mask;
#endif
	bitstr_t *usable_gres = NULL;
	int i, i_last, rc;
	ListIterator iter;
	gres_slurmd_conf_t *gres_slurmd_conf;
	int gres_inx = 0;
	int bitmap_size, set_count;

	if (!gres_conf_list) {
		error("gres_conf_list is null!");
		return NULL;
	}

	CPU_ZERO(&mask);
#ifdef __FreeBSD__
	rc = cpuset_getaffinity(CPU_LEVEL_WHICH, CPU_WHICH_PID, pid ? pid : -1,
				sizeof(mask), &mask);
#else
	rc = sched_getaffinity(pid, sizeof(mask), &mask);
#endif
	if (rc) {
		error("sched_getaffinity error: %m");
		return usable_gres;
	}

	bitmap_size = bit_size(gres_bit_alloc);
	usable_gres = bit_alloc(bitmap_size);
	iter = list_iterator_create(gres_conf_list);
	while ((gres_slurmd_conf = (gres_slurmd_conf_t *) list_next(iter))) {
		if (gres_slurmd_conf->plugin_id !=
		    gres_context[context_inx].plugin_id)
			continue;
		if ((gres_inx + gres_slurmd_conf->count) > bitmap_size) {
			error("GRES %s bitmap overflow ((%d + %"PRIu64") > %d)",
			      gres_slurmd_conf->name, gres_inx,
			      gres_slurmd_conf->count, bitmap_size);
			continue;
		}
		if (!gres_slurmd_conf->cpus_bitmap) {
			bit_nset(usable_gres, gres_inx,
				 gres_inx + gres_slurmd_conf->count - 1);
		} else {
			i_last = bit_fls(gres_slurmd_conf->cpus_bitmap);
			for (i = 0; i <= i_last; i++) {
				if (!bit_test(gres_slurmd_conf->cpus_bitmap, i))
					continue;
				if (!CPU_ISSET(i, &mask))
					continue;
				bit_nset(usable_gres, gres_inx,
					 gres_inx + gres_slurmd_conf->count -1);
				break;
			}
		}
		gres_inx += gres_slurmd_conf->count;
	}
	list_iterator_destroy(iter);

#ifdef __NetBSD__
	cpuset_destroy(mask);
#endif

	if (!get_devices && gres_use_local_device_index()) {
		bit_and(usable_gres, gres_bit_alloc);
		set_count = bit_set_count(usable_gres);
		bit_clear_all(usable_gres);
		if (set_count)
			bit_nset(usable_gres, 0, set_count - 1);
	} else {
		bit_and(usable_gres, gres_bit_alloc);
	}

	return usable_gres;
#endif
}

/*
 * If ntasks_per_gres is > 0, modify usable_gres so that this task can only use
 * one GPU. This will make it so only one GPU can be bound to this task later
 * on. Use local_proc_id (task rank) and ntasks_per_gres to determine which GPU
 * to bind to. Assign out tasks to GPUs in a block-like distribution.
 * TODO: This logic needs improvement when tasks and GPUs span sockets.
 *
 * IN/OUT - usable_gres
 * IN - ntasks_per_gres
 * IN - local_proc_id
 */
static void _filter_usable_gres(bitstr_t *usable_gres, int ntasks_per_gres,
				int local_proc_id)
{
	int gpu_count, n, idx;
	char *str;
	if (ntasks_per_gres <= 0)
		return;

	/* # of GPUs this task has an affinity to */
	gpu_count = bit_set_count(usable_gres);

	str = bit_fmt_hexmask_trim(usable_gres);
	log_flag(GRES, "%s: local_proc_id = %d; usable_gres (ALL): %s",
		 __func__, local_proc_id, str);
	xfree(str);

	/* No need to filter if no usable_gres or already only 1 to use */
	if ((gpu_count == 0) || (gpu_count == 1)) {
		log_flag(GRES, "%s: (task %d) No need to filter since usable_gres count is 0 or 1",
			 __func__, local_proc_id);
		return;
	}

	/* Map task rank to one of the GPUs (block distribution) */
	n = (local_proc_id / ntasks_per_gres) % gpu_count;
	/* Find the nth set bit in usable_gres */
	idx = bit_get_bit_num(usable_gres, n);

	log_flag(GRES, "%s: local_proc_id = %d; n = %d; ntasks_per_gres = %d; idx = %d",
		 __func__, local_proc_id, n, ntasks_per_gres, idx);

	if (idx == -1) {
		error("%s: (task %d) usable_gres did not have >= %d set GPUs, so can't do a single bind on set GPU #%d. Defaulting back to the original usable_gres.",
		      __func__, local_proc_id, n + 1, n);
		return;
	}

	/* Return a bitmap with this as the only usable GRES */
	bit_clear_all(usable_gres);
	bit_set(usable_gres, idx);
	str = bit_fmt_hexmask_trim(usable_gres);
	log_flag(GRES, "%s: local_proc_id = %d; usable_gres (single filter): %s",
		 __func__, local_proc_id, str);
	xfree(str);
}

/*
 * Configure the GRES hardware allocated to the current step while privileged
 *
 * IN step_gres_list - Step's GRES specification
 * IN node_id        - relative position of this node in step
 * IN settings       - string containing configuration settings for the hardware
 */
extern void gres_g_step_hardware_init(List step_gres_list,
				      uint32_t node_id, char *settings)
{
	int i;
	gres_state_t *gres_state_step;
	gres_step_state_t *gres_ss;
	bitstr_t *devices;

	if (!step_gres_list)
		return;

	(void) gres_init();
	slurm_mutex_lock(&gres_context_lock);
	for (i = 0; i < gres_context_cnt; i++) {
		if (gres_context[i].ops.step_hardware_init == NULL)
			continue;

		gres_state_step = list_find_first(step_gres_list, gres_find_id,
						  &gres_context[i].plugin_id);
		if (!gres_state_step || !gres_state_step->gres_data)
			continue;
		gres_ss = (gres_step_state_t *) gres_state_step->gres_data;
		if ((gres_ss->node_cnt != 1) ||
		    !gres_ss->gres_bit_alloc ||
		    !gres_ss->gres_bit_alloc[0])
			continue;

		devices = gres_ss->gres_bit_alloc[0];
		if (settings)
			debug2("settings: %s", settings);
		if (devices) {
			char *dev_str = bit_fmt_full(devices);
			info("devices: %s", dev_str);
			xfree(dev_str);
		}
		(*(gres_context[i].ops.step_hardware_init))(devices, settings);
	}
	slurm_mutex_unlock(&gres_context_lock);
}

/*
 * Optionally undo GRES hardware configuration while privileged
 */
extern void gres_g_step_hardware_fini(void)
{
	int i;
	(void) gres_init();
	slurm_mutex_lock(&gres_context_lock);
	for (i = 0; i < gres_context_cnt; i++) {
		if (gres_context[i].ops.step_hardware_fini == NULL) {
			continue;
		}
		(*(gres_context[i].ops.step_hardware_fini)) ();
	}
	slurm_mutex_unlock(&gres_context_lock);
}

/*
 * Given a set of GRES masks or maps and the local process ID, return the bitmap
 * of GRES that should be available to this task.
 *
 * IN map_or_mask
 * IN local_proc_id
 * IN gres_bit_alloc
 * IN is_map
 * IN get_devices
 *
 * RET usable_gres
 */
static bitstr_t *_get_usable_gres_map_or_mask(char *map_or_mask,
					      int local_proc_id,
					      bitstr_t *gres_bit_alloc,
					      bool is_map,
					      bool get_devices)
{
	bitstr_t *usable_gres = NULL;
	char *tmp, *tok, *save_ptr = NULL, *mult;
	int i, task_offset = 0, task_mult, bitmap_size, set_count;
	int value, min, max;

	if (!map_or_mask || !map_or_mask[0])
		return NULL;

	bitmap_size = bit_size(gres_bit_alloc);
	min = (is_map ?  0 : 1);
	max = (is_map ? bitmap_size - 1 : ~(-1 << bitmap_size));
	while (usable_gres == NULL) {
		tmp = xstrdup(map_or_mask);
		tok = strtok_r(tmp, ",", &save_ptr);
		while (tok) {
			if ((mult = strchr(tok, '*')))
				task_mult = atoi(mult + 1);
			else
				task_mult = 1;
			if (task_mult == 0) {
				error("Repetition count of 0 not allowed in --gpu-bind=mask_gpu, using 1 instead");
				task_mult = 1;
			}
			if ((local_proc_id >= task_offset) &&
			    (local_proc_id <= (task_offset + task_mult - 1))) {
				value = strtol(tok, NULL, 0);
				usable_gres = bit_alloc(bitmap_size);
				if ((value < min) || (value > max)) {
					error("Invalid --gpu-bind= value specified.");
					xfree(tmp);
					goto end;	/* Bad value */
				}
				if (is_map)
					bit_set(usable_gres, value);
				else
					for (i = 0; i < bitmap_size; i++) {
						if ((value >> i) & 0x1)
							bit_set(usable_gres, i);
					}
				break;	/* All done */
			} else {
				task_offset += task_mult;
			}
			tok = strtok_r(NULL, ",", &save_ptr);
		}
		xfree(tmp);
	}

end:
	if (gres_use_local_device_index()) {
		if (get_devices)
			_translate_step_to_global_device_index(
				&usable_gres, gres_bit_alloc);
		else{
			bit_and(usable_gres, gres_bit_alloc);
			set_count = bit_set_count(usable_gres);
			bit_clear_all(usable_gres);
			if (set_count)
				bit_nset(usable_gres, 0, set_count - 1);
		}
	} else {
		bit_and(usable_gres, gres_bit_alloc);
	}

	return usable_gres;
}

static void _accumulate_step_gres_alloc(gres_state_t *gres_state_step,
				        bitstr_t **gres_bit_alloc,
				        uint64_t *gres_cnt)
{
	gres_step_state_t *gres_ss =
		(gres_step_state_t *)gres_state_step->gres_data;

	/* Since this should only run on the node node_cnt should always be 1 */
	if (gres_ss->node_cnt != 1) {
		error("gres_step_state_t node count not 1 while on node. This should never happen");
		return;
	}

	if (gres_ss->gres_bit_alloc &&
	    gres_ss->gres_bit_alloc[0]) {
		if (!*gres_bit_alloc) {
			*gres_bit_alloc = bit_alloc(
				bit_size(gres_ss->gres_bit_alloc[0]));
		}
		bit_or(*gres_bit_alloc, gres_ss->gres_bit_alloc[0]);
	}
	if (gres_cnt && gres_ss->gres_cnt_node_alloc)
		*gres_cnt += gres_ss->gres_cnt_node_alloc[0];
}

/*
 * Filter usable_gres to include the correct gpus per task.
 *
 * IN/OUT - usable_gres
 * IN - gpus_per_task_str
 * IN - local_proc_id
 */
static void _filter_gres_per_task(bitstr_t *usable_gres, uint32_t gpus_per_task,
				  int local_proc_id)
{
	int nskip = local_proc_id * gpus_per_task;
	int i_first, i_last, bit;

	i_first = bit_ffs(usable_gres);

	if (i_first == -1)
		return;

	i_last = bit_fls(usable_gres);
	for (bit = i_first; bit <= i_last; bit++) {
		if (!bit_test(usable_gres, bit))
			continue;
		if (nskip) {
			bit_clear(usable_gres, bit);
			nskip--;
		} else if (gpus_per_task) {
			gpus_per_task--;
		} else {
			bit_nclear(usable_gres, bit,
				   bit_size(usable_gres) - 1);
			break;
		}
	}

	if (gpus_per_task)
		error("Not enough gpus to bind for gpus per task");
}

/* Parse bind information to find which gres is usable by the task.
 *
 * IN accel_bind_type - GRES binding options (old format, a bitmap)
 * IN tres_bind - TRES binding directives (new format, a string)
 * OUT tres_bind - String parsed filled into structure.
 */
static void _parse_tres_bind(uint16_t accel_bind_type, char *tres_bind_str,
			     tres_bind_t *tres_bind)
{
	char *sep;

	xassert(tres_bind);
	memset(tres_bind, 0, sizeof(tres_bind_t));

	tres_bind->gres_internal_flags = GRES_INTERNAL_FLAG_NONE;

	tres_bind->bind_gpu = accel_bind_type & ACCEL_BIND_CLOSEST_GPU;
	tres_bind->bind_nic = accel_bind_type & ACCEL_BIND_CLOSEST_NIC;
	if (!tres_bind->bind_gpu && (sep = xstrstr(tres_bind_str, "gpu:"))) {
		sep += 4;
		if (!xstrncasecmp(sep, "verbose,", 8)) {
			sep += 8;
			tres_bind->gres_internal_flags |=
				GRES_INTERNAL_FLAG_VERBOSE;
		}
		if (!xstrncasecmp(sep, "single:", 7)) {
			sep += 7;
			tres_bind->tasks_per_gres = strtol(sep, NULL, 0);
			if ((tres_bind->tasks_per_gres <= 0) ||
			    (tres_bind->tasks_per_gres == LONG_MAX)) {
				error("%s: single:%s does not specify a valid number. Defaulting to 1.",
				      __func__, sep);
				tres_bind->tasks_per_gres = 1;
			}
			tres_bind->bind_gpu = true;
		} else if (!xstrncasecmp(sep, "closest", 7))
			tres_bind->bind_gpu = true;
		else if (!xstrncasecmp(sep, "map_gpu:", 8))
			tres_bind->map_gpu = sep + 8;
		else if (!xstrncasecmp(sep, "mask_gpu:", 9))
			tres_bind->mask_gpu = sep + 9;
		else if (!xstrncasecmp(sep, "per_task:", 9))
			tres_bind->gpus_per_task = slurm_atoul(sep + 9);
	}
	tres_bind->request = tres_bind_str;
}

static int _get_usable_gres(char *gres_name, int context_inx, int proc_id,
			    pid_t pid, tres_bind_t *tres_bind,
			    bitstr_t **usable_gres_ptr,
			    bitstr_t *gres_bit_alloc,  bool get_devices)
{
	bitstr_t *usable_gres;
	*usable_gres_ptr = NULL;

	if (!tres_bind->bind_gpu && !tres_bind->bind_nic &&
	    !tres_bind->map_gpu && !tres_bind->mask_gpu &&
	    !tres_bind->gpus_per_task)
		return SLURM_SUCCESS;

	if (!gres_bit_alloc)
		return SLURM_SUCCESS;

	if (!xstrcmp(gres_name, "gpu")) {
		if (tres_bind->map_gpu) {
			usable_gres = _get_usable_gres_map_or_mask(
				tres_bind->map_gpu, proc_id, gres_bit_alloc,
				true, get_devices);
		} else if (tres_bind->mask_gpu) {
			usable_gres = _get_usable_gres_map_or_mask(
				tres_bind->mask_gpu, proc_id, gres_bit_alloc,
				false, get_devices);
		} else if (tres_bind->bind_gpu) {
			usable_gres = _get_usable_gres_cpu_affinity(
				context_inx, pid, gres_bit_alloc, get_devices);
			_filter_usable_gres(usable_gres,
					    tres_bind->tasks_per_gres,
					    proc_id);
		} else if (tres_bind->gpus_per_task) {
			if(!get_devices && gres_use_local_device_index()){
				usable_gres = bit_alloc(
					bit_size(gres_bit_alloc));
				bit_nset(usable_gres, 0,
					 tres_bind->gpus_per_task - 1);
			} else {
				usable_gres = bit_copy(gres_bit_alloc);
				_filter_gres_per_task(usable_gres,
						      tres_bind->gpus_per_task,
						      proc_id);
			}
		} else
			return SLURM_ERROR;
	} else if (!xstrcmp(gres_name, "nic")) {
		if (tres_bind->bind_nic)
			usable_gres = _get_usable_gres_cpu_affinity(
				context_inx, pid, gres_bit_alloc, get_devices);
		else
			return SLURM_ERROR;
	} else {
		return SLURM_ERROR;
	}

	if (!bit_set_count(usable_gres)) {
		error("Bind request %s does not specify any devices within the allocation for task %d. Binding to the first device in the allocation instead.",
		      tres_bind->request, proc_id);
		if (!get_devices && gres_use_local_device_index())
			bit_set(usable_gres,0);
		else
			bit_set(usable_gres, bit_ffs(gres_bit_alloc));

	}

	*usable_gres_ptr = usable_gres;

	return SLURM_SUCCESS;
}

/*
 * Set environment as required for all tasks of a job step
 * IN/OUT job_env_ptr - environment variable array
 * IN step_gres_list - generated by gres_ctld_step_alloc()
 */
extern void gres_g_step_set_env(char ***job_env_ptr, List step_gres_list)
{
	int i;
	ListIterator gres_iter;
	gres_state_t *gres_state_step = NULL;
	uint64_t gres_cnt = 0;
	bitstr_t *gres_bit_alloc = NULL;

	(void) gres_init();
	slurm_mutex_lock(&gres_context_lock);
	for (i = 0; i < gres_context_cnt; i++) {
		slurm_gres_context_t *gres_ctx = &gres_context[i];
		if (!gres_ctx->ops.step_set_env)
			continue;	/* No plugin to call */
		if (!step_gres_list) {
			/* Clear GRES environment variables */
			(*(gres_ctx->ops.step_set_env))(
				job_env_ptr, NULL, 0, GRES_INTERNAL_FLAG_NONE);
			continue;
		}
		gres_iter = list_iterator_create(step_gres_list);
		while ((gres_state_step = list_next(gres_iter))) {
			if (gres_state_step->plugin_id != gres_ctx->plugin_id)
				continue;
			_accumulate_step_gres_alloc(
				gres_state_step, &gres_bit_alloc, &gres_cnt);
		}
		list_iterator_destroy(gres_iter);
		(*(gres_ctx->ops.step_set_env))(job_env_ptr, gres_bit_alloc,
					       gres_cnt,
					       GRES_INTERNAL_FLAG_NONE);
		gres_cnt = 0;
		FREE_NULL_BITMAP(gres_bit_alloc);
	}
	slurm_mutex_unlock(&gres_context_lock);
}

/*
 * Change the task's inherited environment (from the step, and set by
 * gres_g_step_set_env()). Use this to implement GPU task binding.
 *
 * IN/OUT job_env_ptr - environment variable array
 * IN step_gres_list - generated by gres_ctld_step_alloc()
 * IN accel_bind_type - GRES binding options (old format, a bitmap)
 * IN tres_bind_str - TRES binding directives (new format, a string)
 * IN local_proc_id - task rank, local to this compute node only
 */
extern void gres_g_task_set_env(char ***job_env_ptr, List step_gres_list,
				uint16_t accel_bind_type, char *tres_bind_str,
				int local_proc_id)
{
	int i;
	ListIterator gres_iter;
	gres_state_t *gres_state_step = NULL;
	bitstr_t *usable_gres = NULL;
	uint64_t gres_cnt = 0;
	bitstr_t *gres_bit_alloc = NULL;
	tres_bind_t tres_bind;

	_parse_tres_bind(accel_bind_type, tres_bind_str, &tres_bind);

	(void) gres_init();
	slurm_mutex_lock(&gres_context_lock);
	for (i = 0; i < gres_context_cnt; i++) {
		slurm_gres_context_t *gres_ctx = &gres_context[i];
		if (!gres_ctx->ops.task_set_env)
			continue;	/* No plugin to call */
		if (!step_gres_list) {
			/* Clear GRES environment variables */
			(*(gres_ctx->ops.task_set_env))(
				job_env_ptr, NULL, 0, NULL,
				GRES_INTERNAL_FLAG_NONE);
			continue;
		}


		gres_iter = list_iterator_create(step_gres_list);
		while ((gres_state_step = list_next(gres_iter))) {
			if (gres_state_step->plugin_id != gres_ctx->plugin_id)
				continue;
			_accumulate_step_gres_alloc(
				gres_state_step, &gres_bit_alloc, &gres_cnt);
		}
		if (_get_usable_gres(gres_ctx->gres_name, i, local_proc_id, 0,
				     &tres_bind, &usable_gres, gres_bit_alloc,
				     false) == SLURM_ERROR)
			continue;

		list_iterator_destroy(gres_iter);
		(*(gres_ctx->ops.task_set_env))(job_env_ptr, gres_bit_alloc,
					       gres_cnt, usable_gres,
					       tres_bind.gres_internal_flags);
		gres_cnt = 0;
		FREE_NULL_BITMAP(gres_bit_alloc);
		FREE_NULL_BITMAP(usable_gres);
	}
	slurm_mutex_unlock(&gres_context_lock);
}

static void _step_state_log(gres_step_state_t *gres_ss,
			    slurm_step_id_t *step_id,
			    char *gres_name)
{
	char tmp_str[128];
	int i;

	xassert(gres_ss);
	info("gres:%s type:%s(%u) %ps flags:%s state", gres_name,
	     gres_ss->type_name, gres_ss->type_id, step_id,
	     _gres_flags_str(gres_ss->flags));
	if (gres_ss->cpus_per_gres)
		info("  cpus_per_gres:%u", gres_ss->cpus_per_gres);
	if (gres_ss->gres_per_step)
		info("  gres_per_step:%"PRIu64, gres_ss->gres_per_step);
	if (gres_ss->gres_per_node) {
		info("  gres_per_node:%"PRIu64" node_cnt:%u",
		     gres_ss->gres_per_node, gres_ss->node_cnt);
	}
	if (gres_ss->gres_per_socket)
		info("  gres_per_socket:%"PRIu64, gres_ss->gres_per_socket);
	if (gres_ss->gres_per_task)
		info("  gres_per_task:%"PRIu64, gres_ss->gres_per_task);
	if (gres_ss->mem_per_gres)
		info("  mem_per_gres:%"PRIu64, gres_ss->mem_per_gres);

	if (gres_ss->node_in_use == NULL)
		info("  node_in_use:NULL");
	else if (gres_ss->gres_bit_alloc == NULL)
		info("  gres_bit_alloc:NULL");
	else {
		for (i = 0; i < gres_ss->node_cnt; i++) {
			if (!bit_test(gres_ss->node_in_use, i))
				continue;
			if (gres_ss->gres_bit_alloc[i]) {
				bit_fmt(tmp_str, sizeof(tmp_str),
					gres_ss->gres_bit_alloc[i]);
				info("  gres_bit_alloc[%d]:%s of %d", i,
				     tmp_str,
				     (int)bit_size(gres_ss->gres_bit_alloc[i]));
			} else
				info("  gres_bit_alloc[%d]:NULL", i);
		}
	}
}

/*
 * Log a step's current gres state
 * IN gres_list - generated by gres_ctld_step_alloc()
 * IN job_id - job's ID
 * IN step_id - step's ID
 */
extern void gres_step_state_log(List gres_list, uint32_t job_id,
				uint32_t step_id)
{
	ListIterator gres_iter;
	gres_state_t *gres_state_step;
	slurm_step_id_t tmp_step_id;

	if (!(slurm_conf.debug_flags & DEBUG_FLAG_GRES) || !gres_list)
		return;

	(void) gres_init();

	tmp_step_id.job_id = job_id;
	tmp_step_id.step_het_comp = NO_VAL;
	tmp_step_id.step_id = step_id;

	gres_iter = list_iterator_create(gres_list);
	while ((gres_state_step = (gres_state_t *) list_next(gres_iter))) {
		_step_state_log(gres_state_step->gres_data, &tmp_step_id,
				gres_state_step->gres_name);
	}
	list_iterator_destroy(gres_iter);
}

/*
 * Determine how many cores of a job's allocation can be allocated to a step
 *	on a specific node
 * IN job_gres_list - a running job's allocated gres info
 * IN/OUT step_gres_list - a pending job step's gres requirements
 * IN node_offset - index into the job's node allocation
 * IN first_step_node - true if this is node zero of the step (do initialization)
 * IN cpus_per_task - number of CPUs required per task
 * IN max_rem_nodes - maximum nodes remaining for step (including this one)
 * IN ignore_alloc - if set ignore resources already allocated to running steps
 * IN job_id, step_id - ID of the step being allocated.
 * IN test_mem - true if we should test if mem_per_gres would exceed a limit.
 * IN job_resrcs_ptr - pointer to this job's job_resources_t; used to know
 *                     how much of the job's memory is available.
 * OUT err_code - If an error occurred, set this to tell the caller why the
 *                error happend.
 * RET Count of available cores on this node (sort of):
 *     NO_VAL64 if no limit or 0 if node is not usable
 */
extern uint64_t gres_step_test(List step_gres_list, List job_gres_list,
			       int node_offset, bool first_step_node,
			       uint16_t cpus_per_task, int max_rem_nodes,
			       bool ignore_alloc,
			       uint32_t job_id, uint32_t step_id,
			       bool test_mem, job_resources_t *job_resrcs_ptr,
			       int *err_code)
{
	uint64_t core_cnt, tmp_cnt;
	ListIterator step_gres_iter;
	gres_state_t *gres_state_step;
	gres_step_state_t *gres_ss = NULL;
	slurm_step_id_t tmp_step_id;
	foreach_gres_cnt_t foreach_gres_cnt;

	if (step_gres_list == NULL)
		return NO_VAL64;
	if (job_gres_list == NULL)
		return 0;

	if (cpus_per_task == 0)
		cpus_per_task = 1;
	core_cnt = NO_VAL64;
	(void) gres_init();
	*err_code = SLURM_SUCCESS;

	tmp_step_id.job_id = job_id;
	tmp_step_id.step_het_comp = NO_VAL;
	tmp_step_id.step_id = step_id;

	memset(&foreach_gres_cnt, 0, sizeof(foreach_gres_cnt));
	foreach_gres_cnt.ignore_alloc = ignore_alloc;
	foreach_gres_cnt.step_id = &tmp_step_id;

	slurm_mutex_lock(&gres_context_lock);
	step_gres_iter = list_iterator_create(step_gres_list);
	while ((gres_state_step = (gres_state_t *) list_next(step_gres_iter))) {
		gres_key_t job_search_key;

		gres_ss = (gres_step_state_t *)gres_state_step->gres_data;
		job_search_key.config_flags = gres_state_step->config_flags;
		job_search_key.plugin_id = gres_state_step->plugin_id;
		if (gres_ss->type_name)
			job_search_key.type_id = gres_ss->type_id;
		else
			job_search_key.type_id = NO_VAL;

		job_search_key.node_offset = node_offset;

		foreach_gres_cnt.job_search_key = &job_search_key;
		foreach_gres_cnt.gres_cnt = INFINITE64;

		(void)list_for_each(job_gres_list, _step_get_gres_cnt,
				    &foreach_gres_cnt);

		if (foreach_gres_cnt.gres_cnt == INFINITE64) {
			log_flag(GRES, "%s: Job lacks GRES (%s:%s) required by the step",
				 __func__, gres_state_step->gres_name,
				 gres_ss->type_name);
			core_cnt = 0;
			break;
		}
		tmp_cnt = _step_test(gres_ss, first_step_node,
				     cpus_per_task, max_rem_nodes,
				     ignore_alloc, foreach_gres_cnt.gres_cnt,
				     test_mem, node_offset,
				     &tmp_step_id,
				     job_resrcs_ptr, err_code);
		if ((tmp_cnt != NO_VAL64) && (tmp_cnt < core_cnt))
			core_cnt = tmp_cnt;

		if (core_cnt == 0)
			break;
	}
	list_iterator_destroy(step_gres_iter);
	slurm_mutex_unlock(&gres_context_lock);

	return core_cnt;
}

/*
 * Return TRUE if this plugin ID consumes GRES count > 1 for a single device
 * file (e.g. MPS)
 */
extern bool gres_id_shared(uint32_t config_flags)
{
	if (config_flags & GRES_CONF_SHARED)
		return true;
	return false;
}
/*
 * Return TRUE if this plugin ID shares resources with another GRES that
 * consumes subsets of its resources (e.g. GPU)
 */
extern bool gres_id_sharing(uint32_t plugin_id)
{
	if (plugin_id == gpu_plugin_id)
		return true;
	return false;
}

/*
 * Determine total count GRES of a given type are allocated to a job across
 * all nodes
 * IN job_gres_list - job's gres_list built by gres_job_state_validate()
 * IN gres_name - name of a GRES type
 * RET count of this GRES allocated to this job
 */
extern uint64_t gres_get_value_by_type(List job_gres_list, char *gres_name)
{
	int i;
	uint32_t plugin_id;
	uint64_t gres_cnt = 0;
	ListIterator job_gres_iter;
	gres_state_t *gres_state_job;
	gres_job_state_t *gres_js;

	if (job_gres_list == NULL)
		return NO_VAL64;

	gres_cnt = NO_VAL64;
	(void) gres_init();
	plugin_id = gres_build_id(gres_name);

	slurm_mutex_lock(&gres_context_lock);
	job_gres_iter = list_iterator_create(job_gres_list);
	while ((gres_state_job = (gres_state_t *) list_next(job_gres_iter))) {
		for (i = 0; i < gres_context_cnt; i++) {
			if (gres_state_job->plugin_id != plugin_id)
				continue;
			gres_js = (gres_job_state_t *)
				gres_state_job->gres_data;
			gres_cnt = gres_js->gres_per_node;
			break;
		}
	}
	list_iterator_destroy(job_gres_iter);
	slurm_mutex_unlock(&gres_context_lock);

	return gres_cnt;
}

/*
 * Fill in an array of GRES type ids contained within the given node gres_list
 *		and an array of corresponding counts of those GRES types.
 * IN gres_list - a List of GRES types found on a node.
 * IN arrlen - Length of the arrays (the number of elements in the gres_list).
 * IN gres_count_ids, gres_count_vals - the GRES type ID's and values found
 *		in the gres_list.
 * IN val_type - Type of value desired, see GRES_VAL_TYPE_*
 * RET SLURM_SUCCESS or error code
 */
extern int gres_node_count(List gres_list, int arr_len,
			   uint32_t *gres_count_ids,
			   uint64_t *gres_count_vals,
			   int val_type)
{
	ListIterator  node_gres_iter;
	gres_state_t *gres_state_node;
	uint64_t      val;
	int           rc, ix = 0;

	rc = gres_init();
	if ((rc == SLURM_SUCCESS) && (arr_len <= 0))
		rc = EINVAL;
	if (rc != SLURM_SUCCESS)
		return rc;

	slurm_mutex_lock(&gres_context_lock);

	node_gres_iter = list_iterator_create(gres_list);
	while ((gres_state_node = (gres_state_t*) list_next(node_gres_iter))) {
		gres_node_state_t *gres_ns;
		val = 0;
		gres_ns = (gres_node_state_t *) gres_state_node->gres_data;
		xassert(gres_ns);

		switch (val_type) {
		case (GRES_VAL_TYPE_FOUND):
			val = gres_ns->gres_cnt_found;
			break;
		case (GRES_VAL_TYPE_CONFIG):
			val = gres_ns->gres_cnt_config;
			break;
		case (GRES_VAL_TYPE_AVAIL):
			val = gres_ns->gres_cnt_avail;
			break;
		case (GRES_VAL_TYPE_ALLOC):
			val = gres_ns->gres_cnt_alloc;
		}

		gres_count_ids[ix]  = gres_state_node->plugin_id;
		gres_count_vals[ix] = val;
		if (++ix >= arr_len)
			break;
	}
	list_iterator_destroy(node_gres_iter);

	slurm_mutex_unlock(&gres_context_lock);

	return rc;
}

/* Send GRES information to slurmstepd on the specified file descriptor */
extern void gres_g_send_stepd(int fd, slurm_msg_t *msg)
{
	int len;

	/* Setup the gres_device list and other plugin-specific data */
	(void) gres_init();

	slurm_mutex_lock(&gres_context_lock);
	xassert(gres_context_buf);

	len = get_buf_offset(gres_context_buf);
	safe_write(fd, &len, sizeof(len));
	safe_write(fd, get_buf_data(gres_context_buf), len);

	slurm_mutex_unlock(&gres_context_lock);

	if (msg->msg_type != REQUEST_BATCH_JOB_LAUNCH) {
		launch_tasks_request_msg_t *job =
			(launch_tasks_request_msg_t *)msg->data;
		/* Send the merged slurm.conf/gres.conf and autodetect data */
		if (job->accel_bind_type || job->tres_bind || job->tres_freq) {
			len = get_buf_offset(gres_conf_buf);
			safe_write(fd, &len, sizeof(len));
			safe_write(fd, get_buf_data(gres_conf_buf), len);
		}
	}

	return;
rwfail:
	error("%s: failed", __func__);
	slurm_mutex_unlock(&gres_context_lock);

	return;
}

/* Receive GRES information from slurmd on the specified file descriptor */
extern void gres_g_recv_stepd(int fd, slurm_msg_t *msg)
{
	int len, rc;
	buf_t *buffer = NULL;

	slurm_mutex_lock(&gres_context_lock);

	safe_read(fd, &len, sizeof(int));

	buffer = init_buf(len);
	safe_read(fd, buffer->head, len);

	rc = _unpack_context_buf(buffer);

	if (rc == SLURM_ERROR)
		goto rwfail;

	FREE_NULL_BUFFER(buffer);
	if (msg->msg_type != REQUEST_BATCH_JOB_LAUNCH) {
		launch_tasks_request_msg_t *job =
			(launch_tasks_request_msg_t *)msg->data;
		/* Recv the merged slurm.conf/gres.conf and autodetect data */
		if (job->accel_bind_type || job->tres_bind || job->tres_freq) {
			safe_read(fd, &len, sizeof(int));

			buffer = init_buf(len);
			safe_read(fd, buffer->head, len);

			rc = _unpack_gres_conf(buffer);

			if (rc == SLURM_ERROR)
				goto rwfail;

			FREE_NULL_BUFFER(buffer);
		}
	}

	slurm_mutex_unlock(&gres_context_lock);

	/* Set debug flags and init_run only */
	(void) gres_init();

	return;
rwfail:
	FREE_NULL_BUFFER(buffer);
	error("%s: failed", __func__);
	slurm_mutex_unlock(&gres_context_lock);

	/* Set debug flags and init_run only */
	(void) gres_init();

	return;
}

/* Get generic GRES data types here. Call the plugin for others */
static int _get_job_info(int gres_inx, gres_job_state_t *gres_js,
			 uint32_t node_inx, enum gres_job_data_type data_type,
			 void *data)
{
	uint64_t *u64_data = (uint64_t *) data;
	bitstr_t **bit_data = (bitstr_t **) data;
	int rc = SLURM_SUCCESS;

	if (!gres_js || !data)
		return EINVAL;
	if (node_inx >= gres_js->node_cnt)
		return ESLURM_INVALID_NODE_COUNT;
	if (data_type == GRES_JOB_DATA_COUNT) {
		*u64_data = gres_js->gres_per_node;
	} else if (data_type == GRES_JOB_DATA_BITMAP) {
		if (gres_js->gres_bit_alloc)
			*bit_data = gres_js->gres_bit_alloc[node_inx];
		else
			*bit_data = NULL;
	} else {
		/* Support here for plugin-specific data types */
		rc = (*(gres_context[gres_inx].ops.job_info))
			(gres_js, node_inx, data_type, data);
	}

	return rc;
}

/*
 * get data from a job's GRES data structure
 * IN job_gres_list  - job's GRES data structure
 * IN gres_name - name of a GRES type
 * IN node_inx - zero-origin index of the node within the job's allocation
 *	for which data is desired
 * IN data_type - type of data to get from the job's data
 * OUT data - pointer to the data from job's GRES data structure
 *            DO NOT FREE: This is a pointer into the job's data structure
 * RET - SLURM_SUCCESS or error code
 */
extern int gres_get_job_info(List job_gres_list, char *gres_name,
			     uint32_t node_inx,
			     enum gres_job_data_type data_type, void *data)
{
	int i, rc = ESLURM_INVALID_GRES;
	uint32_t plugin_id;
	ListIterator job_gres_iter;
	gres_state_t *gres_state_job;
	gres_job_state_t *gres_js;

	if (data == NULL)
		return EINVAL;
	if (job_gres_list == NULL)	/* No GRES allocated */
		return ESLURM_INVALID_GRES;

	(void) gres_init();
	plugin_id = gres_build_id(gres_name);

	slurm_mutex_lock(&gres_context_lock);
	job_gres_iter = list_iterator_create(job_gres_list);
	while ((gres_state_job = (gres_state_t *) list_next(job_gres_iter))) {
		for (i = 0; i < gres_context_cnt; i++) {
			if (gres_state_job->plugin_id != plugin_id)
				continue;
			gres_js = (gres_job_state_t *)
				gres_state_job->gres_data;
			rc = _get_job_info(i, gres_js, node_inx,
					   data_type, data);
			break;
		}
	}
	list_iterator_destroy(job_gres_iter);
	slurm_mutex_unlock(&gres_context_lock);

	return rc;
}

/* Get generic GRES data types here. Call the plugin for others */
static int _get_step_info(int gres_inx, gres_step_state_t *gres_ss,
			  uint32_t node_inx, enum gres_step_data_type data_type,
			  void *data)
{
	uint64_t *u64_data = (uint64_t *) data;
	bitstr_t **bit_data = (bitstr_t **) data;
	int rc = SLURM_SUCCESS;

	if (!gres_ss || !data)
		return EINVAL;
	if (node_inx >= gres_ss->node_cnt)
		return ESLURM_INVALID_NODE_COUNT;
	if (data_type == GRES_STEP_DATA_COUNT) {
		*u64_data = gres_ss->gres_per_node;
	} else if (data_type == GRES_STEP_DATA_BITMAP) {
		if (gres_ss->gres_bit_alloc)
			*bit_data = gres_ss->gres_bit_alloc[node_inx];
		else
			*bit_data = NULL;
	} else {
		/* Support here for plugin-specific data types */
		rc = (*(gres_context[gres_inx].ops.step_info))
			(gres_ss, node_inx, data_type, data);
	}

	return rc;
}

/*
 * get data from a step's GRES data structure
 * IN step_gres_list  - step's GRES data structure
 * IN gres_name - name of a GRES type
 * IN node_inx - zero-origin index of the node within the job's allocation
 *	for which data is desired. Note this can differ from the step's
 *	node allocation index.
 * IN data_type - type of data to get from the step's data
 * OUT data - pointer to the data from step's GRES data structure
 *            DO NOT FREE: This is a pointer into the step's data structure
 * RET - SLURM_SUCCESS or error code
 */
extern int gres_get_step_info(List step_gres_list, char *gres_name,
			      uint32_t node_inx,
			      enum gres_step_data_type data_type, void *data)
{
	int i, rc = ESLURM_INVALID_GRES;
	uint32_t plugin_id;
	ListIterator step_gres_iter;
	gres_state_t *gres_state_step;
	gres_step_state_t *gres_ss;

	if (data == NULL)
		return EINVAL;
	if (step_gres_list == NULL)	/* No GRES allocated */
		return ESLURM_INVALID_GRES;

	(void) gres_init();
	plugin_id = gres_build_id(gres_name);

	slurm_mutex_lock(&gres_context_lock);
	step_gres_iter = list_iterator_create(step_gres_list);
	while ((gres_state_step = (gres_state_t *) list_next(step_gres_iter))) {
		for (i = 0; i < gres_context_cnt; i++) {
			if (gres_state_step->plugin_id != plugin_id)
				continue;
			gres_ss = (gres_step_state_t *)
				gres_state_step->gres_data;
			rc = _get_step_info(i, gres_ss, node_inx,
					    data_type, data);
			break;
		}
	}
	list_iterator_destroy(step_gres_iter);
	slurm_mutex_unlock(&gres_context_lock);

	return rc;
}

extern uint32_t gres_get_autodetect_flags(void)
{
	return autodetect_flags;
}

extern void gres_clear_tres_cnt(uint64_t *tres_cnt, bool locked)
{
	static bool first_run = 1;
	static slurmdb_tres_rec_t tres_rec;
	int tres_pos;
	assoc_mgr_lock_t locks = { .tres = READ_LOCK };

	/* we only need to init this once */
	if (first_run) {
		first_run = 0;
		memset(&tres_rec, 0, sizeof(slurmdb_tres_rec_t));
		tres_rec.type = "gres";
	}

	/* must be locked first before gres_contrex_lock!!! */
	if (!locked)
		assoc_mgr_lock(&locks);

	slurm_mutex_lock(&gres_context_lock);
	/* Initialize all GRES counters to zero. Increment them later. */
	for (int i = 0; i < gres_context_cnt; i++) {
		tres_rec.name =	gres_context[i].gres_name;
		if (tres_rec.name &&
		    ((tres_pos = assoc_mgr_find_tres_pos(
			      &tres_rec, true)) !=-1))
			tres_cnt[tres_pos] = 0;
	}
	slurm_mutex_unlock(&gres_context_lock);

	/* must be locked first before gres_contrex_lock!!! */
	if (!locked)
		assoc_mgr_unlock(&locks);
}

extern char *gres_device_major(char *dev_path)
{
	int loc_major, loc_minor;
	char *ret_major = NULL;
	struct stat fs;

	if (stat(dev_path, &fs) < 0) {
		error("%s: stat(%s): %m", __func__, dev_path);
		return NULL;
	}
	loc_major = (int)major(fs.st_rdev);
	loc_minor = (int)minor(fs.st_rdev);
	debug3("%s : %s major %d, minor %d",
	       __func__, dev_path, loc_major, loc_minor);
	if (S_ISBLK(fs.st_mode)) {
		xstrfmtcat(ret_major, "b %d:", loc_major);
		//info("device is block ");
	}
	if (S_ISCHR(fs.st_mode)) {
		xstrfmtcat(ret_major, "c %d:", loc_major);
		//info("device is character ");
	}
	xstrfmtcat(ret_major, "%d rwm", loc_minor);

	return ret_major;
}

/* Free memory for gres_device_t record */
extern void destroy_gres_device(void *gres_device_ptr)
{
	gres_device_t *gres_device = (gres_device_t *) gres_device_ptr;

	if (!gres_device)
		return;
	xfree(gres_device->path);
	xfree(gres_device->major);
	xfree(gres_device->unique_id);
	xfree(gres_device);
}

/* Destroy a gres_slurmd_conf_t record, free it's memory */
extern void destroy_gres_slurmd_conf(void *x)
{
	gres_slurmd_conf_t *p = (gres_slurmd_conf_t *) x;

	xassert(p);
	xfree(p->cpus);
	FREE_NULL_BITMAP(p->cpus_bitmap);
	xfree(p->file);		/* Only used by slurmd */
	xfree(p->links);
	xfree(p->name);
	xfree(p->type_name);
	xfree(p->unique_id);
	xfree(p);
}


/*
 * Convert GRES config_flags to a string. The pointer returned references local
 * storage in this function, which is not re-entrant.
 */
extern char *gres_flags2str(uint32_t config_flags)
{
	static char flag_str[128];
	char *sep = "";

	flag_str[0] = '\0';
	if (config_flags & GRES_CONF_COUNT_ONLY) {
		strcat(flag_str, sep);
		strcat(flag_str, "CountOnly");
		sep = ",";
	}

	if (config_flags & GRES_CONF_HAS_FILE) {
		strcat(flag_str, sep);
		strcat(flag_str, "HAS_FILE");
		sep = ",";
	}

	if (config_flags & GRES_CONF_LOADED) {
		strcat(flag_str, sep);
		strcat(flag_str, "LOADED");
		sep = ",";
	}

	if (config_flags & GRES_CONF_HAS_TYPE) {
		strcat(flag_str, sep);
		strcat(flag_str, "HAS_TYPE");
		sep = ",";
	}

	if (config_flags & GRES_CONF_ENV_NVML) {
		strcat(flag_str, sep);
		strcat(flag_str, "ENV_NVML");
		sep = ",";
	}

	if (config_flags & GRES_CONF_ENV_RSMI) {
		strcat(flag_str, sep);
		strcat(flag_str, "ENV_RSMI");
		sep = ",";
	}

	if (config_flags & GRES_CONF_ENV_OPENCL) {
		strcat(flag_str, sep);
		strcat(flag_str, "ENV_OPENCL");
		sep = ",";
	}

	if (config_flags & GRES_CONF_ENV_DEF) {
		strcat(flag_str, sep);
		strcat(flag_str, "ENV_DEFAULT");
		sep = ",";
	}

	if (config_flags & GRES_CONF_SHARED) {
		strcat(flag_str, sep);
		strcat(flag_str, "SHARED");
		sep = ",";
	}

	if (config_flags & GRES_CONF_ONE_SHARING) {
		strcat(flag_str, sep);
		strcat(flag_str, "ONE_SHARING");
		sep = ",";
	}

	return flag_str;
}

/*
 * Creates a gres_slurmd_conf_t record to add to a list of gres_slurmd_conf_t
 * records
 */
extern void add_gres_to_list(List gres_list, char *name, uint64_t device_cnt,
			     int cpu_cnt, char *cpu_aff_abs_range,
			     bitstr_t *cpu_aff_mac_bitstr, char *device_file,
			     char *type, char *links, char *unique_id,
			     uint32_t flags)
{
	gres_slurmd_conf_t *gres_slurmd_conf;
	bool use_empty_first_record = false;
	ListIterator itr = list_iterator_create(gres_list);

	/*
	 * If the first record already exists and has a count of 0 then
	 * overwrite it.
	 * This is a placeholder record created in _merge_config()
	 */
	gres_slurmd_conf = list_next(itr);
	if (gres_slurmd_conf && (gres_slurmd_conf->count == 0))
		use_empty_first_record = true;
	else
<<<<<<< HEAD
		gres_slurmd_conf = xmalloc(sizeof(gres_slurmd_conf_t));
	gres_slurmd_conf->cpu_cnt = cpu_cnt;
	if (cpu_aff_mac_bitstr)
		gres_slurmd_conf->cpus_bitmap = bit_copy(cpu_aff_mac_bitstr);
	gres_slurmd_conf->config_flags = flags;
=======
		gpu_record = xmalloc(sizeof(gres_slurmd_conf_t));
	gpu_record->cpu_cnt = cpu_cnt;
	if (cpu_aff_mac_bitstr) {
		bitstr_t *cpu_aff = bit_copy(cpu_aff_mac_bitstr);

		/*
		 * Size down (or possibly up) cpus_bitmap, if necessary, so that
		 * the size of cpus_bitmap for system-detected devices matches
		 * the size of cpus_bitmap for configured devices.
		 */
		if (bit_size(cpu_aff) != cpu_cnt) {
			/* Calculate minimum size to hold CPU affinity */
			int64_t size = bit_fls(cpu_aff) + 1;
			if (size > cpu_cnt) {
				char *cpu_str = bit_fmt_hexmask_trim(cpu_aff);
				fatal("This CPU affinity bitmask (%s) does not fit within the CPUs configured for this node (%d). Make sure that the node's CPU count is configured correctly.",
				      cpu_str, cpu_cnt);
				xfree(cpu_str);
			}
			cpu_aff = bit_realloc(cpu_aff, cpu_cnt);
		}
		gpu_record->cpus_bitmap = cpu_aff;
	}
	gpu_record->config_flags = flags;
>>>>>>> c7065042

	/* Set default env flags, if necessary */
	if ((flags & GRES_CONF_ENV_DEF) &&
	    ((flags & GRES_CONF_ENV_SET) != GRES_CONF_ENV_SET))
		flags |= GRES_CONF_ENV_SET;

	if (device_file) {
		hostlist_t hl = hostlist_create(device_file);
		gres_slurmd_conf->config_flags |= GRES_CONF_HAS_FILE;
		if (hostlist_count(hl) > 1)
			gres_slurmd_conf->config_flags |= GRES_CONF_HAS_MULT;
		hostlist_destroy(hl);
	}
	if (type)
		gres_slurmd_conf->config_flags |= GRES_CONF_HAS_TYPE;
	gres_slurmd_conf->cpus = xstrdup(cpu_aff_abs_range);
	gres_slurmd_conf->type_name = xstrdup(type);
	gres_slurmd_conf->name = xstrdup(name);
	gres_slurmd_conf->file = xstrdup(device_file);
	gres_slurmd_conf->links = xstrdup(links);
	gres_slurmd_conf->unique_id = xstrdup(unique_id);
	gres_slurmd_conf->count = device_cnt;
	gres_slurmd_conf->plugin_id = gres_build_id(name);
	if (!use_empty_first_record)
		list_append(gres_list, gres_slurmd_conf);
	list_iterator_destroy(itr);
}

extern char *gres_prepend_tres_type(const char *gres_str)
{
	char *output = NULL;

	if (gres_str) {
		output = xstrdup_printf("gres:%s", gres_str);
		xstrsubstituteall(output, ",", ",gres:");
	}
	return output;
}

extern bool gres_use_busy_dev(gres_state_t *gres_state_node,
			      bool use_total_gres)
{
	gres_node_state_t *gres_ns = gres_state_node->gres_data;

	if (!use_total_gres &&
	    gres_id_shared(gres_state_node->config_flags) &&
	    (gres_state_node->config_flags & GRES_CONF_ONE_SHARING) &&
	    (gres_ns->gres_cnt_alloc != 0)) {
		/* We must use the ONE already active GRES of this type */
		return true;
	}

	return false;
}<|MERGE_RESOLUTION|>--- conflicted
+++ resolved
@@ -9982,15 +9982,8 @@
 	if (gres_slurmd_conf && (gres_slurmd_conf->count == 0))
 		use_empty_first_record = true;
 	else
-<<<<<<< HEAD
 		gres_slurmd_conf = xmalloc(sizeof(gres_slurmd_conf_t));
 	gres_slurmd_conf->cpu_cnt = cpu_cnt;
-	if (cpu_aff_mac_bitstr)
-		gres_slurmd_conf->cpus_bitmap = bit_copy(cpu_aff_mac_bitstr);
-	gres_slurmd_conf->config_flags = flags;
-=======
-		gpu_record = xmalloc(sizeof(gres_slurmd_conf_t));
-	gpu_record->cpu_cnt = cpu_cnt;
 	if (cpu_aff_mac_bitstr) {
 		bitstr_t *cpu_aff = bit_copy(cpu_aff_mac_bitstr);
 
@@ -10010,10 +10003,9 @@
 			}
 			cpu_aff = bit_realloc(cpu_aff, cpu_cnt);
 		}
-		gpu_record->cpus_bitmap = cpu_aff;
-	}
-	gpu_record->config_flags = flags;
->>>>>>> c7065042
+		gres_slurmd_conf->cpus_bitmap = cpu_aff;
+	}
+	gres_slurmd_conf->config_flags = flags;
 
 	/* Set default env flags, if necessary */
 	if ((flags & GRES_CONF_ENV_DEF) &&

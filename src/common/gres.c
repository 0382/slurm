/*****************************************************************************\
 *  gres.c - driver for gres plugin
 *****************************************************************************
 *  Copyright (C) 2010 Lawrence Livermore National Security.
 *  Portions Copyright (C) 2014-2019 SchedMD LLC
 *  Produced at Lawrence Livermore National Laboratory (cf, DISCLAIMER).
 *  Written by Morris Jette <jette1@llnl.gov>
 *  CODE-OCEC-09-009. All rights reserved.
 *
 *  This file is part of Slurm, a resource management program.
 *  For details, see <https://slurm.schedmd.com/>.
 *  Please also read the included file: DISCLAIMER.
 *
 *  Slurm is free software; you can redistribute it and/or modify it under
 *  the terms of the GNU General Public License as published by the Free
 *  Software Foundation; either version 2 of the License, or (at your option)
 *  any later version.
 *
 *  In addition, as a special exception, the copyright holders give permission
 *  to link the code of portions of this program with the OpenSSL library under
 *  certain conditions as described in each individual source file, and
 *  distribute linked combinations including the two. You must obey the GNU
 *  General Public License in all respects for all of the code used other than
 *  OpenSSL. If you modify file(s) with this exception, you may extend this
 *  exception to your version of the file(s), but you are not obligated to do
 *  so. If you do not wish to do so, delete this exception statement from your
 *  version.  If you delete this exception statement from all source files in
 *  the program, then also delete it here.
 *
 *  Slurm is distributed in the hope that it will be useful, but WITHOUT ANY
 *  WARRANTY; without even the implied warranty of MERCHANTABILITY or FITNESS
 *  FOR A PARTICULAR PURPOSE.  See the GNU General Public License for more
 *  details.
 *
 *  You should have received a copy of the GNU General Public License along
 *  with Slurm; if not, write to the Free Software Foundation, Inc.,
 *  51 Franklin Street, Fifth Floor, Boston, MA 02110-1301  USA.
\*****************************************************************************/

#include "config.h"

#define _GNU_SOURCE

#ifdef __FreeBSD__
#  include <sys/param.h>
#  include <sys/cpuset.h>
typedef cpuset_t cpu_set_t;
#endif

#include <ctype.h>
#include <inttypes.h>
#include <limits.h>
#include <sched.h>
#include <stdio.h>
#include <stdlib.h>
#include <string.h>
#include <sys/stat.h>
#include <sys/types.h>

#ifdef MAJOR_IN_MKDEV
#  include <sys/mkdev.h>
#endif
#ifdef MAJOR_IN_SYSMACROS
#  include <sys/sysmacros.h>
#endif

#include <math.h>

#ifdef __NetBSD__
#define CPU_ZERO(c) cpuset_zero(*(c))
#define CPU_ISSET(i,c) cpuset_isset((i),*(c))
#define sched_getaffinity sched_getaffinity_np
#endif

#include "slurm/slurm.h"
#include "slurm/slurm_errno.h"
#include "src/common/assoc_mgr.h"
#include "src/common/bitstring.h"
#include "src/common/cgroup.h"
#include "src/common/gres.h"
#include "src/common/job_resources.h"
#include "src/common/list.h"
#include "src/common/log.h"
#include "src/common/macros.h"
#include "src/common/node_conf.h"
#include "src/common/pack.h"
#include "src/common/parse_config.h"
#include "src/common/plugin.h"
#include "src/common/plugrack.h"
#include "src/common/read_config.h"
#include "src/common/select.h"
#include "src/common/slurm_protocol_api.h"
#include "src/common/slurm_protocol_pack.h"
#include "src/common/strlcpy.h"
#include "src/common/xmalloc.h"
#include "src/common/xstring.h"

#define MAX_GRES_BITMAP 1024

strong_alias(gres_find_id, slurm_gres_find_id);
strong_alias(gres_find_sock_by_job_state, slurm_gres_find_sock_by_job_state);
strong_alias(gres_get_node_used, slurm_gres_get_node_used);
strong_alias(gres_get_system_cnt, slurm_gres_get_system_cnt);
strong_alias(gres_get_value_by_type, slurm_gres_get_value_by_type);
strong_alias(gres_get_job_info, slurm_gres_get_job_info);
strong_alias(gres_get_step_info, slurm_gres_get_step_info);
strong_alias(gres_device_major, slurm_gres_device_major);
strong_alias(gres_sock_delete, slurm_gres_sock_delete);
strong_alias(gres_job_list_delete, slurm_gres_job_list_delete);
strong_alias(destroy_gres_device, slurm_destroy_gres_device);
strong_alias(destroy_gres_slurmd_conf, slurm_destroy_gres_slurmd_conf);

static s_p_options_t _gres_options[] = {
	{"AutoDetect", S_P_STRING},
	{"Count", S_P_STRING},	/* Number of Gres available */
	{"CPUs" , S_P_STRING},	/* CPUs to bind to Gres resource
				 * (deprecated, use Cores) */
	{"Cores", S_P_STRING},	/* Cores to bind to Gres resource */
	{"File",  S_P_STRING},	/* Path to Gres device */
	{"Files", S_P_STRING},	/* Path to Gres device */
	{"Flags", S_P_STRING},	/* GRES Flags */
	{"Link",  S_P_STRING},	/* Communication link IDs */
	{"Links", S_P_STRING},	/* Communication link IDs */
	{"MultipleFiles", S_P_STRING}, /* list of GRES device files */
	{"Name",  S_P_STRING},	/* Gres name */
	{"Type",  S_P_STRING},	/* Gres type (e.g. model name) */
	{NULL}
};

/* Gres symbols provided by the plugin */
typedef struct slurm_gres_ops {
	int		(*node_config_load)	( List gres_conf_list,
						  node_config_load_t *node_conf);
	void		(*job_set_env)		( char ***job_env_ptr,
						  bitstr_t *gres_bit_alloc,
						  uint64_t gres_cnt,
						  gres_internal_flags_t flags);
	void		(*step_set_env)		( char ***step_env_ptr,
						  bitstr_t *gres_bit_alloc,
						  uint64_t gres_cnt,
						  gres_internal_flags_t flags);
	void		(*task_set_env)		( char ***step_env_ptr,
						  bitstr_t *gres_bit_alloc,
						  uint64_t gres_cnt,
						  bitstr_t *usable_gres,
						  gres_internal_flags_t flags);
	void		(*send_stepd)		( buf_t *buffer );
	void		(*recv_stepd)		( buf_t *buffer );
	int		(*job_info)		( gres_job_state_t *gres_js,
						  uint32_t node_inx,
						  enum gres_job_data_type data_type,
						  void *data);
	int		(*step_info)		( gres_step_state_t *gres_ss,
						  uint32_t node_inx,
						  enum gres_step_data_type data_type,
						  void *data);
	List            (*get_devices)		( void );
	void            (*step_hardware_init)	( bitstr_t *, char * );
	void            (*step_hardware_fini)	( void );
	gres_epilog_info_t *(*epilog_build_env)(gres_job_state_t *gres_js);
	void            (*epilog_set_env)	( char ***epilog_env_ptr,
						  gres_epilog_info_t *gres_ei,
						  int node_inx );
} slurm_gres_ops_t;

/*
 * Gres plugin context, one for each gres type.
 * Add to gres_context through _add_gres_context().
 */
typedef struct slurm_gres_context {
	plugin_handle_t	cur_plugin;
	uint32_t	config_flags;		/* See GRES_CONF_* in gres.h */
	char *		gres_name;		/* name (e.g. "gpu") */
	char *		gres_name_colon;	/* name + colon (e.g. "gpu:") */
	int		gres_name_colon_len;	/* size of gres_name_colon */
	char *		gres_type;		/* plugin name (e.g. "gres/gpu") */
	slurm_gres_ops_t ops;			/* pointers to plugin symbols */
	uint32_t	plugin_id;		/* key for searches */
	plugrack_t	*plugin_list;		/* plugrack info */
	uint64_t        total_cnt;		/* Total GRES across all nodes */
} slurm_gres_context_t;

typedef struct {
	uint32_t plugin_id;
	bool with_type;
	bool without_type;
	void *without_type_state; /* gres_[job|step]_state_t */
} overlap_check_t;

/* These are the options that are currently supported with --tres-bind */
typedef struct {
	bool bind_gpu; /* If we are binding to a gpu or not. */
	bool bind_nic; /* If we are binding to a nic or not. */
	uint32_t gpus_per_task; /* How many gpus per task requested. */
	gres_internal_flags_t gres_internal_flags;
	char *map_gpu; /* GPU map requested. */
	char *mask_gpu; /* GPU mask requested. */
	char *request;
	uint32_t tasks_per_gres; /* How many tasks per gres requested */
} tres_bind_t;

typedef struct {
	slurm_gres_context_t *gres_ctx;
	int new_has_file;
	int new_has_type;
	int rec_count;
} foreach_gres_conf_t;

typedef struct {
	uint64_t gres_cnt;
	bool ignore_alloc;
	gres_key_t *job_search_key;
	slurm_step_id_t *step_id;
} foreach_gres_cnt_t;

typedef struct {
	bitstr_t **gres_bit_alloc;
	bool is_job;
	uint32_t plugin_id;
} foreach_gres_accumulate_device_t;

/* Pointers to functions in src/slurmd/common/xcpuinfo.h that we may use */
typedef struct xcpuinfo_funcs {
	int (*xcpuinfo_abs_to_mac) (char *abs, char **mac);
} xcpuinfo_funcs_t;
xcpuinfo_funcs_t xcpuinfo_ops;

typedef struct {
	uint32_t flags;
	uint32_t name_hash;
	bool no_gpu_env;
} prev_env_flags_t;

/* Local variables */
static int gres_context_cnt = -1;
static uint32_t gres_cpu_cnt = 0;
static slurm_gres_context_t *gres_context = NULL;
static char *gres_node_name = NULL;
static char *local_plugins_str = NULL;
static pthread_mutex_t gres_context_lock = PTHREAD_MUTEX_INITIALIZER;
static List gres_conf_list = NULL;
static bool init_run = false;
static uint32_t gpu_plugin_id = NO_VAL;
static volatile uint32_t autodetect_flags = GRES_AUTODETECT_UNSET;
static uint32_t select_plugin_type = NO_VAL;
static buf_t *gres_context_buf = NULL;
static buf_t *gres_conf_buf = NULL;

/* Local functions */
static void _accumulate_job_gres_alloc(gres_job_state_t *gres_js,
				       int node_inx,
				       bitstr_t **gres_bit_alloc,
				       uint64_t *gres_cnt);
static void _accumulate_step_gres_alloc(gres_state_t *gres_state_step,
					bitstr_t **gres_bit_alloc,
					uint64_t *gres_cnt);
static void _add_gres_context(char *gres_name);
static gres_node_state_t *_build_gres_node_state(void);
static void	_build_node_gres_str(List *gres_list, char **gres_str,
				     int cores_per_sock, int sock_per_node);
static bitstr_t *_core_bitmap_rebuild(bitstr_t *old_core_bitmap, int new_size);
static void	_epilog_list_del(void *x);
static void	_get_gres_cnt(gres_node_state_t *gres_ns, char *orig_config,
			      char *gres_name, char *gres_name_colon,
			      int gres_name_colon_len);
static uint64_t _get_job_gres_list_cnt(List gres_list, char *gres_name,
				       char *gres_type);
static uint64_t	_get_tot_gres_cnt(uint32_t plugin_id, uint64_t *topo_cnt,
				  int *config_type_cnt);
static void	_job_state_delete(gres_job_state_t *gres_js);
static void *	_job_state_dup2(gres_job_state_t *gres_js, int node_index);
static void	_job_state_log(gres_state_t *gres_js, uint32_t job_id);
static int	_load_plugin(slurm_gres_context_t *gres_ctx);
static int	_log_gres_slurmd_conf(void *x, void *arg);
static void	_my_stat(char *file_name);
static int	_node_config_init(char *orig_config,
				  slurm_gres_context_t *gres_ctx,
				  gres_state_t *gres_state_node);
static char *	_node_gres_used(gres_node_state_t *gres_ns, char *gres_name);
static int	_node_reconfig(char *node_name, char *new_gres, char **gres_str,
			       gres_state_t *gres_state_node,
			       bool config_overrides,
			       slurm_gres_context_t *gres_ctx,
			       bool *updated_gpu_cnt);
static int	_node_reconfig_test(char *node_name, char *new_gres,
				    gres_state_t *gres_state_node,
				    slurm_gres_context_t *gres_ctx);
static void	_node_state_dealloc(gres_state_t *gres_state_node);
static void *	_node_state_dup(gres_node_state_t *gres_ns);
static void	_node_state_log(gres_node_state_t *gres_ns, char *node_name,
				char *gres_name);
static int	_parse_gres_config(void **dest, slurm_parser_enum_t type,
				   const char *key, const char *value,
				   const char *line, char **leftover);
static int	_parse_gres_config_node(void **dest, slurm_parser_enum_t type,
					const char *key, const char *value,
					const char *line, char **leftover);
static void *	_step_state_dup(gres_step_state_t *gres_ss);
static void *	_step_state_dup2(gres_step_state_t *gres_ss, int node_index);
static void	_step_state_log(gres_step_state_t *gres_ss,
				slurm_step_id_t *step_id,
				char *gres_name);
static int	_unload_plugin(slurm_gres_context_t *gres_ctx);
static void	_validate_slurm_conf(List slurm_conf_list,
				     slurm_gres_context_t *gres_ctx);
static void	_validate_gres_conf(List gres_conf_list,
				    slurm_gres_context_t *gres_ctx);
static int	_validate_file(char *path_name, char *gres_name);
static int	_valid_gres_type(char *gres_name, gres_node_state_t *gres_ns,
				 bool config_overrides, char **reason_down);
static void _parse_tres_bind(uint16_t accel_bind_type, char *tres_bind_str,
			     tres_bind_t *tres_bind);
static int _get_usable_gres(char *gres_name, int context_inx, int proc_id,
			    pid_t pid, tres_bind_t *tres_bind,
			    bitstr_t **usable_gres_ptr,
			    bitstr_t *gres_bit_alloc,  bool get_devices);

extern uint32_t gres_build_id(char *name)
{
	int i, j;
	uint32_t id = 0;

	if (!name)
		return id;

	for (i = 0, j = 0; name[i]; i++) {
		id += (name[i] << j);
		j = (j + 8) % 32;
	}

	return id;
}

extern int gres_find_id(void *x, void *key)
{
	uint32_t *plugin_id = (uint32_t *)key;
	gres_state_t *state_ptr = (gres_state_t *) x;
	if (state_ptr->plugin_id == *plugin_id)
		return 1;
	return 0;
}

extern int gres_find_flags(void *x, void *key)
{
	gres_state_t *state_ptr = x;
	uint32_t flags = *(uint32_t *)key;
	if (state_ptr->config_flags & flags)
		return 1;
	return 0;
}

/* Find job record with matching name and type */
extern int gres_find_job_by_key_exact_type(void *x, void *key)
{
	gres_state_t *gres_state_job = (gres_state_t *) x;
	gres_key_t *job_key = (gres_key_t *) key;
	gres_job_state_t *gres_js;
	gres_js = (gres_job_state_t *)gres_state_job->gres_data;

	if ((gres_state_job->plugin_id == job_key->plugin_id) &&
	    (gres_js->type_id == job_key->type_id))
		return 1;
	return 0;
}

/* Find job record with matching name and type */
extern int gres_find_job_by_key(void *x, void *key)
{
	gres_state_t *gres_state_job = (gres_state_t *) x;
	gres_key_t *job_key = (gres_key_t *) key;
	gres_job_state_t *gres_js;
	gres_js = (gres_job_state_t *)gres_state_job->gres_data;

	if ((gres_state_job->plugin_id == job_key->plugin_id) &&
	    ((job_key->type_id == NO_VAL) ||
	     (gres_js->type_id == job_key->type_id)))
		return 1;
	return 0;
}

/* Find job record with matching name and type */
extern int gres_find_job_by_key_with_cnt(void *x, void *key)
{
	gres_state_t *gres_state_job = (gres_state_t *) x;
	gres_key_t *job_key = (gres_key_t *) key;
	gres_job_state_t *gres_js;
	gres_js = (gres_job_state_t *)gres_state_job->gres_data;

	if (!gres_find_job_by_key(x, key))
		return 0;

	/* This gres has been allocated on this node */
<<<<<<< HEAD
	if (!gres_js->node_cnt ||
	    gres_js->gres_cnt_node_alloc[job_key->node_offset])
=======
	if (!gres_data_ptr->node_cnt ||
	    ((job_key->node_offset < gres_data_ptr->node_cnt) &&
	     gres_data_ptr->gres_cnt_node_alloc[job_key->node_offset]))
>>>>>>> 503aa719
		return 1;

	return 0;
}

extern int gres_find_step_by_key(void *x, void *key)
{
	gres_state_t *state_ptr = (gres_state_t *) x;
	gres_key_t *step_key = (gres_key_t *) key;
	gres_step_state_t *gres_ss = (gres_step_state_t *)state_ptr->gres_data;

	if ((state_ptr->plugin_id == step_key->plugin_id) &&
	    (gres_ss->type_id == step_key->type_id))
		return 1;
	return 0;
}


extern bool gres_use_local_device_index(void)
{
	bool use_cgroup = false;
	static bool use_local_index = false;
	static bool is_set = false;

	if (is_set)
		return use_local_index;
	is_set = true;

	if (!slurm_conf.task_plugin)
		return use_local_index;

	if (xstrstr(slurm_conf.task_plugin, "cgroup"))
		use_cgroup = true;
	if (!use_cgroup)
		return use_local_index;

	cgroup_conf_init();
	if (slurm_cgroup_conf.constrain_devices)
		use_local_index = true;

	return use_local_index;
}

extern gres_state_t *gres_create_state(void *src_ptr,
				       gres_state_src_t state_src,
				       gres_state_type_enum_t state_type,
				       void *gres_data)
{
	gres_state_t *new_gres_state = xmalloc(sizeof(gres_state_t));

	new_gres_state->gres_data = gres_data;
	new_gres_state->state_type = state_type;

	switch (state_src) {
	case GRES_STATE_SRC_STATE_PTR:
	{
		gres_state_t *gres_state = src_ptr;
		new_gres_state->config_flags = gres_state->config_flags;
		new_gres_state->plugin_id = gres_state->plugin_id;
		new_gres_state->gres_name = xstrdup(gres_state->gres_name);
		break;
	}
	case GRES_STATE_SRC_CONTEXT_PTR:
	{
		slurm_gres_context_t *gres_ctx = src_ptr;
		new_gres_state->config_flags = gres_ctx->config_flags;
		new_gres_state->plugin_id = gres_ctx->plugin_id;
		new_gres_state->gres_name = xstrdup(gres_ctx->gres_name);
		break;
	}
	case GRES_STATE_SRC_KEY_PTR:
	{
		gres_key_t *search_key = src_ptr;
		new_gres_state->config_flags = search_key->config_flags;
		new_gres_state->plugin_id = search_key->plugin_id;
		/*
		 * gres_name should be handled after this since search_key
		 * doesn't have that
		 */
		break;
	}
	default:
		error("%s: No way to create gres_state given", __func__);
		xfree(new_gres_state);
		break;
	}

	return new_gres_state;
}

/*
 * Find a gres_context by plugin_id
 * Must hold gres_context_lock before calling.
 */
static slurm_gres_context_t *_find_context_by_id(uint32_t plugin_id)
{
	for (int j = 0; j < gres_context_cnt; j++)
		if (gres_context[j].plugin_id == plugin_id)
			return &gres_context[j];
	return NULL;
}


static int _load_plugin(slurm_gres_context_t *gres_ctx)
{
	/*
	 * Must be synchronized with slurm_gres_ops_t above.
	 */
	static const char *syms[] = {
		"gres_p_node_config_load",
		"gres_p_job_set_env",
		"gres_p_step_set_env",
		"gres_p_task_set_env",
		"gres_p_send_stepd",
		"gres_p_recv_stepd",
		"gres_p_get_job_info",
		"gres_p_get_step_info",
		"gres_p_get_devices",
		"gres_p_step_hardware_init",
		"gres_p_step_hardware_fini",
		"gres_p_epilog_build_env",
		"gres_p_epilog_set_env"
	};
	int n_syms = sizeof(syms) / sizeof(char *);

	/* Find the correct plugin */
	if (gres_ctx->config_flags & GRES_CONF_COUNT_ONLY) {
		debug("Plugin of type %s only tracks gres counts",
		      gres_ctx->gres_type);
		return SLURM_SUCCESS;
	}

	gres_ctx->cur_plugin = plugin_load_and_link(
		gres_ctx->gres_type,
		n_syms, syms,
		(void **) &gres_ctx->ops);
	if (gres_ctx->cur_plugin != PLUGIN_INVALID_HANDLE)
		return SLURM_SUCCESS;

	if (errno != EPLUGIN_NOTFOUND) {
		error("Couldn't load specified plugin name for %s: %s",
		      gres_ctx->gres_type, plugin_strerror(errno));
		return SLURM_ERROR;
	}

	debug("gres: Couldn't find the specified plugin name for %s looking "
	      "at all files", gres_ctx->gres_type);

	/* Get plugin list */
	if (gres_ctx->plugin_list == NULL) {
		gres_ctx->plugin_list = plugrack_create("gres");
		plugrack_read_dir(gres_ctx->plugin_list,
				  slurm_conf.plugindir);
	}

	gres_ctx->cur_plugin = plugrack_use_by_type(
		gres_ctx->plugin_list,
		gres_ctx->gres_type );
	if (gres_ctx->cur_plugin == PLUGIN_INVALID_HANDLE) {
		debug("Cannot find plugin of type %s, just track gres counts",
		      gres_ctx->gres_type);
		gres_ctx->config_flags |= GRES_CONF_COUNT_ONLY;
		return SLURM_ERROR;
	}

	/* Dereference the API. */
	if (plugin_get_syms(gres_ctx->cur_plugin,
			    n_syms, syms,
			    (void **) &gres_ctx->ops ) < n_syms ) {
		error("Incomplete %s plugin detected",
		      gres_ctx->gres_type);
		return SLURM_ERROR;
	}

	return SLURM_SUCCESS;
}

static int _unload_plugin(slurm_gres_context_t *gres_ctx)
{
	int rc;

	/*
	 * Must check return code here because plugins might still
	 * be loaded and active.
	 */
	if (gres_ctx->plugin_list)
		rc = plugrack_destroy(gres_ctx->plugin_list);
	else {
		rc = SLURM_SUCCESS;
		plugin_unload(gres_ctx->cur_plugin);
	}
	xfree(gres_ctx->gres_name);
	xfree(gres_ctx->gres_name_colon);
	xfree(gres_ctx->gres_type);

	return rc;
}

static bool _is_shared_name(char *name)
{
	if (!xstrcmp(name, "mps") ||
	    !xstrcmp(name, "shard"))
		return true;
	return false;
}

static void _set_shared_flag(char *name, uint32_t *config_flags)
{
	if (_is_shared_name(name))
		*config_flags |= GRES_CONF_SHARED;
}

/*
 * Add new gres context to gres_context array and load the plugin.
 * Must hold gres_context_lock before calling.
 */
static void _add_gres_context(char *gres_name)
{
	slurm_gres_context_t *gres_ctx;

	if (!gres_name || !gres_name[0])
		fatal("%s: invalid empty gres_name", __func__);

	xrecalloc(gres_context, (gres_context_cnt + 1),
		  sizeof(slurm_gres_context_t));

	gres_ctx = &gres_context[gres_context_cnt];
	_set_shared_flag(gres_name, &gres_ctx->config_flags);
	gres_ctx->gres_name = xstrdup(gres_name);
	gres_ctx->plugin_id = gres_build_id(gres_name);
	gres_ctx->gres_type = xstrdup_printf("gres/%s", gres_name);
	gres_ctx->plugin_list = NULL;
	gres_ctx->cur_plugin = PLUGIN_INVALID_HANDLE;

	gres_context_cnt++;
}

/*
 * Initialize the GRES plugins.
 *
 * Returns a Slurm errno.
 */
extern int gres_init(void)
{
	int i, j, rc = SLURM_SUCCESS;
	char *last = NULL, *names, *one_name, *full_name;
	char *sorted_names = NULL, *sep = "", *shared_names = NULL;
	bool have_gpu = false, have_shared = false;
	char *shared_sep = "";

	if (init_run && (gres_context_cnt >= 0))
		return rc;

	slurm_mutex_lock(&gres_context_lock);

	if (gres_context_cnt >= 0)
		goto fini;

	local_plugins_str = xstrdup(slurm_conf.gres_plugins);
	gres_context_cnt = 0;
	if ((local_plugins_str == NULL) || (local_plugins_str[0] == '\0'))
		goto fini;

	/* Ensure that "gres/'shared'" follows "gres/gpu" */
	have_gpu = false;
	have_shared = false;
	names = xstrdup(local_plugins_str);
	one_name = strtok_r(names, ",", &last);
	while (one_name) {
		bool skip_name = false;
		if (_is_shared_name(one_name)) {
			have_shared = true;
			if (!have_gpu) {
				/* "shared" must follow "gpu" */
				skip_name = true;
				xstrfmtcat(shared_names, "%s%s",
					   shared_sep, one_name);
				shared_sep = ",";
			}
		} else if (!xstrcmp(one_name, "gpu")) {
			have_gpu = true;
			gpu_plugin_id = gres_build_id("gpu");
		}
		if (!skip_name) {
			xstrfmtcat(sorted_names, "%s%s", sep, one_name);
			sep = ",";
		}
		one_name = strtok_r(NULL, ",", &last);
	}
	if (shared_names) {
		if (!have_gpu)
			fatal("GresTypes: gres/'shared' requires that gres/gpu also be configured");
		xstrfmtcat(sorted_names, "%s%s", sep, shared_names);
		xfree(shared_names);
	}
	xfree(names);

	gres_context_cnt = 0;
	one_name = strtok_r(sorted_names, ",", &last);
	while (one_name) {
		full_name = xstrdup("gres/");
		xstrcat(full_name, one_name);
		for (i = 0; i < gres_context_cnt; i++) {
			if (!xstrcmp(full_name, gres_context[i].gres_type))
				break;
		}
		xfree(full_name);
		if (i < gres_context_cnt) {
			error("Duplicate plugin %s ignored",
			      gres_context[i].gres_type);
		} else {
			_add_gres_context(one_name);
		}
		one_name = strtok_r(NULL, ",", &last);
	}
	xfree(sorted_names);

	/* Ensure that plugin_id is valid and unique */
	for (i = 0; i < gres_context_cnt; i++) {
		for (j = i + 1; j < gres_context_cnt; j++) {
			if (gres_context[i].plugin_id !=
			    gres_context[j].plugin_id)
				continue;
			fatal("Gres: Duplicate plugin_id %u for %s and %s, "
			      "change gres name for one of them",
			      gres_context[i].plugin_id,
			      gres_context[i].gres_type,
			      gres_context[j].gres_type);
		}
		xassert(gres_context[i].gres_name);

		gres_context[i].gres_name_colon =
			xstrdup_printf("%s:", gres_context[i].gres_name);
		gres_context[i].gres_name_colon_len =
			strlen(gres_context[i].gres_name_colon);
	}

fini:
	if ((select_plugin_type == NO_VAL) &&
	    (select_g_get_info_from_plugin(SELECT_CR_PLUGIN, NULL,
					   &select_plugin_type) != SLURM_SUCCESS)) {
		select_plugin_type = NO_VAL;	/* error */
	}
	if (have_shared && running_in_slurmctld() &&
	    (select_plugin_type != SELECT_TYPE_CONS_TRES)) {
		fatal("Use of gres/mps requires the use of select/cons_tres");
	}

	init_run = true;
	slurm_mutex_unlock(&gres_context_lock);

	return rc;
}

extern int gres_get_gres_cnt(void)
{
	static int cnt = -1;

	if (cnt != -1)
		return cnt;

	gres_init();

	slurm_mutex_lock(&gres_context_lock);
	cnt = gres_context_cnt;
	slurm_mutex_unlock(&gres_context_lock);

	return cnt;
}

/*
 * Add a GRES record. This is used by the node_features plugin after the
 * slurm.conf file is read and the initial GRES records are built by
 * gres_init().
 */
extern void gres_add(char *gres_name)
{
	int i;

	slurm_mutex_lock(&gres_context_lock);
	for (i = 0; i < gres_context_cnt; i++) {
		if (!xstrcmp(gres_context[i].gres_name, gres_name))
			goto fini;
	}

	_add_gres_context(gres_name);
fini:	slurm_mutex_unlock(&gres_context_lock);
}

/* Given a gres_name, return its context index or -1 if not found */
static int _gres_name_context(char *gres_name)
{
	int i;

	for (i = 0; i < gres_context_cnt; i++) {
		if (!xstrcmp(gres_context[i].gres_name, gres_name))
			return i;
	}

	return -1;
}

/*
 * Takes a GRES config line (typically from slurm.conf) and remove any
 * records for GRES which are not defined in GresTypes.
 * RET string of valid GRES, Release memory using xfree()
 */
extern char *gres_name_filter(char *orig_gres, char *nodes)
{
	char *new_gres = NULL, *save_ptr = NULL;
	char *colon, *sep = "", *tmp, *tok, *name;

	slurm_mutex_lock(&gres_context_lock);
	if (!orig_gres || !orig_gres[0] || !gres_context_cnt) {
		slurm_mutex_unlock(&gres_context_lock);
		return new_gres;
	}

	tmp = xstrdup(orig_gres);
	tok = strtok_r(tmp, ",", &save_ptr);
	while (tok) {
		name = xstrdup(tok);
		if ((colon = strchr(name, ':')))
			colon[0] = '\0';
		if (_gres_name_context(name) != -1) {
			xstrfmtcat(new_gres, "%s%s", sep, tok);
			sep = ",";
		} else {
			/* Logging may not be initialized at this point */
			error("Invalid GRES configured on node %s: %s", nodes,
			      tok);
		}
		xfree(name);
		tok = strtok_r(NULL, ",", &save_ptr);
	}
	slurm_mutex_unlock(&gres_context_lock);
	xfree(tmp);

	return new_gres;
}

/*
 * Terminate the gres plugin. Free memory.
 *
 * Returns a Slurm errno.
 */
extern int gres_fini(void)
{
	int i, j, rc = SLURM_SUCCESS;

	slurm_mutex_lock(&gres_context_lock);
	xfree(gres_node_name);
	if (gres_context_cnt < 0)
		goto fini;

	init_run = false;
	for (i = 0; i < gres_context_cnt; i++) {
		j = _unload_plugin(gres_context + i);
		if (j != SLURM_SUCCESS)
			rc = j;
	}
	xfree(gres_context);
	xfree(local_plugins_str);
	FREE_NULL_LIST(gres_conf_list);
	FREE_NULL_BUFFER(gres_context_buf);
	FREE_NULL_BUFFER(gres_conf_buf);
	gres_context_cnt = -1;

fini:	slurm_mutex_unlock(&gres_context_lock);
	return rc;
}

/*
 * ************************************************************************
 *                          P L U G I N   C A L L S                       *
 * ************************************************************************
 */

/*
 * Return a plugin-specific help message for salloc, sbatch and srun
 * Result must be xfree()'d.
 *
 * NOTE: GRES "type" (e.g. model) information is only available from slurmctld
 * after slurmd registers. It is not readily available from srun (as used here).
 */
extern char *gres_help_msg(void)
{
	int i;
	char *msg = xstrdup("Valid gres options are:\n");

	gres_init();

	slurm_mutex_lock(&gres_context_lock);
	for (i = 0; i < gres_context_cnt; i++) {
		xstrcat(msg, gres_context[i].gres_name);
		xstrcat(msg, "[[:type]:count]\n");
	}
	slurm_mutex_unlock(&gres_context_lock);

	return msg;
}

/*
 * Perform reconfig, re-read any configuration files
 * OUT did_change - set if gres configuration changed
 */
extern int gres_reconfig(void)
{
	int rc = SLURM_SUCCESS;
	bool plugin_change;

	slurm_mutex_lock(&gres_context_lock);

	if (xstrcmp(slurm_conf.gres_plugins, local_plugins_str))
		plugin_change = true;
	else
		plugin_change = false;
	slurm_mutex_unlock(&gres_context_lock);

	if (plugin_change) {
		error("GresPlugins changed from %s to %s ignored",
		      local_plugins_str, slurm_conf.gres_plugins);
		error("Restart the slurmctld daemon to change GresPlugins");
#if 0
		/* This logic would load new plugins, but we need the old
		 * plugins to persist in order to process old state
		 * information. */
		rc = gres_fini();
		if (rc == SLURM_SUCCESS)
			rc = gres_init();
#endif
	}

	return rc;
}

/* Return 1 if a gres_conf record is the correct plugin_id and has no file */
static int _find_fileless_gres(void *x, void *arg)
{
	gres_slurmd_conf_t *gres_slurmd_conf = (gres_slurmd_conf_t *)x;
	uint32_t plugin_id = *(uint32_t *)arg;

	if ((gres_slurmd_conf->plugin_id == plugin_id) &&
	    !gres_slurmd_conf->file) {
		debug("Removing file-less GPU %s:%s from final GRES list",
		      gres_slurmd_conf->name, gres_slurmd_conf->type_name);
		return 1;
	}
	return 0;

}

/*
 * Log the contents of a gres_slurmd_conf_t record
 */
static int _log_gres_slurmd_conf(void *x, void *arg)
{
	gres_slurmd_conf_t *p;
	char *links = NULL;
	int index = -1, offset, mult = 1;

	p = (gres_slurmd_conf_t *) x;
	xassert(p);

	if (!(slurm_conf.debug_flags & DEBUG_FLAG_GRES)) {
		verbose("Gres Name=%s Type=%s Count=%"PRIu64,
			p->name, p->type_name, p->count);
		return 0;
	}

	if (p->file) {
		index = 0;
		offset = strlen(p->file);
		while (offset > 0) {
			offset--;
			if ((p->file[offset] < '0') || (p->file[offset] > '9'))
				break;
			index += (p->file[offset] - '0') * mult;
			mult *= 10;
		}
	}

	if (p->links)
		xstrfmtcat(links, "Links=%s", p->links);
	if (p->cpus && (index != -1)) {
		info("Gres Name=%s Type=%s Count=%"PRIu64" Index=%d ID=%u "
		     "File=%s Cores=%s CoreCnt=%u %s",
		     p->name, p->type_name, p->count, index, p->plugin_id,
		     p->file, p->cpus, p->cpu_cnt, links);
	} else if (index != -1) {
		info("Gres Name=%s Type=%s Count=%"PRIu64" Index=%d ID=%u File=%s %s",
		     p->name, p->type_name, p->count, index, p->plugin_id,
		     p->file, links);
	} else if (p->file) {
		info("Gres Name=%s Type=%s Count=%"PRIu64" ID=%u File=%s %s",
		     p->name, p->type_name, p->count, p->plugin_id, p->file,
		     links);
	} else {
		info("Gres Name=%s Type=%s Count=%"PRIu64" ID=%u %s", p->name,
		     p->type_name, p->count, p->plugin_id, links);
	}
	xfree(links);

	return 0;
}

/* Make sure that specified file name exists, wait up to 20 seconds or generate
 * fatal error and exit. */
static void _my_stat(char *file_name)
{
	struct stat config_stat;
	bool sent_msg = false;
	int i;

	if (!running_in_slurmd_stepd())
		return;

	for (i = 0; i < 20; i++) {
		if (i)
			sleep(1);
		if (stat(file_name, &config_stat) == 0) {
			if (sent_msg)
				info("gres.conf file %s now exists", file_name);
			return;
		}

		if (errno != ENOENT)
			break;

		if (!sent_msg) {
			error("Waiting for gres.conf file %s", file_name);
			sent_msg = true;
		}
	}
	fatal("can't stat gres.conf file %s: %m", file_name);
	return;
}

static int _validate_file(char *filenames, char *gres_name)
{
	char *one_name;
	hostlist_t hl;
	int file_count = 0;

	if (!(hl = hostlist_create(filenames)))
		fatal("can't parse File=%s", filenames);

	while ((one_name = hostlist_shift(hl))) {
		_my_stat(one_name);
		file_count++;
		free(one_name);
	}

	hostlist_destroy(hl);

	return file_count;
}

/*
 * Create and return a comma-separated zeroed-out links string with a -1 in the
 * given GPU position indicated by index. Caller must xfree() the returned
 * string.
 *
 * Used to record the enumeration order (PCI bus ID order) of GPUs for sorting,
 * even when the GPU does not support nvlinks. E.g. for three total GPUs, their
 * links strings would look like this:
 *
 * GPU at index 0: -1,0,0
 * GPU at index 1: 0,-1,0
 * GPU at index 2: -0,0,-1
 */
extern char *gres_links_create_empty(unsigned int index,
				     unsigned int device_count)
{
	char *links_str = NULL;

	for (unsigned int i = 0; i < device_count; ++i) {
		xstrfmtcat(links_str, "%s%d",
			   i ? "," : "",
			   (i == index) ? -1 : 0);
	}

	return links_str;
}

/*
 * Check that we have a comma-delimited list of numbers, and return the index of
 * the GPU (-1) in the links string.
 *
 * Returns a non-zero-based index of the GPU in the links string, if found.
 * If not found, returns a negative value.
 * Return values:
 * 0+: GPU index
 * -1: links string is NULL.
 * -2: links string is not NULL, but is invalid. Possible invalid reasons:
 *     * error parsing the comma-delimited links string
 *     * links string is an empty string
 *     * the 'self' GPU identifier isn't found (i.e. no -1)
 *     * there is more than one 'self' GPU identifier found
 */
extern int gres_links_validate(char *links)
{
	char *tmp, *tok, *save_ptr = NULL, *end_ptr = NULL;
	long int val;
	int rc;
	int i;

	if (!links)
		return -1;
	if (links[0] == '\0') {
		error("%s: Links is an empty string", __func__);
		return -2;
	}

	tmp = xstrdup(links);
	tok = strtok_r(tmp, ",", &save_ptr);
	rc = -1;
	i = 0;
	while (tok) {
		val = strtol(tok, &end_ptr, 10);
		if ((val < -2) || (val > GRES_MAX_LINK) || (val == LONG_MIN) ||
		    (end_ptr[0] != '\0')) {
			error("%s: Failed to parse token '%s' in links string '%s'",
			      __func__, tok, links);
			rc = -2;
			break;
		}
		if (val == -1) {
			if (rc != -1) {
				error("%s: links string '%s' has more than one -1",
				      __func__, links);
				rc = -2;
				break;
			}
			rc = i;
		}
		i++;
		tok = strtok_r(NULL, ",", &save_ptr);
	}
	xfree(tmp);

	/* If the current GPU (-1) wasn't found, that's an error */
	if (rc == -1) {
		error("%s: -1 wasn't found in links string '%s'", __func__,
		      links);
		rc = -2;
	}

	return rc;
}

static char *_get_autodetect_flags_str(void)
{
	char *flags = NULL;

	if (!(autodetect_flags & GRES_AUTODETECT_GPU_FLAGS))
		xstrfmtcat(flags, "%sunset", flags ? "," : "");
	else {
		if (autodetect_flags & GRES_AUTODETECT_GPU_NVML)
			xstrfmtcat(flags, "%snvml", flags ? "," : "");
		else if (autodetect_flags & GRES_AUTODETECT_GPU_RSMI)
			xstrfmtcat(flags, "%srsmi", flags ? "," : "");
		else if (autodetect_flags & GRES_AUTODETECT_GPU_OFF)
			xstrfmtcat(flags, "%soff", flags ? "," : "");
	}

	return flags;
}

static uint32_t _handle_autodetect_flags(char *str)
{
	uint32_t flags = 0;

	/* Set the node-local gpus value of autodetect_flags */
	if (xstrcasestr(str, "nvml"))
		flags |= GRES_AUTODETECT_GPU_NVML;
	else if (xstrcasestr(str, "rsmi"))
		flags |= GRES_AUTODETECT_GPU_RSMI;
	else if (!xstrcasecmp(str, "off"))
		flags |= GRES_AUTODETECT_GPU_OFF;
	else
		error("unknown autodetect flag '%s'", str);

	return flags;
}

static void _handle_local_autodetect(char *str)
{
	uint32_t autodetect_flags_local = _handle_autodetect_flags(str);

	/* Only set autodetect_flags once locally, unless it's the same val */
	if ((autodetect_flags != GRES_AUTODETECT_UNSET) &&
	    (autodetect_flags != autodetect_flags_local)) {
		fatal("gres.conf: duplicate node-local AutoDetect specification does not match the first");
		return;
	}

	/* Set the node-local gpus value of autodetect_flags */
	autodetect_flags |= autodetect_flags_local;

	if (slurm_conf.debug_flags & DEBUG_FLAG_GRES) {
		char *flags = _get_autodetect_flags_str();
		log_flag(GRES, "Using node-local AutoDetect=%s(%d)",
			 flags, autodetect_flags);
		xfree(flags);
	}
}

static void _handle_global_autodetect(char *str)
{
	/* If GPU flags exist, node-local value was already specified */
	if (autodetect_flags & GRES_AUTODETECT_GPU_FLAGS)
		debug2("gres.conf: AutoDetect GPU flags were locally set, so ignoring global flags");
	else
		autodetect_flags |= _handle_autodetect_flags(str);

	if (slurm_conf.debug_flags & DEBUG_FLAG_GRES) {
		char *flags = _get_autodetect_flags_str();
		log_flag(GRES, "Global AutoDetect=%s(%d)",
			 flags, autodetect_flags);
		xfree(flags);
	}
}

/*
 * Check to see if current GRES record matches the name of the previous GRES
 * record that set env flags.
 */
static bool _same_gres_type_as_prev(prev_env_flags_t *prev_env,
				    gres_slurmd_conf_t *p)
{
	if ((gres_build_id(p->name) == prev_env->name_hash))
		return true;
	else
		return false;
}

/*
 * Save off env flags, GRES name, and no_gpu_env (for the next gres.conf line to
 * possibly inherit or to check against).
 */
static void _set_prev_env_flags(prev_env_flags_t *prev_env,
				gres_slurmd_conf_t *p, uint32_t env_flags,
				bool no_gpu_env)
{
	prev_env->flags = env_flags;
	prev_env->name_hash = gres_build_id(p->name);
	prev_env->no_gpu_env = no_gpu_env;
}

/*
 * Parse a gres.conf Flags string
 */
extern uint32_t gres_flags_parse(char *input, bool *no_gpu_env,
				 bool *sharing_mentioned)
{
	uint32_t flags = 0;
	if (xstrcasestr(input, "CountOnly"))
		flags |= GRES_CONF_COUNT_ONLY;
	if (xstrcasestr(input, "nvidia_gpu_env"))
		flags |= GRES_CONF_ENV_NVML;
	if (xstrcasestr(input, "amd_gpu_env"))
		flags |= GRES_CONF_ENV_RSMI;
	if (xstrcasestr(input, "opencl_env"))
		flags |= GRES_CONF_ENV_OPENCL;
	if (xstrcasestr(input, "one_sharing"))
		flags |= GRES_CONF_ONE_SHARING;
	/* String 'no_gpu_env' will clear all GPU env vars */
	if (no_gpu_env)
		*no_gpu_env = xstrcasestr(input, "no_gpu_env");
	if (sharing_mentioned) {
		if ((flags & GRES_CONF_ONE_SHARING) ||
		    xstrcasestr(input, "all_sharing"))
			*sharing_mentioned = true;
	}
	return flags;
}

/*
 * Build gres_slurmd_conf_t record based upon a line from the gres.conf file
 */
static int _parse_gres_config(void **dest, slurm_parser_enum_t type,
			      const char *key, const char *value,
			      const char *line, char **leftover)
{
	int i;
	s_p_hashtbl_t *tbl;
	gres_slurmd_conf_t *p;
	uint64_t tmp_uint64, mult;
	char *tmp_str, *last;
	bool cores_flag = false, cpus_flag = false;
	char *type_str = NULL;
	char *autodetect_string = NULL;
	bool autodetect = false, set_default_envs = true;
	/* Remember the last-set Flags value */
	static prev_env_flags_t prev_env;

	tbl = s_p_hashtbl_create(_gres_options);
	s_p_parse_line(tbl, *leftover, leftover);

	p = xmalloc(sizeof(gres_slurmd_conf_t));

	/*
	 * Detect and set the node-local AutoDetect option only if
	 * NodeName is specified.
	 */
	if (s_p_get_string(&autodetect_string, "AutoDetect", tbl)) {
		if (value)
			error("gres.conf: In-line AutoDetect requires NodeName to take effect");
		else {
			_handle_local_autodetect(autodetect_string);
			/* AutoDetect was specified w/ NodeName */
			autodetect = true;
		}
		xfree(autodetect_string);
	}

	if (!value) {
		if (!s_p_get_string(&p->name, "Name", tbl)) {
			if (!autodetect)
				error("Invalid GRES data, no type name (%s)",
				      line);
			xfree(p);
			s_p_hashtbl_destroy(tbl);
			return 0;
		}
	} else {
		p->name = xstrdup(value);
	}

	if (s_p_get_string(&p->type_name, "Type", tbl)) {
		p->config_flags |= GRES_CONF_HAS_TYPE;
	}

	p->cpu_cnt = gres_cpu_cnt;
	if (s_p_get_string(&p->cpus, "Cores", tbl)) {
		cores_flag = true;
		type_str = "Cores";
	} else if (s_p_get_string(&p->cpus, "CPUs", tbl)) {
		cpus_flag = true;
		type_str = "CPUs";
	}
	if (cores_flag || cpus_flag) {
		char *local_cpus = NULL;
		if (xcpuinfo_ops.xcpuinfo_abs_to_mac) {
			i = (xcpuinfo_ops.xcpuinfo_abs_to_mac)
				(p->cpus, &local_cpus);
			if (i != SLURM_SUCCESS) {
				error("Invalid GRES data for %s, %s=%s",
				      p->name, type_str, p->cpus);
			}
		} else {
			/*
			 * Not converting Cores into machine format is only for
			 * testing or if we don't care about cpus_bitmap. The
			 * slurmd should always convert to machine format.
			 */
			debug("%s: %s=%s is not being converted to machine-local format",
			      __func__, type_str, p->cpus);
			local_cpus = xstrdup(p->cpus);
			i = SLURM_SUCCESS;
		}
		if (i == SLURM_SUCCESS) {
			p->cpus_bitmap = bit_alloc(gres_cpu_cnt);
			if (!bit_size(p->cpus_bitmap) ||
			    bit_unfmt(p->cpus_bitmap, local_cpus)) {
				fatal("Invalid GRES data for %s, %s=%s (only %u CPUs are available)",
				      p->name, type_str, p->cpus, gres_cpu_cnt);
			}
		}
		xfree(local_cpus);
	}

	if (s_p_get_string(&p->file, "File", tbl) ||
	    s_p_get_string(&p->file, "Files", tbl)) {
		p->count = _validate_file(p->file, p->name);
		p->config_flags |= GRES_CONF_HAS_FILE;
	}

	if (s_p_get_string(&p->file, "MultipleFiles", tbl)) {
		int file_count = 0;
		if (p->config_flags & GRES_CONF_HAS_FILE)
			fatal("File and MultipleFiles options are mutually exclusive");
		p->count = 1;
		file_count = _validate_file(p->file, p->name);
		if (file_count < 2)
			fatal("MultipleFiles does not contain multiple files. Use File instead");
		p->config_flags |= GRES_CONF_HAS_FILE;
		p->config_flags |= GRES_CONF_HAS_MULT;
	}

	if (s_p_get_string(&tmp_str, "Flags", tbl)) {
		uint32_t env_flags = 0;
		bool no_gpu_env = false;
		bool sharing_mentioned = false;
		uint32_t flags = gres_flags_parse(tmp_str, &no_gpu_env,
						  &sharing_mentioned);

		/* The default for MPS is to have only one gpu sharing */
		if (!sharing_mentioned && !xstrcasecmp(p->name, "mps"))
			flags |= GRES_CONF_ONE_SHARING;

		/* Break out flags into env flags and non-env flags */
		env_flags = flags & GRES_CONF_ENV_SET;
		p->config_flags |= flags & ~GRES_CONF_ENV_SET;

		if (env_flags && no_gpu_env)
			fatal("Invalid GRES record name=%s type=%s: Flags (%s) contains \"no_gpu_env\", which must be mutually exclusive to all other GRES env flags of same node and name",
			      p->name, p->type_name, tmp_str);

		if (env_flags || no_gpu_env) {
			set_default_envs = false;
			/*
			 * Make sure that Flags are consistent with each other
			 * if set for multiple lines of the same GRES.
			 */
			if (prev_env.name_hash &&
			    _same_gres_type_as_prev(&prev_env, p) &&
			    ((prev_env.flags != env_flags) ||
			     (prev_env.no_gpu_env != no_gpu_env)))
				fatal("Invalid GRES record name=%s type=%s: Flags (%s) does not match env flags for previous GRES of same node and name",
				      p->name, p->type_name, tmp_str);
			p->config_flags |= env_flags;
			_set_prev_env_flags(&prev_env, p, env_flags,
					    no_gpu_env);
		}

		xfree(tmp_str);
	} else if ((prev_env.flags || prev_env.no_gpu_env) &&
		   _same_gres_type_as_prev(&prev_env, p)) {
		/* Inherit env flags from previous GRES line with same name */
		set_default_envs = false;
		if (!prev_env.no_gpu_env)
			p->config_flags |= prev_env.flags;
	} else {
		if (!xstrcasecmp(p->name, "mps"))
			p->config_flags |= GRES_CONF_ONE_SHARING;
	}

	/* Flags not set. By default, all env vars are set for GPUs */
	if (set_default_envs && !xstrcasecmp(p->name, "gpu")) {
		uint32_t env_flags = GRES_CONF_ENV_SET | GRES_CONF_ENV_DEF;
		p->config_flags |= env_flags;
		_set_prev_env_flags(&prev_env, p, env_flags, false);
	}

	if (s_p_get_string(&p->links, "Link",  tbl) ||
	    s_p_get_string(&p->links, "Links", tbl)) {
		if (gres_links_validate(p->links) < -1) {
			error("gres.conf: Ignoring invalid Links=%s for Name=%s",
			      p->links, p->name);
			xfree(p->links);
		}

	}

	_set_shared_flag(p->name, &p->config_flags);

	if (s_p_get_string(&tmp_str, "Count", tbl)) {
		tmp_uint64 = strtoll(tmp_str, &last, 10);
		if ((tmp_uint64 == LONG_MIN) || (tmp_uint64 == LONG_MAX)) {
			fatal("Invalid GRES record for %s, invalid count %s",
			      p->name, tmp_str);
		}
		if ((mult = suffix_mult(last)) != NO_VAL64) {
			tmp_uint64 *= mult;
		} else {
			fatal("Invalid GRES record for %s, invalid count %s",
			      p->name, tmp_str);
		}
		/*
		 * Some GRES can have count > 1 for a given file. For example,
		 * each GPU can have arbitrary count of MPS elements.
		 */
		if (p->count && (p->count != tmp_uint64) &&
		    !gres_id_shared(p->config_flags)) {
			fatal("Invalid GRES record for %s, count does not match File value",
			      p->name);
		}
		if (tmp_uint64 >= NO_VAL64) {
			fatal("GRES %s has invalid count value %"PRIu64,
			      p->name, tmp_uint64);
		}
		p->count = tmp_uint64;
		xfree(tmp_str);
	} else if (p->count == 0)
		p->count = 1;

	s_p_hashtbl_destroy(tbl);

	for (i = 0; i < gres_context_cnt; i++) {
		if (xstrcasecmp(p->name, gres_context[i].gres_name) == 0)
			break;
	}
	if (i >= gres_context_cnt) {
		error("Ignoring gres.conf record, invalid name: %s", p->name);
		destroy_gres_slurmd_conf(p);
		return 0;
	}
	p->plugin_id = gres_context[i].plugin_id;
	*dest = (void *)p;
	return 1;
}
static int _parse_gres_config_node(void **dest, slurm_parser_enum_t type,
				   const char *key, const char *value,
				   const char *line, char **leftover)
{
	s_p_hashtbl_t *tbl;

	if (gres_node_name && value) {
		bool match = false;
		hostlist_t hl;
		hl = hostlist_create(value);
		if (hl) {
			match = (hostlist_find(hl, gres_node_name) >= 0);
			hostlist_destroy(hl);
		}
		if (!match) {
			debug("skipping GRES for NodeName=%s %s", value, line);
			tbl = s_p_hashtbl_create(_gres_options);
			s_p_parse_line(tbl, *leftover, leftover);
			s_p_hashtbl_destroy(tbl);
			return 0;
		}
	}
	return _parse_gres_config(dest, type, key, NULL, line, leftover);
}

static int _foreach_slurm_conf(void *x, void *arg)
{
	gres_state_t *gres_state_node = (gres_state_t *)x;
	slurm_gres_context_t *gres_ctx = (slurm_gres_context_t *)arg;
	gres_node_state_t *gres_ns;
	uint64_t tmp_count = 0;

	/* Only look at the GRES under the current plugin (same name) */
	if (gres_state_node->plugin_id != gres_ctx->plugin_id)
		return 0;

	gres_ns = (gres_node_state_t *)gres_state_node->gres_data;

	/*
	 * gres_cnt_config should equal the combined count from
	 * type_cnt_avail if there are no untyped GRES
	 */
	for (uint16_t i = 0; i < gres_ns->type_cnt; i++)
		tmp_count += gres_ns->type_cnt_avail[i];

	/* Forbid mixing typed and untyped GRES under the same name */
	if (gres_ns->type_cnt &&
	    gres_ns->gres_cnt_config > tmp_count)
		fatal("%s: Some %s GRES in slurm.conf have a type while others do not (gres_ns->gres_cnt_config (%"PRIu64") > tmp_count (%"PRIu64"))",
		      __func__, gres_ctx->gres_name,
		      gres_ns->gres_cnt_config, tmp_count);
	return 1;
}

static void _validate_slurm_conf(List slurm_conf_list,
				 slurm_gres_context_t *gres_ctx)
{
	if (!slurm_conf_list)
		return;

	(void)list_for_each_nobreak(slurm_conf_list, _foreach_slurm_conf,
				    gres_ctx);
}

static int _foreach_gres_conf(void *x, void *arg)
{
	gres_slurmd_conf_t *gres_slurmd_conf = (gres_slurmd_conf_t *)x;
	foreach_gres_conf_t *foreach_gres_conf = (foreach_gres_conf_t *)arg;
	slurm_gres_context_t *gres_ctx = foreach_gres_conf->gres_ctx;
	bool orig_has_file, orig_has_type;

	/* Only look at the GRES under the current plugin (same name) */
	if (gres_slurmd_conf->plugin_id != gres_ctx->plugin_id)
		return 0;

	/*
	 * If any plugin of this type has this set it will virally set
	 * any other to be the same as we use the gres_ctx from here
	 * on out.
	 */
	if (gres_slurmd_conf->config_flags & GRES_CONF_COUNT_ONLY)
		gres_ctx->config_flags |= GRES_CONF_COUNT_ONLY;

	if (gres_slurmd_conf->config_flags & GRES_CONF_ONE_SHARING)
		gres_ctx->config_flags |= GRES_CONF_ONE_SHARING;
	/*
	 * Since there could be multiple types of the same plugin we
	 * need to only make sure we load it once.
	 */
	if (!(gres_ctx->config_flags & GRES_CONF_LOADED)) {
		/*
		 * Ignore return code, as we will still support the gres
		 * with or without the plugin.
		 */
		if (_load_plugin(gres_ctx) == SLURM_SUCCESS)
			gres_ctx->config_flags |= GRES_CONF_LOADED;
	}

	foreach_gres_conf->rec_count++;
	orig_has_file = gres_slurmd_conf->config_flags & GRES_CONF_HAS_FILE;
	if (foreach_gres_conf->new_has_file == -1) {
		if (gres_slurmd_conf->config_flags & GRES_CONF_HAS_FILE)
			foreach_gres_conf->new_has_file = 1;
		else
			foreach_gres_conf->new_has_file = 0;
	} else if ((foreach_gres_conf->new_has_file && !orig_has_file) ||
		   (!foreach_gres_conf->new_has_file && orig_has_file)) {
		fatal("gres.conf for %s, some records have \"File\" specification while others do not",
		      gres_ctx->gres_name);
	}
	orig_has_type = gres_slurmd_conf->config_flags &
		GRES_CONF_HAS_TYPE;
	if (foreach_gres_conf->new_has_type == -1) {
		if (gres_slurmd_conf->config_flags &
		    GRES_CONF_HAS_TYPE) {
			foreach_gres_conf->new_has_type = 1;
		} else
			foreach_gres_conf->new_has_type = 0;
	} else if ((foreach_gres_conf->new_has_type && !orig_has_type) ||
		   (!foreach_gres_conf->new_has_type && orig_has_type)) {
		fatal("gres.conf for %s, some records have \"Type=\" specification while others do not",
		      gres_ctx->gres_name);
	}

	if (!foreach_gres_conf->new_has_file &&
	    !foreach_gres_conf->new_has_type &&
	    (foreach_gres_conf->rec_count > 1)) {
		fatal("gres.conf duplicate records for %s",
		      gres_ctx->gres_name);
	}

	if (foreach_gres_conf->new_has_file)
		gres_ctx->config_flags |= GRES_CONF_HAS_FILE;

	return 0;
}

static void _validate_gres_conf(List gres_conf_list,
				slurm_gres_context_t *gres_ctx)
{
	foreach_gres_conf_t gres_conf = {
		.gres_ctx = gres_ctx,
		.new_has_file = -1,
		.new_has_type = -1,
		.rec_count = 0,
	};

	(void)list_for_each_nobreak(gres_conf_list, _foreach_gres_conf,
				    &gres_conf);

	if (!(gres_ctx->config_flags & GRES_CONF_LOADED)) {
		/*
		 * This means there was no gre.conf line for this gres found.
		 * We still need to try to load it for AutoDetect's sake.
		 * If we fail loading we will treat it as a count
		 * only GRES since the stepd will try to load it elsewise.
		 */
		if (_load_plugin(gres_ctx) != SLURM_SUCCESS)
			gres_ctx->config_flags |= GRES_CONF_COUNT_ONLY;
	} else
		/* Remove as this is only really used locally */
		gres_ctx->config_flags &= (~GRES_CONF_LOADED);
}

/*
 * Keep track of which gres.conf lines have a count greater than expected
 * according to the current slurm.conf GRES. Modify the count of throw-away
 * records in gres_conf_list_tmp to keep track of this. Any gres.conf records
 * with a count > 0 means that slurm.conf did not account for it completely.
 *
 * gres_conf_list_tmp - (in/out) The temporary gres.conf list.
 * count              - (in) The count of the current slurm.conf GRES record.
 * type_name          - (in) The type of the current slurm.conf GRES record.
 */
static void _compare_conf_counts(List gres_conf_list_tmp, uint64_t count,
				 char *type_name)
{
	gres_slurmd_conf_t *gres_slurmd_conf;
	ListIterator iter = list_iterator_create(gres_conf_list_tmp);
	while ((gres_slurmd_conf = list_next(iter))) {
		/* Note: plugin type filter already applied */
		/* Check that type is the same */
		if (xstrcasecmp(gres_slurmd_conf->type_name, type_name))
			continue;
		/* Keep track of counts */
		if (gres_slurmd_conf->count > count) {
			gres_slurmd_conf->count -= count;
			/* This slurm.conf GRES specification is now used up */
			list_iterator_destroy(iter);
			return;
		} else {
			count -= gres_slurmd_conf->count;
			gres_slurmd_conf->count = 0;
		}
	}
	list_iterator_destroy(iter);
}

/*
 * Loop through each entry in gres.conf and see if there is a corresponding
 * entry in slurm.conf. If so, see if the counts line up. If there are more
 * devices specified in gres.conf than in slurm.conf, emit errors.
 *
 * slurm_conf_list - (in) The slurm.conf GRES list.
 * gres_conf_list  - (in) The gres.conf GRES list.
 * gres_ctx     - (in) Which GRES plugin we are currently working in.
 */
static void _check_conf_mismatch(List slurm_conf_list, List gres_conf_list,
				 slurm_gres_context_t *gres_ctx)
{
	ListIterator iter;
	gres_slurmd_conf_t *gres_slurmd_conf;
	gres_state_t *gres_state_node;
	List gres_conf_list_tmp;

	/* E.g. slurm_conf_list will be NULL in the case of --gpu-bind */
	if (!slurm_conf_list || !gres_conf_list)
		return;

	/*
	 * Duplicate the gres.conf list with records relevant to this GRES
	 * plugin only so we can mangle records. Only add records under the
	 * current plugin.
	 */
	gres_conf_list_tmp = list_create(destroy_gres_slurmd_conf);
	iter = list_iterator_create(gres_conf_list);
	while ((gres_slurmd_conf = list_next(iter))) {
		gres_slurmd_conf_t *gres_slurmd_conf_tmp;
		if (gres_slurmd_conf->plugin_id != gres_ctx->plugin_id)
			continue;

		gres_slurmd_conf_tmp = xmalloc(sizeof(*gres_slurmd_conf_tmp));
		gres_slurmd_conf_tmp->name = xstrdup(gres_slurmd_conf->name);
		gres_slurmd_conf_tmp->type_name =
			xstrdup(gres_slurmd_conf->type_name);
		gres_slurmd_conf_tmp->count = gres_slurmd_conf->count;
		list_append(gres_conf_list_tmp, gres_slurmd_conf_tmp);
	}
	list_iterator_destroy(iter);

	/*
	 * Loop through the slurm.conf list and see if there are more gres.conf
	 * GRES than expected.
	 */
	iter = list_iterator_create(slurm_conf_list);
	while ((gres_state_node = list_next(iter))) {
		gres_node_state_t *gres_ns;

		if (gres_state_node->plugin_id != gres_ctx->plugin_id)
			continue;

		/* Determine if typed or untyped, and act accordingly */
		gres_ns = (gres_node_state_t *)gres_state_node->gres_data;
		if (!gres_ns->type_name) {
			_compare_conf_counts(gres_conf_list_tmp,
					     gres_ns->gres_cnt_config, NULL);
			continue;
		}

		for (int i = 0; i < gres_ns->type_cnt; ++i) {
			_compare_conf_counts(gres_conf_list_tmp,
					     gres_ns->type_cnt_avail[i],
					     gres_ns->type_name[i]);
		}
	}
	list_iterator_destroy(iter);

	/*
	 * Loop through gres_conf_list_tmp to print errors for gres.conf
	 * records that were not completely accounted for in slurm.conf.
	 */
	iter = list_iterator_create(gres_conf_list_tmp);
	while ((gres_slurmd_conf = list_next(iter)))
		if (gres_slurmd_conf->count > 0)
			info("WARNING: A line in gres.conf for GRES %s%s%s has %"PRIu64" more configured than expected in slurm.conf. Ignoring extra GRES.",
			     gres_slurmd_conf->name,
			     (gres_slurmd_conf->type_name) ? ":" : "",
			     (gres_slurmd_conf->type_name) ?
			     gres_slurmd_conf->type_name : "",
			     gres_slurmd_conf->count);
	list_iterator_destroy(iter);

	FREE_NULL_LIST(gres_conf_list_tmp);
}

/*
 * Match the type of a GRES from slurm.conf to a GRES in the gres.conf list. If
 * a match is found, pop it off the gres.conf list and return it.
 *
 * gres_conf_list - (in) The gres.conf list to search through.
 * gres_context   - (in) Which GRES plugin we are currently working in.
 * type_name      - (in) The type of the slurm.conf GRES record. If null, then
 *			 it's an untyped GRES.
 *
 * Returns the first gres.conf record from gres_conf_list with the same type
 * name as the slurm.conf record.
 */
static gres_slurmd_conf_t *_match_type(List gres_conf_list,
				       slurm_gres_context_t *gres_ctx,
				       char *type_name)
{
	ListIterator gres_conf_itr;
	gres_slurmd_conf_t *gres_slurmd_conf = NULL;

	gres_conf_itr = list_iterator_create(gres_conf_list);
	while ((gres_slurmd_conf = list_next(gres_conf_itr))) {
		if (gres_slurmd_conf->plugin_id != gres_ctx->plugin_id)
			continue;

		/*
		 * If type_name is NULL we will take the first matching
		 * gres_slurmd_conf that we find.  This means we also will
		 * remove the type from the gres_slurmd_conf to match 18.08
		 * stylings.
		 */
		if (!type_name) {
			xfree(gres_slurmd_conf->type_name);
			gres_slurmd_conf->config_flags &= ~GRES_CONF_HAS_TYPE;
		} else if (xstrcasecmp(gres_slurmd_conf->type_name, type_name))
			continue;

		/* We found a match, so remove from gres_conf_list and break */
		list_remove(gres_conf_itr);
		break;
	}
	list_iterator_destroy(gres_conf_itr);

	return gres_slurmd_conf;
}

/*
 * Add a GRES conf record with count == 0 to gres_list.
 *
 * gres_list    - (in/out) The gres list to add to.
 * gres_context - (in) The GRES plugin to add a GRES record for.
 * cpu_cnt      - (in) The cpu count configured for the node.
 */
static void _add_gres_config_empty(List gres_list,
				   slurm_gres_context_t *gres_ctx,
				   uint32_t cpu_cnt)
{
	gres_slurmd_conf_t *gres_slurmd_conf =
		xmalloc(sizeof(*gres_slurmd_conf));
	gres_slurmd_conf->cpu_cnt = cpu_cnt;
	gres_slurmd_conf->name = xstrdup(gres_ctx->gres_name);
	gres_slurmd_conf->plugin_id = gres_ctx->plugin_id;
	list_append(gres_list, gres_slurmd_conf);
}

/*
 * Truncate the File hostrange string of a GRES record to be at most
 * new_count entries. The extra entries will be removed.
 *
 * gres_slurmd_conf - (in/out) The GRES record to modify.
 * count     - (in) The new number of entries in File
 */
static void _set_file_subset(gres_slurmd_conf_t *gres_slurmd_conf,
			     uint64_t new_count)
{
	/* Convert file to hostrange */
	hostlist_t hl = hostlist_create(gres_slurmd_conf->file);
	unsigned long old_count = hostlist_count(hl);

	if (new_count >= old_count) {
		hostlist_destroy(hl);
		/* Nothing to do */
		return;
	}

	/* Remove all but the first entries */
	for (int i = old_count; i > new_count; --i) {
		free(hostlist_pop(hl));
	}

	debug3("%s: Truncating %s:%s File from (%ld) %s", __func__,
	       gres_slurmd_conf->name, gres_slurmd_conf->type_name, old_count,
	       gres_slurmd_conf->file);

	/* Set file to the new subset */
	xfree(gres_slurmd_conf->file);
	gres_slurmd_conf->file = hostlist_ranged_string_xmalloc(hl);

	debug3("%s: to (%"PRIu64") %s", __func__, new_count,
	       gres_slurmd_conf->file);
	hostlist_destroy(hl);
}

/*
 * A continuation of _merge_gres() depending on if the slurm.conf GRES is typed
 * or not.
 *
 * gres_conf_list - (in) The gres.conf list.
 * new_list       - (out) The new merged [slurm|gres].conf list.
 * count          - (in) The count of the slurm.conf GRES record.
 * type_name      - (in) The type of the slurm.conf GRES record, if it exists.
 * gres_context   - (in) Which GRES plugin we are working in.
 * cpu_cnt        - (in) A count of CPUs on the node.
 */
static void _merge_gres2(List gres_conf_list, List new_list, uint64_t count,
			 char *type_name, slurm_gres_context_t *gres_ctx,
			 uint32_t cpu_count)
{
	gres_slurmd_conf_t *match;
	uint32_t flags;

	/* If slurm.conf count is initially 0, don't waste time on it */
	if (count == 0)
		return;

	/*
	 * There can be multiple gres.conf GRES lines contained within a
	 * single slurm.conf GRES line, due to different values of Cores
	 * and Links. Append them to the list where possible.
	 */
	while ((match = _match_type(gres_conf_list, gres_ctx, type_name))) {
		list_append(new_list, match);

		debug3("%s: From gres.conf, using %s:%s:%"PRIu64":%s", __func__,
		       match->name, match->type_name, match->count,
		       match->file);

		/*
		 * See if we need to merge with any more gres.conf records.
		 * NOTE: _set_file_subset() won't run on a MultipleFiles GRES,
		 * since match->count will always be 1 and count is always >= 1
		 */
		if (match->count > count) {
			/*
			 * Truncate excess count of gres.conf to match total
			 * count of slurm.conf.
			 */
			match->count = count;
			/*
			 * Truncate excess file of gres.conf to match total
			 * count of slurm.conf.
			 */
			if (match->file)
				_set_file_subset(match, count);
			/* Floor to 0 to break out of loop. */
			count = 0;
		} else
			/*
			 * Subtract this gres.conf line count from the
			 * slurm.conf total.
			 */
			count -= match->count;

		/*
		 * All devices outlined by this slurm.conf record have now been
		 * merged with gres.conf records and added to new_list, so exit.
		 */
		if (count == 0)
			break;
	}

	if (count == 0)
		return;

	/*
	 * There are leftover GRES specified in this slurm.conf record that are
	 * not accounted for in gres.conf that still need to be added.
	 */

	/* Set default env flags, and allow AutoDetect to override */
	flags = 0;
	if (!xstrcasecmp(gres_ctx->gres_name, "gpu"))
		flags |= (GRES_CONF_ENV_SET | GRES_CONF_ENV_DEF);
	if (gres_ctx->config_flags & GRES_CONF_COUNT_ONLY)
		flags |= GRES_CONF_COUNT_ONLY;

	add_gres_to_list(new_list, gres_ctx->gres_name, count, cpu_count,
			 NULL, NULL, NULL, type_name, NULL, NULL, flags);
}

/*
 * Merge a single slurm.conf GRES specification with any relevant gres.conf
 * records and append the result to new_list.
 *
 * gres_conf_list - (in) The gres.conf list.
 * new_list       - (out) The new merged [slurm|gres].conf list.
 * ptr            - (in) A slurm.conf GRES record.
 * gres_ctx   - (in) Which GRES plugin we are working in.
 * cpu_cnt        - (in) A count of CPUs on the node.
 */
static void _merge_gres(List gres_conf_list, List new_list,
			gres_node_state_t *gres_ns,
			slurm_gres_context_t *gres_ctx, uint32_t cpu_cnt)
{
	/* If this GRES has no types, merge in the single untyped GRES */
	if (gres_ns->type_cnt == 0) {
		_merge_gres2(gres_conf_list, new_list,
			     gres_ns->gres_cnt_config, NULL, gres_ctx,
			     cpu_cnt);
		return;
	}

	/* If this GRES has types, merge in each typed GRES */
	for (int i = 0; i < gres_ns->type_cnt; i++) {
		_merge_gres2(gres_conf_list, new_list,
			     gres_ns->type_cnt_avail[i],
			     gres_ns->type_name[i], gres_ctx, cpu_cnt);
	}
}

/*
 * Merge slurm.conf and gres.conf GRES configuration.
 * gres.conf can only work within what is outlined in slurm.conf. Every
 * gres.conf device that does not match up to a device in slurm.conf is
 * discarded with an error. If no gres conf found for what is specified in
 * slurm.conf, create a zero-count conf record.
 *
 * node_conf       - (in) node configuration info (cpu count).
 * gres_conf_list  - (in/out) GRES data from gres.conf. This becomes the new
 *		     merged slurm.conf/gres.conf list.
 * slurm_conf_list - (in) GRES data from slurm.conf.
 */
static void _merge_config(node_config_load_t *node_conf, List gres_conf_list,
			  List slurm_conf_list)
{
	int i;
	gres_state_t *gres_state_node;
	ListIterator iter;
	bool found;

	List new_gres_list = list_create(destroy_gres_slurmd_conf);

	for (i = 0; i < gres_context_cnt; i++) {
		/* Copy GRES configuration from slurm.conf */
		if (slurm_conf_list) {
			found = false;
			iter = list_iterator_create(slurm_conf_list);
			while ((gres_state_node = list_next(iter))) {
				if (gres_state_node->plugin_id !=
				    gres_context[i].plugin_id)
					continue;
				found = true;
				_merge_gres(gres_conf_list, new_gres_list,
					    gres_state_node->gres_data,
					    &gres_context[i],
					    node_conf->cpu_cnt);
			}
			list_iterator_destroy(iter);
			if (found)
				continue;
		}

		/* Add GRES record with zero count */
		_add_gres_config_empty(new_gres_list, &gres_context[i],
				       node_conf->cpu_cnt);
	}
	/* Set gres_conf_list to be the new merged list */
	list_flush(gres_conf_list);
	list_transfer(gres_conf_list, new_gres_list);
	FREE_NULL_LIST(new_gres_list);
}

static void _pack_gres_context(slurm_gres_context_t *gres_ctx, buf_t *buffer)
{
	/* gres_ctx->cur_plugin: DON'T PACK will be filled in on the other
	 * side */
	pack32(gres_ctx->config_flags, buffer);
	packstr(gres_ctx->gres_name, buffer);
	packstr(gres_ctx->gres_name_colon, buffer);
	pack32((uint32_t)gres_ctx->gres_name_colon_len, buffer);
	packstr(gres_ctx->gres_type, buffer);
	/* gres_ctx->ops: DON'T PACK will be filled in on the other side */
	pack32(gres_ctx->plugin_id, buffer);
	/* gres_ctx->plugin_list: DON'T PACK will be filled in on the other
	 * side */
	pack64(gres_ctx->total_cnt, buffer);
}

static int _unpack_gres_context(slurm_gres_context_t *gres_ctx, buf_t *buffer)
{
	uint32_t uint32_tmp;

	/* gres_ctx->cur_plugin: filled in later with _load_plugin() */
	safe_unpack32(&gres_ctx->config_flags, buffer);
	safe_unpackstr_xmalloc(&gres_ctx->gres_name, &uint32_tmp, buffer);
	safe_unpackstr_xmalloc(&gres_ctx->gres_name_colon, &uint32_tmp, buffer);
	safe_unpack32(&uint32_tmp, buffer);
	gres_ctx->gres_name_colon_len = (int)uint32_tmp;
	safe_unpackstr_xmalloc(&gres_ctx->gres_type, &uint32_tmp, buffer);
	/* gres_ctx->ops: filled in later with _load_plugin() */
	safe_unpack32(&gres_ctx->plugin_id, buffer);
	/* gres_ctx->plugin_list: filled in later with _load_plugin() */
	safe_unpack64(&gres_ctx->total_cnt, buffer);
	return SLURM_SUCCESS;

unpack_error:
	error("%s: unpack_error", __func__);
	return SLURM_ERROR;
}

static void _pack_gres_slurmd_conf(void *in, uint16_t protocol_version,
				   buf_t *buffer)
{
	gres_slurmd_conf_t *gres_slurmd_conf = (gres_slurmd_conf_t *)in;

	/*
	 * Ignore protocol_version at the time of writing this only deals with
	 * communication from the slurmd to a new stepd which should always be
	 * the same version.  This function is called from slurm_pack_list which
	 * requires protocol_version.
	 */

	/* Pack gres_slurmd_conf_t */
	pack32(gres_slurmd_conf->config_flags, buffer);
	pack64(gres_slurmd_conf->count, buffer);
	pack32(gres_slurmd_conf->cpu_cnt, buffer);
	packstr(gres_slurmd_conf->cpus, buffer);
	pack_bit_str_hex(gres_slurmd_conf->cpus_bitmap, buffer);
	packstr(gres_slurmd_conf->file, buffer);
	packstr(gres_slurmd_conf->links, buffer);
	packstr(gres_slurmd_conf->name, buffer);
	packstr(gres_slurmd_conf->type_name, buffer);
	packstr(gres_slurmd_conf->unique_id, buffer);
	pack32(gres_slurmd_conf->plugin_id, buffer);
}

static int _unpack_gres_slurmd_conf(void **object, uint16_t protocol_version,
				    buf_t *buffer)
{
	uint32_t uint32_tmp;
	gres_slurmd_conf_t *gres_slurmd_conf =
		xmalloc(sizeof(*gres_slurmd_conf));

	/*
	 * Ignore protocol_version at the time of writing this only deals with
	 * communication from the slurmd to a new stepd which should always be
	 * the same version.  This function is called from slurm_unpack_list
	 * which requires protocol_version.
	 */

	/* Unpack gres_slurmd_conf_t */
	safe_unpack32(&gres_slurmd_conf->config_flags, buffer);
	safe_unpack64(&gres_slurmd_conf->count, buffer);
	safe_unpack32(&gres_slurmd_conf->cpu_cnt, buffer);
	safe_unpackstr_xmalloc(&gres_slurmd_conf->cpus, &uint32_tmp, buffer);
	unpack_bit_str_hex(&gres_slurmd_conf->cpus_bitmap, buffer);
	safe_unpackstr_xmalloc(&gres_slurmd_conf->file, &uint32_tmp, buffer);
	safe_unpackstr_xmalloc(&gres_slurmd_conf->links, &uint32_tmp, buffer);
	safe_unpackstr_xmalloc(&gres_slurmd_conf->name, &uint32_tmp, buffer);
	safe_unpackstr_xmalloc(&gres_slurmd_conf->type_name,
			       &uint32_tmp, buffer);
	safe_unpackstr_xmalloc(&gres_slurmd_conf->unique_id,
			       &uint32_tmp, buffer);
	safe_unpack32(&gres_slurmd_conf->plugin_id, buffer);

	*object = gres_slurmd_conf;
	return SLURM_SUCCESS;

unpack_error:
	destroy_gres_slurmd_conf(gres_slurmd_conf);
	*object = NULL;
	return SLURM_ERROR;
}

/* gres_context_lock should be locked before this */
static void _pack_context_buf(void)
{
	FREE_NULL_BUFFER(gres_context_buf);

	gres_context_buf = init_buf(0);
	pack32(gres_context_cnt, gres_context_buf);
	if (gres_context_cnt <= 0) {
		debug3("%s: No GRES context count sent to stepd", __func__);
		return;
	}

	for (int i = 0; i < gres_context_cnt; i++) {
		slurm_gres_context_t *gres_ctx = &gres_context[i];
		_pack_gres_context(gres_ctx, gres_context_buf);
		if (gres_ctx->ops.send_stepd)
			(*(gres_ctx->ops.send_stepd))(gres_context_buf);
	}
}

static int _unpack_context_buf(buf_t *buffer)
{
	uint32_t cnt;
	safe_unpack32(&cnt, buffer);

	gres_context_cnt = cnt;

	if (!gres_context_cnt)
		return SLURM_SUCCESS;

	xrecalloc(gres_context, gres_context_cnt, sizeof(slurm_gres_context_t));
	for (int i = 0; i < gres_context_cnt; i++) {
		slurm_gres_context_t *gres_ctx = &gres_context[i];
		if (_unpack_gres_context(gres_ctx, buffer) != SLURM_SUCCESS)
			goto unpack_error;
		(void)_load_plugin(gres_ctx);
		if (gres_ctx->ops.recv_stepd)
			(*(gres_ctx->ops.recv_stepd))(buffer);
	}
	return SLURM_SUCCESS;

unpack_error:
	error("%s: failed", __func__);
	return SLURM_ERROR;
}

/* gres_context_lock should be locked before this */
static void _pack_gres_conf(void)
{
	int len = 0;
	FREE_NULL_BUFFER(gres_conf_buf);

	gres_conf_buf = init_buf(0);
	pack32(autodetect_flags, gres_conf_buf);

	/* If there is no list to send, let the stepd know */
	if (!gres_conf_list || !(len = list_count(gres_conf_list))) {
		pack32(len, gres_conf_buf);
		return;
	}
	pack32(len, gres_conf_buf);

	if (slurm_pack_list(gres_conf_list, _pack_gres_slurmd_conf,
			    gres_conf_buf, SLURM_PROTOCOL_VERSION)
	    != SLURM_SUCCESS) {
		error("%s: Failed to pack gres_conf_list", __func__);
		return;
	}
}

static int _unpack_gres_conf(buf_t *buffer)
{
	uint32_t cnt;
	safe_unpack32(&cnt, buffer);
	autodetect_flags = cnt;
	safe_unpack32(&cnt, buffer);

	if (!cnt)
		return SLURM_SUCCESS;

	if (slurm_unpack_list(&gres_conf_list, _unpack_gres_slurmd_conf,
			      destroy_gres_slurmd_conf, buffer,
			      SLURM_PROTOCOL_VERSION) != SLURM_SUCCESS)
		goto unpack_error;

	return SLURM_SUCCESS;

unpack_error:
	error("%s: failed", __func__);
	return SLURM_ERROR;
}

/*
 * Load this node's configuration (how many resources it has, topology, etc.)
 * IN cpu_cnt - Number of CPUs configured for node node_name.
 * IN node_name - Name of the node to load the GRES config for.
 * IN gres_list - Node's GRES information as loaded from slurm.conf by slurmd
 * IN xcpuinfo_abs_to_mac - Pointer to xcpuinfo_abs_to_mac() funct. If
 *	specified, Slurm will convert gres_slurmd_conf->cpus_bitmap (a bitmap
 *	derived from gres.conf's "Cores" range string) into machine format
 *	(normal slrumd/stepd operation). If not, it will remain unconverted (for
 *	testing purposes or when unused).
 * IN xcpuinfo_mac_to_abs - Pointer to xcpuinfo_mac_to_abs() funct. Used to
 *	convert CPU affinities from machine format (as collected from NVML and
 *	others) into abstract format, for sanity checking purposes.
 * NOTE: Called from slurmd (and from slurmctld for each cloud node)
 */
extern int gres_g_node_config_load(uint32_t cpu_cnt, char *node_name,
				   List gres_list,
				   void *xcpuinfo_abs_to_mac,
				   void *xcpuinfo_mac_to_abs)
{
	static s_p_options_t _gres_options[] = {
		{"AutoDetect", S_P_STRING},
		{"Name",     S_P_ARRAY, _parse_gres_config,  NULL},
		{"NodeName", S_P_ARRAY, _parse_gres_config_node, NULL},
		{NULL}
	};

	int count = 0, i, rc, rc2;
	struct stat config_stat;
	s_p_hashtbl_t *tbl;
	gres_slurmd_conf_t **gres_array;
	char *gres_conf_file;
	char *autodetect_string = NULL;
	bool in_slurmd = running_in_slurmd();

	node_config_load_t node_conf = {
		.cpu_cnt = cpu_cnt,
		.in_slurmd = in_slurmd,
		.xcpuinfo_mac_to_abs = xcpuinfo_mac_to_abs
	};

	if (cpu_cnt == 0) {
		error("%s: Invalid cpu_cnt of 0 for node %s",
		      __func__, node_name);
		return ESLURM_INVALID_CPU_COUNT;
	}

	if (xcpuinfo_abs_to_mac)
		xcpuinfo_ops.xcpuinfo_abs_to_mac = xcpuinfo_abs_to_mac;

	rc = gres_init();

	slurm_mutex_lock(&gres_context_lock);

	if (gres_context_cnt == 0) {
		rc = SLURM_SUCCESS;
		goto fini;
	}

	FREE_NULL_LIST(gres_conf_list);
	gres_conf_list = list_create(destroy_gres_slurmd_conf);
	gres_conf_file = get_extra_conf_path("gres.conf");
	if (stat(gres_conf_file, &config_stat) < 0) {
		info("Can not stat gres.conf file (%s), using slurm.conf data",
		     gres_conf_file);
	} else {
		if (xstrcmp(gres_node_name, node_name)) {
			xfree(gres_node_name);
			gres_node_name = xstrdup(node_name);
		}

		gres_cpu_cnt = cpu_cnt;
		tbl = s_p_hashtbl_create(_gres_options);
		if (s_p_parse_file(tbl, NULL, gres_conf_file, false) ==
		    SLURM_ERROR)
			fatal("error opening/reading %s", gres_conf_file);

		/* Overwrite unspecified local AutoDetect with global default */
		if (s_p_get_string(&autodetect_string, "Autodetect", tbl)) {
			_handle_global_autodetect(autodetect_string);
			xfree(autodetect_string);
		}

		/* AutoDetect cannot run on the slurmctld node */
		if (running_in_slurmctld() &&
		    autodetect_flags &&
		    !((autodetect_flags & GRES_AUTODETECT_GPU_FLAGS) &
		      GRES_AUTODETECT_GPU_OFF))
			fatal("Cannot use AutoDetect on cloud node \"%s\"",
			      gres_node_name);

		if (s_p_get_array((void ***) &gres_array,
				  &count, "Name", tbl)) {
			for (i = 0; i < count; i++) {
				list_append(gres_conf_list, gres_array[i]);
				gres_array[i] = NULL;
			}
		}
		if (s_p_get_array((void ***) &gres_array,
				  &count, "NodeName", tbl)) {
			for (i = 0; i < count; i++) {
				list_append(gres_conf_list, gres_array[i]);
				gres_array[i] = NULL;
			}
		}
		s_p_hashtbl_destroy(tbl);
	}
	xfree(gres_conf_file);

	/* Validate gres.conf and slurm.conf somewhat before merging */
	for (i = 0; i < gres_context_cnt; i++) {
		_validate_slurm_conf(gres_list, &gres_context[i]);
		_validate_gres_conf(gres_conf_list, &gres_context[i]);
		_check_conf_mismatch(gres_list, gres_conf_list,
				     &gres_context[i]);
	}

	/* Merge slurm.conf and gres.conf together into gres_conf_list */
	_merge_config(&node_conf, gres_conf_list, gres_list);

	for (i = 0; i < gres_context_cnt; i++) {
		if (gres_context[i].ops.node_config_load == NULL)
			continue;	/* No plugin */
		rc2 = (*(gres_context[i].ops.node_config_load))(gres_conf_list,
								&node_conf);
		if (rc == SLURM_SUCCESS)
			rc = rc2;

	}

	/* Postprocess gres_conf_list after all plugins' node_config_load */

	/* Remove every GPU with an empty File */
	(void) list_delete_all(gres_conf_list, _find_fileless_gres,
			       &gpu_plugin_id);

	list_for_each(gres_conf_list, _log_gres_slurmd_conf, NULL);

fini:
	_pack_context_buf();
	_pack_gres_conf();
	slurm_mutex_unlock(&gres_context_lock);

	return rc;
}

/*
 * Pack this node's gres configuration into a buffer
 * IN/OUT buffer - message buffer to pack
 */
extern int gres_node_config_pack(buf_t *buffer)
{
	int rc;
	uint32_t magic = GRES_MAGIC;
	uint16_t rec_cnt = 0, version = SLURM_PROTOCOL_VERSION;
	ListIterator iter;
	gres_slurmd_conf_t *gres_slurmd_conf;

	rc = gres_init();

	slurm_mutex_lock(&gres_context_lock);
	pack16(version, buffer);
	if (gres_conf_list)
		rec_cnt = list_count(gres_conf_list);
	pack16(rec_cnt, buffer);
	if (rec_cnt) {
		iter = list_iterator_create(gres_conf_list);
		while ((gres_slurmd_conf =
			(gres_slurmd_conf_t *) list_next(iter))) {
			pack32(magic, buffer);
			pack64(gres_slurmd_conf->count, buffer);
			pack32(gres_slurmd_conf->cpu_cnt, buffer);
			pack32(gres_slurmd_conf->config_flags, buffer);
			pack32(gres_slurmd_conf->plugin_id, buffer);
			packstr(gres_slurmd_conf->cpus, buffer);
			packstr(gres_slurmd_conf->links, buffer);
			packstr(gres_slurmd_conf->name, buffer);
			packstr(gres_slurmd_conf->type_name, buffer);
			packstr(gres_slurmd_conf->unique_id, buffer);
		}
		list_iterator_destroy(iter);
	}
	slurm_mutex_unlock(&gres_context_lock);

	return rc;
}

/*
 * Unpack this node's configuration from a buffer (built/packed by slurmd)
 * IN/OUT buffer - message buffer to unpack
 * IN node_name - name of node whose data is being unpacked
 */
extern int gres_node_config_unpack(buf_t *buffer, char *node_name)
{
	int i, rc;
	uint32_t cpu_cnt = 0, magic = 0, plugin_id = 0, utmp32 = 0;
	uint64_t count64 = 0;
	uint16_t rec_cnt = 0, protocol_version = 0;
	uint32_t config_flags = 0;
	char *tmp_cpus = NULL, *tmp_links = NULL, *tmp_name = NULL;
	char *tmp_type = NULL;
	char *tmp_unique_id = NULL;
	gres_slurmd_conf_t *p;
	bool locked = false;
	slurm_gres_context_t *gres_ctx;

	rc = gres_init();

	FREE_NULL_LIST(gres_conf_list);
	gres_conf_list = list_create(destroy_gres_slurmd_conf);

	safe_unpack16(&protocol_version, buffer);

	safe_unpack16(&rec_cnt, buffer);
	if (rec_cnt == 0)
		return SLURM_SUCCESS;
	if (rec_cnt > NO_VAL16)
		goto unpack_error;

	slurm_mutex_lock(&gres_context_lock);
	locked = true;
	if (protocol_version < SLURM_MIN_PROTOCOL_VERSION) {
		error("%s: protocol_version %hu not supported",
		      __func__, protocol_version);
		goto unpack_error;
	}
	for (i = 0; i < rec_cnt; i++) {
		bool new_has_file;
		bool orig_has_file;
		if (protocol_version >= SLURM_21_08_PROTOCOL_VERSION) {
			safe_unpack32(&magic, buffer);
			if (magic != GRES_MAGIC)
				goto unpack_error;

			safe_unpack64(&count64, buffer);
			safe_unpack32(&cpu_cnt, buffer);
			safe_unpack32(&config_flags, buffer);
			safe_unpack32(&plugin_id, buffer);
			safe_unpackstr_xmalloc(&tmp_cpus, &utmp32, buffer);
			safe_unpackstr_xmalloc(&tmp_links, &utmp32, buffer);
			safe_unpackstr_xmalloc(&tmp_name, &utmp32, buffer);
			safe_unpackstr_xmalloc(&tmp_type, &utmp32, buffer);
			safe_unpackstr_xmalloc(&tmp_unique_id, &utmp32, buffer);
		} else if (protocol_version >= SLURM_MIN_PROTOCOL_VERSION) {
			uint8_t tmp_8;
			safe_unpack32(&magic, buffer);
			if (magic != GRES_MAGIC)
				goto unpack_error;

			safe_unpack64(&count64, buffer);
			safe_unpack32(&cpu_cnt, buffer);
			safe_unpack8(&tmp_8, buffer);
			config_flags = tmp_8;
			safe_unpack32(&plugin_id, buffer);
			safe_unpackstr_xmalloc(&tmp_cpus, &utmp32, buffer);
			safe_unpackstr_xmalloc(&tmp_links, &utmp32, buffer);
			safe_unpackstr_xmalloc(&tmp_name, &utmp32, buffer);
			safe_unpackstr_xmalloc(&tmp_type, &utmp32, buffer);
		}

		if (!count64)
			goto empty;

		log_flag(GRES, "Node:%s Gres:%s Type:%s UniqueId:%s Flags:%s CPU_IDs:%s CPU#:%u Count:%"PRIu64" Links:%s",
			 node_name, tmp_name, tmp_type, tmp_unique_id,
			 gres_flags2str(config_flags), tmp_cpus, cpu_cnt,
			 count64, tmp_links);

		if (!(gres_ctx = _find_context_by_id(plugin_id))) {
			/*
			 * GresPlugins is inconsistently configured.
			 * Not a fatal error, but skip this data.
			 */
			error("%s: No plugin configured to process GRES data from node %s (Name:%s Type:%s PluginID:%u Count:%"PRIu64")",
			      __func__, node_name, tmp_name, tmp_type,
			      plugin_id, count64);
			xfree(tmp_cpus);
			xfree(tmp_links);
			xfree(tmp_name);
			xfree(tmp_type);
			xfree(tmp_unique_id);
			continue;
		}

		if (xstrcmp(gres_ctx->gres_name, tmp_name)) {
			/*
			 * Should have been caught in
			 * gres_init()
			 */
			error("%s: gres/%s duplicate plugin ID with %s, unable to process",
			      __func__, tmp_name,
			      gres_ctx->gres_name);
			continue;
		}
		new_has_file = config_flags & GRES_CONF_HAS_FILE;
		orig_has_file = gres_ctx->config_flags &
			GRES_CONF_HAS_FILE;
		if (orig_has_file && !new_has_file && count64) {
			error("%s: gres/%s lacks \"File=\" parameter for node %s",
			      __func__, tmp_name, node_name);
			config_flags |= GRES_CONF_HAS_FILE;
		}
		if (new_has_file && (count64 > MAX_GRES_BITMAP)) {
			/*
			 * Avoid over-subscribing memory with
			 * huge bitmaps
			 */
			error("%s: gres/%s has \"File=\" plus very large "
			      "\"Count\" (%"PRIu64") for node %s, "
			      "resetting value to %d",
			      __func__, tmp_name, count64,
			      node_name, MAX_GRES_BITMAP);
			count64 = MAX_GRES_BITMAP;
		}

		/*
		 * If one node in the bunch said a gres has removed
		 * GRES_CONF_ONE_SHARING then remove it from the
		 * context.
		 */
		if ((gres_ctx->config_flags & GRES_CONF_LOADED) &&
		    gres_id_shared(config_flags))  {
			bool gc_one_sharing =
				gres_ctx->config_flags &
				GRES_CONF_ONE_SHARING;
			bool got_one_sharing =
				config_flags & GRES_CONF_ONE_SHARING;
			if (gc_one_sharing == got_one_sharing) {
			} else if (!gc_one_sharing && got_one_sharing) {
				log_flag(GRES, "gres/%s was already set up to share all ignoring one_sharing from %s",
					 tmp_name, node_name);
				config_flags &= ~GRES_CONF_ONE_SHARING;
			} else if (!got_one_sharing) {
				log_flag(GRES, "gres/%s was already set up to only share one, but we just found the opposite from %s. Removing flag.",
					 tmp_name, node_name);
				gres_ctx->config_flags &=
					~GRES_CONF_ONE_SHARING;
			}
		}

		gres_ctx->config_flags |= config_flags;

		/*
		 * On the slurmctld we need to load the plugins to
		 * correctly set env vars.  We want to call this only
		 * after we have the config_flags so we can tell if we
		 * are CountOnly or not.
		 */
		if (!(gres_ctx->config_flags &
		      GRES_CONF_LOADED)) {
			(void)_load_plugin(gres_ctx);
			gres_ctx->config_flags |=
				GRES_CONF_LOADED;
		}
	empty:
		p = xmalloc(sizeof(gres_slurmd_conf_t));
		p->config_flags = config_flags;
		p->count = count64;
		p->cpu_cnt = cpu_cnt;
		p->cpus = tmp_cpus;
		tmp_cpus = NULL;	/* Nothing left to xfree */
		p->links = tmp_links;
		tmp_links = NULL;	/* Nothing left to xfree */
		p->name = tmp_name;     /* Preserve for accounting! */
		p->type_name = tmp_type;
		tmp_type = NULL;	/* Nothing left to xfree */
		p->plugin_id = plugin_id;
		p->unique_id = tmp_unique_id;
		tmp_unique_id = NULL;
		if (gres_links_validate(p->links) < -1) {
			error("%s: Ignoring invalid Links=%s for Name=%s",
			      __func__, p->links, p->name);
			xfree(p->links);
		}
		list_append(gres_conf_list, p);
	}

	slurm_mutex_unlock(&gres_context_lock);
	return rc;

unpack_error:
	error("%s: unpack error from node %s", __func__, node_name);
	xfree(tmp_cpus);
	xfree(tmp_links);
	xfree(tmp_name);
	xfree(tmp_type);
	if (locked)
		slurm_mutex_unlock(&gres_context_lock);
	return SLURM_ERROR;
}

static void _gres_state_delete_members(void *x)
{
	gres_state_t *gres_ptr = (gres_state_t *) x;

	if (!gres_ptr)
		return;

	xfree(gres_ptr->gres_name);
	xassert(!gres_ptr->gres_data); /* This must be freed beforehand */
	xfree(gres_ptr);
}

static void _gres_node_state_delete_topo(gres_node_state_t *gres_ns)
{
	int i;

	for (i = 0; i < gres_ns->topo_cnt; i++) {
		if (gres_ns->topo_gres_bitmap)
			FREE_NULL_BITMAP(gres_ns->topo_gres_bitmap[i]);
		if (gres_ns->topo_core_bitmap)
			FREE_NULL_BITMAP(gres_ns->topo_core_bitmap[i]);
		xfree(gres_ns->topo_type_name[i]);
	}
	xfree(gres_ns->topo_gres_bitmap);
	xfree(gres_ns->topo_core_bitmap);
	xfree(gres_ns->topo_gres_cnt_alloc);
	xfree(gres_ns->topo_gres_cnt_avail);
	xfree(gres_ns->topo_type_id);
	xfree(gres_ns->topo_type_name);
}

static void _gres_node_state_delete(gres_node_state_t *gres_ns)
{
	int i;

	FREE_NULL_BITMAP(gres_ns->gres_bit_alloc);
	xfree(gres_ns->gres_used);
	if (gres_ns->links_cnt) {
		for (i = 0; i < gres_ns->link_len; i++)
			xfree(gres_ns->links_cnt[i]);
		xfree(gres_ns->links_cnt);
	}

	_gres_node_state_delete_topo(gres_ns);

	for (i = 0; i < gres_ns->type_cnt; i++) {
		xfree(gres_ns->type_name[i]);
	}
	xfree(gres_ns->type_cnt_alloc);
	xfree(gres_ns->type_cnt_avail);
	xfree(gres_ns->type_id);
	xfree(gres_ns->type_name);
	xfree(gres_ns);
}

/*
 * Delete an element placed on gres_list by _node_config_validate()
 * free associated memory
 */
static void _gres_node_list_delete(void *list_element)
{
	gres_state_t *gres_state_node;
	gres_node_state_t *gres_ns;

	gres_state_node = (gres_state_t *) list_element;
	gres_ns = (gres_node_state_t *) gres_state_node->gres_data;
	_gres_node_state_delete(gres_ns);
	gres_state_node->gres_data = NULL;
	_gres_state_delete_members(gres_state_node);
}

extern void gres_add_type(char *type, gres_node_state_t *gres_ns,
			  uint64_t tmp_gres_cnt)
{
	int i;
	uint32_t type_id;

	if (!xstrcasecmp(type, "no_consume")) {
		gres_ns->no_consume = true;
		return;
	}

	type_id = gres_build_id(type);
	for (i = 0; i < gres_ns->type_cnt; i++) {
		if (gres_ns->type_id[i] != type_id)
			continue;
		gres_ns->type_cnt_avail[i] += tmp_gres_cnt;
		break;
	}

	if (i >= gres_ns->type_cnt) {
		gres_ns->type_cnt++;
		gres_ns->type_cnt_alloc =
			xrealloc(gres_ns->type_cnt_alloc,
				 sizeof(uint64_t) * gres_ns->type_cnt);
		gres_ns->type_cnt_avail =
			xrealloc(gres_ns->type_cnt_avail,
				 sizeof(uint64_t) * gres_ns->type_cnt);
		gres_ns->type_id =
			xrealloc(gres_ns->type_id,
				 sizeof(uint32_t) * gres_ns->type_cnt);
		gres_ns->type_name =
			xrealloc(gres_ns->type_name,
				 sizeof(char *) * gres_ns->type_cnt);
		gres_ns->type_cnt_avail[i] += tmp_gres_cnt;
		gres_ns->type_id[i] = type_id;
		gres_ns->type_name[i] = xstrdup(type);
	}
}

/*
 * Compute the total GRES count for a particular gres_name.
 * Note that a given gres_name can appear multiple times in the orig_config
 * string for multiple types (e.g. "gres=gpu:kepler:1,gpu:tesla:2").
 * IN/OUT gres_ns - set gres_cnt_config field in this structure
 * IN orig_config - gres configuration from slurm.conf
 * IN gres_name - name of the gres type (e.g. "gpu")
 * IN gres_name_colon - gres name with appended colon
 * IN gres_name_colon_len - size of gres_name_colon
 * RET - Total configured count for this GRES type
 */
static void _get_gres_cnt(gres_node_state_t *gres_ns, char *orig_config,
			  char *gres_name, char *gres_name_colon,
			  int gres_name_colon_len)
{
	char *node_gres_config, *tok, *last_tok = NULL;
	char *sub_tok, *last_sub_tok = NULL;
	char *num, *paren, *last_num = NULL;
	uint64_t gres_config_cnt = 0, tmp_gres_cnt = 0, mult;
	int i;

	xassert(gres_ns);
	if (orig_config == NULL) {
		gres_ns->gres_cnt_config = 0;
		return;
	}

	for (i = 0; i < gres_ns->type_cnt; i++) {
		gres_ns->type_cnt_avail[i] = 0;
	}

	node_gres_config = xstrdup(orig_config);
	tok = strtok_r(node_gres_config, ",", &last_tok);
	while (tok) {
		if (!xstrcmp(tok, gres_name)) {
			gres_config_cnt = 1;
			break;
		}
		if (!xstrncmp(tok, gres_name_colon, gres_name_colon_len)) {
			paren = strrchr(tok, '(');
			if (paren)	/* Ignore socket binding info */
				paren[0] = '\0';
			num = strrchr(tok, ':');
			if (!num) {
				error("Bad GRES configuration: %s", tok);
				break;
			}
			tmp_gres_cnt = strtoll(num + 1, &last_num, 10);
			if ((num[1] < '0') || (num[1] > '9')) {
				/*
				 * Type name, no count (e.g. "gpu:tesla").
				 * assume count of 1.
				 */
				tmp_gres_cnt = 1;
			} else if ((mult = suffix_mult(last_num)) != NO_VAL64) {
				tmp_gres_cnt *= mult;
				num[0] = '\0';
			} else {
				error("Bad GRES configuration: %s", tok);
				break;
			}

			gres_config_cnt += tmp_gres_cnt;

			sub_tok = strtok_r(tok, ":", &last_sub_tok);
			if (sub_tok)	/* Skip GRES name */
				sub_tok = strtok_r(NULL, ":", &last_sub_tok);
			while (sub_tok) {
				gres_add_type(sub_tok, gres_ns,
					      tmp_gres_cnt);
				sub_tok = strtok_r(NULL, ":", &last_sub_tok);
			}
		}
		tok = strtok_r(NULL, ",", &last_tok);
	}
	xfree(node_gres_config);

	gres_ns->gres_cnt_config = gres_config_cnt;
}

static int _valid_gres_type(char *gres_name, gres_node_state_t *gres_ns,
			    bool config_overrides, char **reason_down)
{
	int i, j;
	uint64_t model_cnt;

	if (gres_ns->type_cnt == 0)
		return 0;

	for (i = 0; i < gres_ns->type_cnt; i++) {
		model_cnt = 0;
		if (gres_ns->type_cnt) {
			for (j = 0; j < gres_ns->type_cnt; j++) {
				if (gres_ns->type_id[i] ==
				    gres_ns->type_id[j])
					model_cnt +=
						gres_ns->type_cnt_avail[j];
			}
		} else {
			for (j = 0; j < gres_ns->topo_cnt; j++) {
				if (gres_ns->type_id[i] ==
				    gres_ns->topo_type_id[j])
					model_cnt += gres_ns->
						topo_gres_cnt_avail[j];
			}
		}
		if (config_overrides) {
			gres_ns->type_cnt_avail[i] = model_cnt;
		} else if (model_cnt < gres_ns->type_cnt_avail[i]) {
			if (reason_down) {
				xstrfmtcat(*reason_down,
					   "%s:%s count too low "
					   "(%"PRIu64" < %"PRIu64")",
					   gres_name, gres_ns->type_name[i],
					   model_cnt,
					   gres_ns->type_cnt_avail[i]);
			}
			return -1;
		}
	}
	return 0;
}

static gres_node_state_t *_build_gres_node_state(void)
{
	gres_node_state_t *gres_ns;

	gres_ns = xmalloc(sizeof(gres_node_state_t));
	gres_ns->gres_cnt_config = NO_VAL64;
	gres_ns->gres_cnt_found  = NO_VAL64;

	return gres_ns;
}

/*
 * Build a node's gres record based only upon the slurm.conf contents
 */
static int _node_config_init(char *orig_config,
			     slurm_gres_context_t *gres_ctx,
			     gres_state_t *gres_state_node)
{
	int rc = SLURM_SUCCESS;
	gres_node_state_t *gres_ns;

	if (!gres_state_node->gres_data)
		gres_state_node->gres_data = _build_gres_node_state();
	gres_ns = (gres_node_state_t *) gres_state_node->gres_data;

	/* If the resource isn't configured for use with this node */
	if ((orig_config == NULL) || (orig_config[0] == '\0')) {
		gres_ns->gres_cnt_config = 0;
		return rc;
	}

	_get_gres_cnt(gres_ns, orig_config,
		      gres_ctx->gres_name,
		      gres_ctx->gres_name_colon,
		      gres_ctx->gres_name_colon_len);

	gres_ctx->total_cnt += gres_ns->gres_cnt_config;

	/* Use count from recovered state, if higher */
	gres_ns->gres_cnt_avail = MAX(gres_ns->gres_cnt_avail,
				      gres_ns->gres_cnt_config);
	if ((gres_ns->gres_bit_alloc != NULL) &&
	    (gres_ns->gres_cnt_avail >
	     bit_size(gres_ns->gres_bit_alloc)) &&
	    !gres_id_shared(gres_ctx->config_flags)) {
		bit_realloc(gres_ns->gres_bit_alloc,
			    gres_ns->gres_cnt_avail);
	}

	return rc;
}

/*
 * Build a node's gres record based only upon the slurm.conf contents
 * IN orig_config - Gres information supplied from slurm.conf
 * IN/OUT gres_list - List of Gres records for this node to track usage
 */
extern int gres_init_node_config(char *orig_config, List *gres_list)
{
	int i, rc, rc2;
	gres_state_t *gres_state_node, *gres_state_node_sharing = NULL,
		*gres_state_node_shared = NULL;

	rc = gres_init();

	slurm_mutex_lock(&gres_context_lock);
	if ((gres_context_cnt > 0) && (*gres_list == NULL)) {
		*gres_list = list_create(_gres_node_list_delete);
	}
	for (i = 0; i < gres_context_cnt; i++) {
		gres_node_state_t *gres_ns;
		/* Find or create gres_state entry on the list */
		gres_state_node = list_find_first(*gres_list, gres_find_id,
						  &gres_context[i].plugin_id);
		if (gres_state_node == NULL) {
			gres_state_node = gres_create_state(
				&gres_context[i], GRES_STATE_SRC_CONTEXT_PTR,
				GRES_STATE_TYPE_NODE, _build_gres_node_state());
			list_append(*gres_list, gres_state_node);
		}

		rc2 = _node_config_init(orig_config,
					&gres_context[i], gres_state_node);
		if (rc == SLURM_SUCCESS)
			rc = rc2;
		gres_ns = gres_state_node->gres_data;
		if (gres_ns && gres_ns->gres_cnt_config) {
			if (gres_id_sharing(gres_state_node->plugin_id))
				gres_state_node_sharing = gres_state_node;
			else if (gres_id_shared(gres_state_node->config_flags))
				gres_state_node_shared = gres_state_node;
		}
	}
	slurm_mutex_unlock(&gres_context_lock);

	/* Set up the shared/sharing pointers for easy look up later */
	if (gres_state_node_shared) {
		if (!gres_state_node_sharing) {
			error("we have a shared gres of '%s' but no gres that is sharing",
			      gres_state_node_shared->gres_name);
		} else {
			gres_node_state_t *gres_ns_shared =
				gres_state_node_shared->gres_data;
			gres_node_state_t *gres_ns_sharing =
				gres_state_node_sharing->gres_data;
			gres_ns_shared->alt_gres_ns = gres_ns_sharing;
			gres_ns_sharing->alt_gres_ns = gres_ns_shared;
		}
	}

	return rc;
}

/*
 * Determine GRES availability on some node
 * plugin_id IN - plugin number to search for
 * topo_cnt OUT - count of gres.conf records of this ID found by slurmd
 *		  (each can have different topology)
 * config_type_cnt OUT - Count of records for this GRES found in configuration,
 *		  each of this represesents a different Type of of GRES with
 *		  with this name (e.g. GPU model)
 * RET - total number of GRES available of this ID on this node in (sum
 *	 across all records of this ID)
 */
static uint64_t _get_tot_gres_cnt(uint32_t plugin_id, uint64_t *topo_cnt,
				  int *config_type_cnt)
{
	ListIterator iter;
	gres_slurmd_conf_t *gres_slurmd_conf;
	uint32_t cpu_set_cnt = 0, rec_cnt = 0;
	uint64_t gres_cnt = 0;

	xassert(config_type_cnt);
	xassert(topo_cnt);
	*config_type_cnt = 0;
	*topo_cnt = 0;
	if (gres_conf_list == NULL)
		return gres_cnt;

	iter = list_iterator_create(gres_conf_list);
	while ((gres_slurmd_conf = (gres_slurmd_conf_t *) list_next(iter))) {
		if (gres_slurmd_conf->plugin_id != plugin_id)
			continue;
		gres_cnt += gres_slurmd_conf->count;
		rec_cnt++;
		if (gres_slurmd_conf->cpus || gres_slurmd_conf->type_name)
			cpu_set_cnt++;
	}
	list_iterator_destroy(iter);
	*config_type_cnt = rec_cnt;
	if (cpu_set_cnt)
		*topo_cnt = rec_cnt;
	return gres_cnt;
}

/* Convert comma-delimited array of link counts to an integer array */
static int _links_str2array(char *links, char *node_name,
			    gres_node_state_t *gres_ns,
			    int gres_inx, int gres_cnt,
			    char **reason_down)
{
	char *start_ptr, *end_ptr = NULL, *tmp = NULL;
	int i = 0, rc = SLURM_SUCCESS;

	if (!links)	/* No "Links=" data */
		return SLURM_SUCCESS;
	if (gres_inx >= gres_ns->link_len) {
		tmp = xstrdup_printf("Invalid GRES index (%d >= %d)",
				     gres_inx, gres_cnt);
		rc = SLURM_ERROR;
		goto end_it;
	}

	start_ptr = links;
	while (1) {
		gres_ns->links_cnt[gres_inx][i] =
			strtol(start_ptr, &end_ptr, 10);
		if (gres_ns->links_cnt[gres_inx][i] < -2) {
			tmp = xstrdup_printf("Invalid GRES Links value (%s) on node %s: Link value '%d' < -2",
					     links, node_name,
					     gres_ns->links_cnt[gres_inx][i]);

			gres_ns->links_cnt[gres_inx][i] = 0;
			rc = SLURM_ERROR;
			goto end_it;
		}
		if (end_ptr[0] == '\0')
			return SLURM_SUCCESS;
		if (end_ptr[0] != ',') {
			tmp = xstrdup_printf("Invalid GRES Links value (%s) on node %s: end_ptr[0]='%c' != ','",
					     links, node_name, end_ptr[0]);
			rc = SLURM_ERROR;
			goto end_it;
		}
		if (++i >= gres_ns->link_len) {
			tmp = xstrdup_printf("Invalid GRES Links value (%s) on node %s: i=%d >= link_len=%d.",
					     links, node_name,
					     i, gres_ns->link_len);
			rc = SLURM_ERROR;
			goto end_it;
		}
		start_ptr = end_ptr + 1;
	}

end_it:
	if (tmp) {
		error("%s: %s If using AutoDetect the amount of GPUs configured in slurm.conf does not match what was detected. If this is intentional, please turn off AutoDetect and manually specify them in gres.conf.",
		      __func__, tmp);
		if (reason_down && !(*reason_down)) {
			*reason_down = tmp;
			tmp = NULL;
		} else
			xfree(tmp);
	}

	return rc;
}

static bool _valid_gres_types(char *gres_name, gres_node_state_t *gres_ns,
			      char **reason_down)
{
	bool rc = true;
	uint64_t gres_cnt_found = 0, gres_sum;
	int topo_inx, type_inx;

	if ((gres_ns->type_cnt == 0) || (gres_ns->topo_cnt == 0))
		return rc;

	for (type_inx = 0; type_inx < gres_ns->type_cnt; type_inx++) {
		gres_cnt_found = 0;
		for (topo_inx = 0; topo_inx < gres_ns->topo_cnt; topo_inx++) {
			if (gres_ns->topo_type_id[topo_inx] !=
			    gres_ns->type_id[type_inx])
				continue;
			gres_sum = gres_cnt_found +
				gres_ns->topo_gres_cnt_avail[topo_inx];
			if (gres_sum > gres_ns->type_cnt_avail[type_inx]) {
				gres_ns->topo_gres_cnt_avail[topo_inx] -=
					(gres_sum -
					 gres_ns->type_cnt_avail[type_inx]);
			}
			gres_cnt_found +=
				gres_ns->topo_gres_cnt_avail[topo_inx];
		}
		if (gres_cnt_found < gres_ns->type_cnt_avail[type_inx]) {
			rc = false;
			break;
		}
	}
	if (!rc && reason_down && (*reason_down == NULL)) {
		xstrfmtcat(*reason_down,
			   "%s:%s count too low (%"PRIu64" < %"PRIu64")",
			   gres_name, gres_ns->type_name[type_inx],
			   gres_cnt_found, gres_ns->type_cnt_avail[type_inx]);
	}

	return rc;
}

static void _gres_bit_alloc_resize(gres_node_state_t *gres_ns,
				   uint64_t gres_bits)
{
	if (!gres_bits) {
		FREE_NULL_BITMAP(gres_ns->gres_bit_alloc);
		return;
	}

	if (!gres_ns->gres_bit_alloc)
		gres_ns->gres_bit_alloc = bit_alloc(gres_bits);
	else if (gres_bits != bit_size(gres_ns->gres_bit_alloc))
		bit_realloc(gres_ns->gres_bit_alloc, gres_bits);
}

static int _node_config_validate(char *node_name, char *orig_config,
				 gres_state_t *gres_state_node,
				 int cpu_cnt, int core_cnt, int sock_cnt,
				 bool config_overrides, char **reason_down,
				 slurm_gres_context_t *gres_ctx)
{
	int cpus_config = 0, i, j, gres_inx, rc = SLURM_SUCCESS;
	int config_type_cnt = 0;
	uint64_t dev_cnt, gres_cnt, topo_cnt = 0;
	bool cpu_config_err = false, updated_config = false;
	gres_node_state_t *gres_ns;
	ListIterator iter;
	gres_slurmd_conf_t *gres_slurmd_conf;
	bool has_file, has_type, rebuild_topo = false;
	uint32_t type_id;

	xassert(core_cnt);
	if (gres_state_node->gres_data == NULL)
		gres_state_node->gres_data = _build_gres_node_state();
	gres_ns = (gres_node_state_t *) gres_state_node->gres_data;
	if (gres_ns->node_feature)
		return rc;

	/* Make sure these are insync after we get it from the slurmd */
	gres_state_node->config_flags = gres_ctx->config_flags;

	gres_cnt = _get_tot_gres_cnt(gres_ctx->plugin_id, &topo_cnt,
				     &config_type_cnt);
	if (gres_ns->gres_cnt_config > gres_cnt) {
		if (reason_down && (*reason_down == NULL)) {
			xstrfmtcat(*reason_down,
				   "%s count reported lower than configured "
				   "(%"PRIu64" < %"PRIu64")",
				   gres_ctx->gres_type,
				   gres_cnt, gres_ns->gres_cnt_config);
		}
		rc = EINVAL;
	}
	if ((gres_cnt > gres_ns->gres_cnt_config)) {
		debug("%s: %s: Ignoring excess count on node %s (%"
		      PRIu64" > %"PRIu64")",
		      __func__, gres_ctx->gres_type, node_name, gres_cnt,
		      gres_ns->gres_cnt_config);
		gres_cnt = gres_ns->gres_cnt_config;
	}
	if (gres_ns->gres_cnt_found != gres_cnt) {
		if (gres_ns->gres_cnt_found != NO_VAL64) {
			info("%s: %s: Count changed on node %s (%"PRIu64" != %"PRIu64")",
			     __func__, gres_ctx->gres_type, node_name,
			     gres_ns->gres_cnt_found, gres_cnt);
		}
		if ((gres_ns->gres_cnt_found != NO_VAL64) &&
		    (gres_ns->gres_cnt_alloc != 0)) {
			if (reason_down && (*reason_down == NULL)) {
				xstrfmtcat(*reason_down,
					   "%s count changed and jobs are using them "
					   "(%"PRIu64" != %"PRIu64")",
					   gres_ctx->gres_type,
					   gres_ns->gres_cnt_found, gres_cnt);
			}
			rc = EINVAL;
		} else {
			gres_ns->gres_cnt_found = gres_cnt;
			updated_config = true;
		}
	}
	if (!updated_config && gres_ns->type_cnt) {
		/*
		 * This is needed to address the GRES specification in
		 * gres.conf having a Type option, while the GRES specification
		 * in slurm.conf does not.
		 */
		for (i = 0; i < gres_ns->type_cnt; i++) {
			if (gres_ns->type_cnt_avail[i])
				continue;
			updated_config = true;
			break;
		}
	}
	if (!updated_config)
		return rc;
	if ((gres_cnt > gres_ns->gres_cnt_config) && config_overrides) {
		info("%s: %s: count on node %s inconsistent with slurmctld count (%"PRIu64" != %"PRIu64")",
		     __func__, gres_ctx->gres_type, node_name,
		     gres_cnt, gres_ns->gres_cnt_config);
		gres_cnt = gres_ns->gres_cnt_config;	/* Ignore excess GRES */
	}
	if ((topo_cnt == 0) && (topo_cnt != gres_ns->topo_cnt)) {
		/* Need to clear topology info */
		_gres_node_state_delete_topo(gres_ns);

		gres_ns->topo_cnt = topo_cnt;
	}

	has_file = gres_ctx->config_flags & GRES_CONF_HAS_FILE;
	has_type = gres_ctx->config_flags & GRES_CONF_HAS_TYPE;
	if (gres_id_shared(gres_ctx->config_flags))
		dev_cnt = topo_cnt;
	else
		dev_cnt = gres_cnt;
	if (has_file && (topo_cnt != gres_ns->topo_cnt) && (dev_cnt == 0)) {
		/*
		 * Clear any vestigial GRES node state info.
		 */
		_gres_node_state_delete_topo(gres_ns);

		xfree(gres_ns->gres_bit_alloc);

		gres_ns->topo_cnt = 0;
	} else if (has_file && (topo_cnt != gres_ns->topo_cnt)) {
		/*
		 * Need to rebuild topology info.
		 * Resize the data structures here.
		 */
		rebuild_topo = true;
		gres_ns->topo_gres_cnt_alloc =
			xrealloc(gres_ns->topo_gres_cnt_alloc,
				 topo_cnt * sizeof(uint64_t));
		gres_ns->topo_gres_cnt_avail =
			xrealloc(gres_ns->topo_gres_cnt_avail,
				 topo_cnt * sizeof(uint64_t));
		for (i = 0; i < gres_ns->topo_cnt; i++) {
			if (gres_ns->topo_gres_bitmap) {
				FREE_NULL_BITMAP(gres_ns->
						 topo_gres_bitmap[i]);
			}
			if (gres_ns->topo_core_bitmap) {
				FREE_NULL_BITMAP(gres_ns->
						 topo_core_bitmap[i]);
			}
			xfree(gres_ns->topo_type_name[i]);
		}
		gres_ns->topo_gres_bitmap =
			xrealloc(gres_ns->topo_gres_bitmap,
				 topo_cnt * sizeof(bitstr_t *));
		gres_ns->topo_core_bitmap =
			xrealloc(gres_ns->topo_core_bitmap,
				 topo_cnt * sizeof(bitstr_t *));
		gres_ns->topo_type_id = xrealloc(gres_ns->topo_type_id,
						 topo_cnt * sizeof(uint32_t));
		gres_ns->topo_type_name = xrealloc(gres_ns->topo_type_name,
						   topo_cnt * sizeof(char *));
		if (gres_ns->gres_bit_alloc)
			bit_realloc(gres_ns->gres_bit_alloc, dev_cnt);
		gres_ns->topo_cnt = topo_cnt;
	} else if (gres_id_shared(gres_ctx->config_flags) &&
		   gres_ns->topo_cnt) {
		/*
		 * Need to rebuild topology info to recover state after
		 * slurmctld restart with running jobs.
		 */
		rebuild_topo = true;
	}

	if (rebuild_topo) {
		iter = list_iterator_create(gres_conf_list);
		gres_inx = i = 0;
		while ((gres_slurmd_conf = (gres_slurmd_conf_t *)
			list_next(iter))) {
			if (gres_slurmd_conf->plugin_id !=
			    gres_ctx->plugin_id)
				continue;
			if ((gres_ns->gres_bit_alloc) &&
			    !gres_id_shared(gres_ctx->config_flags))
				gres_ns->topo_gres_cnt_alloc[i] = 0;
			gres_ns->topo_gres_cnt_avail[i] =
				gres_slurmd_conf->count;
			if (gres_slurmd_conf->cpus) {
				/* NOTE: gres_slurmd_conf->cpus is cores */
				bitstr_t *tmp_bitmap = bit_alloc(core_cnt);
				int ret = bit_unfmt(tmp_bitmap,
						    gres_slurmd_conf->cpus);
				if (ret != SLURM_SUCCESS) {
					error("%s: %s: invalid GRES core specification (%s) on node %s",
					      __func__, gres_ctx->gres_type,
					      gres_slurmd_conf->cpus,
					      node_name);
					FREE_NULL_BITMAP(tmp_bitmap);
				} else
					gres_ns->topo_core_bitmap[i] =
						tmp_bitmap;
				cpus_config = core_cnt;
			} else if (cpus_config && !cpu_config_err) {
				cpu_config_err = true;
				error("%s: %s: has CPUs configured for only some of the records on node %s",
				      __func__, gres_ctx->gres_type,
				      node_name);
			}

			if (gres_slurmd_conf->links) {
				if (gres_ns->links_cnt &&
				    (gres_ns->link_len != gres_cnt)) {
					/* Size changed, need to rebuild */
					for (j = 0; j < gres_ns->link_len;j++)
						xfree(gres_ns->links_cnt[j]);
					xfree(gres_ns->links_cnt);
				}
				if (!gres_ns->links_cnt) {
					gres_ns->link_len = gres_cnt;
					gres_ns->links_cnt =
						xcalloc(gres_cnt,
							sizeof(int *));
					for (j = 0; j < gres_cnt; j++) {
						gres_ns->links_cnt[j] =
							xcalloc(gres_cnt,
								sizeof(int));
					}
				}
			}
			if (gres_id_shared(gres_slurmd_conf->config_flags)) {
				/* If running jobs recovered then already set */
				if (!gres_ns->topo_gres_bitmap[i]) {
					gres_ns->topo_gres_bitmap[i] =
						bit_alloc(dev_cnt);
					bit_set(gres_ns->topo_gres_bitmap[i],
						gres_inx);
				}
				gres_inx++;
			} else if (dev_cnt == 0) {
				/*
				 * Slurmd found GRES, but slurmctld can't use
				 * them. Avoid creating zero-size bitmaps.
				 */
				has_file = false;
			} else {
				gres_ns->topo_gres_bitmap[i] =
					bit_alloc(dev_cnt);
				for (j = 0; j < gres_slurmd_conf->count; j++) {
					if (gres_inx >= dev_cnt) {
						/* Ignore excess GRES on node */
						break;
					}
					bit_set(gres_ns->topo_gres_bitmap[i],
						gres_inx);
					if (gres_ns->gres_bit_alloc &&
					    bit_test(gres_ns->gres_bit_alloc,
						     gres_inx)) {
						/* Set by recovered job */
						gres_ns->topo_gres_cnt_alloc[i]++;
					}
					if (_links_str2array(
						    gres_slurmd_conf->links,
						    node_name, gres_ns,
						    gres_inx, gres_cnt,
						    reason_down) !=
					    SLURM_SUCCESS)
						return EINVAL;

					gres_inx++;
				}
			}
			gres_ns->topo_type_id[i] =
				gres_build_id(gres_slurmd_conf->
					      type_name);
			gres_ns->topo_type_name[i] =
				xstrdup(gres_slurmd_conf->type_name);
			i++;
			if (i >= gres_ns->topo_cnt)
				break;
		}
		list_iterator_destroy(iter);
		if (cpu_config_err) {
			/*
			 * Some GRES of this type have "CPUs" configured. Set
			 * topo_core_bitmap for all others with all bits set.
			 */
			iter = list_iterator_create(gres_conf_list);
			while ((gres_slurmd_conf = (gres_slurmd_conf_t *)
				list_next(iter))) {
				if (gres_slurmd_conf->plugin_id !=
				    gres_ctx->plugin_id)
					continue;
				for (j = 0; j < i; j++) {
					if (gres_ns->topo_core_bitmap[j])
						continue;
					gres_ns->topo_core_bitmap[j] =
						bit_alloc(core_cnt);
					bit_set_all(gres_ns->
						    topo_core_bitmap[j]);
				}
			}
			list_iterator_destroy(iter);
		}
	} else if (!has_file && has_type) {
		/* Add GRES Type information as needed */
		iter = list_iterator_create(gres_conf_list);
		while ((gres_slurmd_conf = (gres_slurmd_conf_t *)
			list_next(iter))) {
			if (gres_slurmd_conf->plugin_id !=
			    gres_ctx->plugin_id)
				continue;
			type_id = gres_build_id(
				gres_slurmd_conf->type_name);
			for (i = 0; i < gres_ns->type_cnt; i++) {
				if (type_id == gres_ns->type_id[i])
					break;
			}
			if (i < gres_ns->type_cnt) {
				/* Update count as needed */
				gres_ns->type_cnt_avail[i] =
					gres_slurmd_conf->count;
			} else {
				gres_add_type(gres_slurmd_conf->type_name,
					      gres_ns,
					      gres_slurmd_conf->count);
			}

		}
		list_iterator_destroy(iter);
	}

	if ((orig_config == NULL) || (orig_config[0] == '\0'))
		gres_ns->gres_cnt_config = 0;
	else if (gres_ns->gres_cnt_config == NO_VAL64) {
		/* This should have been filled in by _node_config_init() */
		_get_gres_cnt(gres_ns, orig_config,
			      gres_ctx->gres_name,
			      gres_ctx->gres_name_colon,
			      gres_ctx->gres_name_colon_len);
	}

	gres_ns->gres_cnt_avail = gres_ns->gres_cnt_config;

	if (has_file) {
		uint64_t gres_bits;
		if (gres_id_shared(gres_ctx->config_flags)) {
			gres_bits = topo_cnt;
		} else {
			if (gres_ns->gres_cnt_avail > MAX_GRES_BITMAP) {
				error("%s: %s has \"File\" plus very large \"Count\" "
				      "(%"PRIu64") for node %s, resetting value to %u",
				      __func__, gres_ctx->gres_type,
				      gres_ns->gres_cnt_avail, node_name,
				      MAX_GRES_BITMAP);
				gres_ns->gres_cnt_avail = MAX_GRES_BITMAP;
				gres_ns->gres_cnt_found = MAX_GRES_BITMAP;
			}
			gres_bits = gres_ns->gres_cnt_avail;
		}

		_gres_bit_alloc_resize(gres_ns, gres_bits);
	}

	if ((config_type_cnt > 1) &&
	    !_valid_gres_types(gres_ctx->gres_type, gres_ns, reason_down)){
		rc = EINVAL;
	} else if (!config_overrides &&
		   (gres_ns->gres_cnt_found < gres_ns->gres_cnt_config)) {
		if (reason_down && (*reason_down == NULL)) {
			xstrfmtcat(*reason_down,
				   "%s count too low (%"PRIu64" < %"PRIu64")",
				   gres_ctx->gres_type,
				   gres_ns->gres_cnt_found,
				   gres_ns->gres_cnt_config);
		}
		rc = EINVAL;
	} else if (_valid_gres_type(gres_ctx->gres_type, gres_ns,
				    config_overrides, reason_down)) {
		rc = EINVAL;
	} else if (config_overrides && gres_ns->topo_cnt &&
		   (gres_ns->gres_cnt_found != gres_ns->gres_cnt_config)) {
		error("%s on node %s configured for %"PRIu64" resources but "
		      "%"PRIu64" found, ignoring topology support",
		      gres_ctx->gres_type, node_name,
		      gres_ns->gres_cnt_config, gres_ns->gres_cnt_found);
		if (gres_ns->topo_core_bitmap) {
			for (i = 0; i < gres_ns->topo_cnt; i++) {
				if (gres_ns->topo_core_bitmap) {
					FREE_NULL_BITMAP(gres_ns->
							 topo_core_bitmap[i]);
				}
				if (gres_ns->topo_gres_bitmap) {
					FREE_NULL_BITMAP(gres_ns->
							 topo_gres_bitmap[i]);
				}
				xfree(gres_ns->topo_type_name[i]);
			}
			xfree(gres_ns->topo_core_bitmap);
			xfree(gres_ns->topo_gres_bitmap);
			xfree(gres_ns->topo_gres_cnt_alloc);
			xfree(gres_ns->topo_gres_cnt_avail);
			xfree(gres_ns->topo_type_id);
			xfree(gres_ns->topo_type_name);
		}
		gres_ns->topo_cnt = 0;
	}

	return rc;
}

/* The GPU count on a node changed. Update SHARED data structures to match */
static void _sync_node_shared_to_sharing(gres_state_t *sharing_gres_state_node)
{
	gres_node_state_t *sharing_gres_ns, *shared_gres_ns;
	uint64_t sharing_cnt, shared_alloc = 0, shared_rem;
	int i;

	if (!sharing_gres_state_node)
		return;

	sharing_gres_ns = sharing_gres_state_node->gres_data;
	shared_gres_ns = sharing_gres_ns->alt_gres_ns;

	if (!shared_gres_ns)
		return;

	sharing_cnt = sharing_gres_ns->gres_cnt_avail;
	if (shared_gres_ns->gres_bit_alloc) {
		if (sharing_cnt == bit_size(shared_gres_ns->gres_bit_alloc))
			return;		/* No change for gres/'shared' */
	}

	if (sharing_cnt == 0)
		return;			/* Still no SHARINGs */

	/* Free any excess gres/'shared' topo records */
	for (i = sharing_cnt; i < shared_gres_ns->topo_cnt; i++) {
		if (shared_gres_ns->topo_core_bitmap)
			FREE_NULL_BITMAP(shared_gres_ns->topo_core_bitmap[i]);
		if (shared_gres_ns->topo_gres_bitmap)
			FREE_NULL_BITMAP(shared_gres_ns->topo_gres_bitmap[i]);
		xfree(shared_gres_ns->topo_type_name[i]);
	}

	if (shared_gres_ns->gres_cnt_avail == 0) {
		/* No gres/'shared' on this node */
		shared_gres_ns->topo_cnt = 0;
		return;
	}

	if (!shared_gres_ns->gres_bit_alloc) {
		shared_gres_ns->gres_bit_alloc = bit_alloc(sharing_cnt);
	} else {
		bit_realloc(shared_gres_ns->gres_bit_alloc, sharing_cnt);
	}

	/* Add any additional required gres/'shared' topo records */
	if (shared_gres_ns->topo_cnt) {
		shared_gres_ns->topo_core_bitmap =
			xrealloc(shared_gres_ns->topo_core_bitmap,
				 sizeof(bitstr_t *) * sharing_cnt);
		shared_gres_ns->topo_gres_bitmap =
			xrealloc(shared_gres_ns->topo_gres_bitmap,
				 sizeof(bitstr_t *) * sharing_cnt);
		shared_gres_ns->topo_gres_cnt_alloc =
			xrealloc(shared_gres_ns->topo_gres_cnt_alloc,
				 sizeof(uint64_t) * sharing_cnt);
		shared_gres_ns->topo_gres_cnt_avail =
			xrealloc(shared_gres_ns->topo_gres_cnt_avail,
				 sizeof(uint64_t) * sharing_cnt);
		shared_gres_ns->topo_type_id =
			xrealloc(shared_gres_ns->topo_type_id,
				 sizeof(uint32_t) * sharing_cnt);
		shared_gres_ns->topo_type_name =
			xrealloc(shared_gres_ns->topo_type_name,
				 sizeof(char *) * sharing_cnt);
	} else {
		shared_gres_ns->topo_core_bitmap =
			xcalloc(sharing_cnt, sizeof(bitstr_t *));
		shared_gres_ns->topo_gres_bitmap =
			xcalloc(sharing_cnt, sizeof(bitstr_t *));
		shared_gres_ns->topo_gres_cnt_alloc =
			xcalloc(sharing_cnt, sizeof(uint64_t));
		shared_gres_ns->topo_gres_cnt_avail =
			xcalloc(sharing_cnt, sizeof(uint64_t));
		shared_gres_ns->topo_type_id =
			xcalloc(sharing_cnt, sizeof(uint32_t));
		shared_gres_ns->topo_type_name =
			xcalloc(sharing_cnt, sizeof(char *));
	}

	/*
	 * Evenly distribute any remaining SHARED counts.
	 * Counts get reset as needed when the node registers.
	 */
	for (i = 0; i < shared_gres_ns->topo_cnt; i++)
		shared_alloc += shared_gres_ns->topo_gres_cnt_avail[i];
	if (shared_alloc >= shared_gres_ns->gres_cnt_avail)
		shared_rem = 0;
	else
		shared_rem = shared_gres_ns->gres_cnt_avail - shared_alloc;
	for (i = shared_gres_ns->topo_cnt; i < sharing_cnt; i++) {
		shared_gres_ns->topo_gres_bitmap[i] = bit_alloc(sharing_cnt);
		bit_set(shared_gres_ns->topo_gres_bitmap[i], i);
		shared_alloc = shared_rem / (sharing_cnt - i);
		shared_gres_ns->topo_gres_cnt_avail[i] = shared_alloc;
		shared_rem -= shared_alloc;
	}
	shared_gres_ns->topo_cnt = sharing_cnt;

	for (i = 0; i < shared_gres_ns->topo_cnt; i++) {
		if (shared_gres_ns->topo_gres_bitmap &&
		    shared_gres_ns->topo_gres_bitmap[i] &&
		    (sharing_cnt !=
		     bit_size(shared_gres_ns->topo_gres_bitmap[i]))) {
			bit_realloc(shared_gres_ns->topo_gres_bitmap[i],
				    sharing_cnt);
		}
	}
}

/*
 * Validate a node's configuration and put a gres record onto a list
 * Called immediately after gres_node_config_unpack().
 * IN node_name - name of the node for which the gres information applies
 * IN orig_config - Gres information supplied from merged slurm.conf/gres.conf
 * IN/OUT new_config - Updated gres info from slurm.conf
 * IN/OUT gres_list - List of Gres records for this node to track usage
 * IN threads_per_core - Count of CPUs (threads) per core on this node
 * IN cores_per_sock - Count of cores per socket on this node
 * IN sock_cnt - Count of sockets on this node
 * IN config_overrides - true: Don't validate hardware, use slurm.conf
 *                             configuration
 *			 false: Validate hardware config, but use slurm.conf
 *                              config
 * OUT reason_down - set to an explanation of failure, if any, don't set if NULL
 */
extern int gres_node_config_validate(char *node_name,
				     char *orig_config,
				     char **new_config,
				     List *gres_list,
				     int threads_per_core,
				     int cores_per_sock, int sock_cnt,
				     bool config_overrides,
				     char **reason_down)
{
	int i, rc, rc2;
	gres_state_t *gres_state_node, *gres_gpu_ptr = NULL;
	int core_cnt = sock_cnt * cores_per_sock;
	int cpu_cnt  = core_cnt * threads_per_core;

	rc = gres_init();

	slurm_mutex_lock(&gres_context_lock);
	if ((gres_context_cnt > 0) && (*gres_list == NULL))
		*gres_list = list_create(_gres_node_list_delete);
	for (i = 0; i < gres_context_cnt; i++) {
		/* Find or create gres_state entry on the list */
		gres_state_node = list_find_first(*gres_list, gres_find_id,
						  &gres_context[i].plugin_id);
		if (gres_state_node == NULL) {
			gres_state_node = gres_create_state(
				&gres_context[i], GRES_STATE_SRC_CONTEXT_PTR,
				GRES_STATE_TYPE_NODE, _build_gres_node_state());
			list_append(*gres_list, gres_state_node);
		}
		rc2 = _node_config_validate(node_name, orig_config,
					    gres_state_node, cpu_cnt, core_cnt,
					    sock_cnt, config_overrides,
					    reason_down, &gres_context[i]);
		rc = MAX(rc, rc2);
		if (gres_id_sharing(gres_state_node->plugin_id))
			gres_gpu_ptr = gres_state_node;
	}
	_sync_node_shared_to_sharing(gres_gpu_ptr);
	_build_node_gres_str(gres_list, new_config, cores_per_sock, sock_cnt);
	slurm_mutex_unlock(&gres_context_lock);

	return rc;
}

/* Convert number to new value with suffix (e.g. 2096 -> 2K) */
static void _gres_scale_value(uint64_t gres_size, uint64_t *gres_scaled,
			      char **suffix)
{
	uint64_t tmp_gres_size = gres_size;
	int i;

	tmp_gres_size = gres_size;
	for (i = 0; i < 4; i++) {
		if ((tmp_gres_size != 0) && ((tmp_gres_size % 1024) == 0))
			tmp_gres_size /= 1024;
		else
			break;
	}

	*gres_scaled = tmp_gres_size;
	if (i == 0)
		*suffix = "";
	else if (i == 1)
		*suffix = "K";
	else if (i == 2)
		*suffix = "M";
	else if (i == 3)
		*suffix = "G";
	else
		*suffix = "T";
}

/*
 * Add a GRES from node_feature plugin
 * IN node_name - name of the node for which the gres information applies
 * IN gres_name - name of the GRES being added or updated from the plugin
 * IN gres_size - count of this GRES on this node
 * IN/OUT new_config - Updated GRES info from slurm.conf
 * IN/OUT gres_list - List of GRES records for this node to track usage
 */
extern void gres_node_feature(char *node_name,
			      char *gres_name, uint64_t gres_size,
			      char **new_config, List *gres_list)
{
	char *new_gres = NULL, *tok, *save_ptr = NULL, *sep = "", *suffix = "";
	gres_state_t *gres_state_node;
	gres_node_state_t *gres_ns;
	uint32_t plugin_id;
	uint64_t gres_scaled = 0;
	int gres_name_len;

	xassert(gres_name);
	gres_name_len = strlen(gres_name);
	plugin_id = gres_build_id(gres_name);
	if (*new_config) {
		tok = strtok_r(*new_config, ",", &save_ptr);
		while (tok) {
			if (!strncmp(tok, gres_name, gres_name_len) &&
			    ((tok[gres_name_len] == ':') ||
			     (tok[gres_name_len] == '\0'))) {
				/* Skip this record */
			} else {
				xstrfmtcat(new_gres, "%s%s", sep, tok);
				sep = ",";
			}
			tok = strtok_r(NULL, ",", &save_ptr);
		}
	}
	_gres_scale_value(gres_size, &gres_scaled, &suffix);
	xstrfmtcat(new_gres, "%s%s:%"PRIu64"%s",
		   sep, gres_name, gres_scaled, suffix);
	xfree(*new_config);
	*new_config = new_gres;

	slurm_mutex_lock(&gres_context_lock);
	if (gres_context_cnt > 0) {
		if (*gres_list == NULL)
			*gres_list = list_create(_gres_node_list_delete);
		gres_state_node = list_find_first(*gres_list, gres_find_id,
						  &plugin_id);
		if (gres_state_node == NULL) {
			gres_state_node = xmalloc(sizeof(gres_state_t));
			/* FIXME: no config_flags known at this moment */
			/* gres_state_node->config_flags = ; */
			gres_state_node->plugin_id = plugin_id;
			gres_state_node->gres_data = _build_gres_node_state();
			gres_state_node->gres_name = xstrdup(gres_name);
			gres_state_node->state_type = GRES_STATE_TYPE_NODE;
			list_append(*gres_list, gres_state_node);
		}
		gres_ns = gres_state_node->gres_data;
		if (gres_size >= gres_ns->gres_cnt_alloc) {
			gres_ns->gres_cnt_avail = gres_size -
				gres_ns->gres_cnt_alloc;
		} else {
			error("%s: Changed size count of GRES %s from %"PRIu64
			      " to %"PRIu64", resource over allocated",
			      __func__, gres_name,
			      gres_ns->gres_cnt_avail, gres_size);
			gres_ns->gres_cnt_avail = 0;
		}
		gres_ns->gres_cnt_config = gres_size;
		gres_ns->gres_cnt_found = gres_size;
		gres_ns->node_feature = true;
	}
	slurm_mutex_unlock(&gres_context_lock);
}

/*
 * Check validity of a GRES change. Specifically if a GRES type has "Files"
 * configured then the only valid new counts are the current count or zero
 *
 * RET true of the requested change is valid
 */
static int _node_reconfig_test(char *node_name, char *new_gres,
			       gres_state_t *gres_state_node,
			       slurm_gres_context_t *gres_ctx)
{
	gres_node_state_t *orig_gres_ns, *new_gres_ns;
	int rc = SLURM_SUCCESS;

	xassert(gres_state_node);
	if (!(gres_ctx->config_flags & GRES_CONF_HAS_FILE))
		return SLURM_SUCCESS;

	orig_gres_ns = gres_state_node->gres_data;
	new_gres_ns = _build_gres_node_state();
	_get_gres_cnt(new_gres_ns, new_gres,
		      gres_ctx->gres_name,
		      gres_ctx->gres_name_colon,
		      gres_ctx->gres_name_colon_len);
	if ((new_gres_ns->gres_cnt_config != 0) &&
	    (new_gres_ns->gres_cnt_config !=
	     orig_gres_ns->gres_cnt_config)) {
		error("Attempt to change gres/%s Count on node %s from %"
		      PRIu64" to %"PRIu64" invalid with File configuration",
		      gres_ctx->gres_name, node_name,
		      orig_gres_ns->gres_cnt_config,
		      new_gres_ns->gres_cnt_config);
		rc = ESLURM_INVALID_GRES;
	}
	_gres_node_state_delete(new_gres_ns);

	return rc;
}

static int _node_reconfig(char *node_name, char *new_gres, char **gres_str,
			  gres_state_t *gres_state_node, bool config_overrides,
			  slurm_gres_context_t *gres_ctx,
			  bool *updated_gpu_cnt)
{
	int i;
	gres_node_state_t *gres_ns;
	uint64_t gres_bits, orig_cnt;

	xassert(gres_state_node);
	xassert(updated_gpu_cnt);
	*updated_gpu_cnt = false;
	if (gres_state_node->gres_data == NULL)
		gres_state_node->gres_data = _build_gres_node_state();
	gres_ns = gres_state_node->gres_data;
	orig_cnt = gres_ns->gres_cnt_config;

	_get_gres_cnt(gres_ns, new_gres,
		      gres_ctx->gres_name,
		      gres_ctx->gres_name_colon,
		      gres_ctx->gres_name_colon_len);

	if (gres_ns->gres_cnt_config == orig_cnt)
		return SLURM_SUCCESS;	/* No change in count */

	/* Update count */
	gres_ctx->total_cnt -= orig_cnt;
	gres_ctx->total_cnt += gres_ns->gres_cnt_config;

	gres_ns->gres_cnt_avail = gres_ns->gres_cnt_config;

	if (gres_ctx->config_flags & GRES_CONF_HAS_FILE) {
		if (gres_id_shared(gres_ctx->config_flags))
			gres_bits = gres_ns->topo_cnt;
		else
			gres_bits = gres_ns->gres_cnt_avail;

		_gres_bit_alloc_resize(gres_ns, gres_bits);
	} else if (gres_ns->gres_bit_alloc &&
		   !gres_id_shared(gres_ctx->config_flags)) {
		/*
		 * If GRES count changed in configuration between reboots,
		 * update bitmap sizes as needed.
		 */
		gres_bits = gres_ns->gres_cnt_avail;
		if (gres_bits != bit_size(gres_ns->gres_bit_alloc)) {
			info("gres/%s count changed on node %s to %"PRIu64,
			     gres_ctx->gres_name, node_name, gres_bits);
			if (gres_id_sharing(gres_ctx->plugin_id))
				*updated_gpu_cnt = true;
			bit_realloc(gres_ns->gres_bit_alloc, gres_bits);
			for (i = 0; i < gres_ns->topo_cnt; i++) {
				if (gres_ns->topo_gres_bitmap &&
				    gres_ns->topo_gres_bitmap[i] &&
				    (gres_bits !=
				     bit_size(gres_ns->topo_gres_bitmap[i]))){
					bit_realloc(gres_ns->topo_gres_bitmap[i],
						    gres_bits);
				}
			}
		}
	}

	return SLURM_SUCCESS;
}

/* Convert core bitmap into socket string, xfree return value */
static char *_core_bitmap2str(bitstr_t *core_map, int cores_per_sock,
			      int sock_per_node)
{
	char *sock_info = NULL, tmp[256];
	bitstr_t *sock_map;
	int c, s, core_offset, max_core;
	bool any_set = false;

	xassert(core_map);
	max_core = bit_size(core_map) - 1;
	sock_map = bit_alloc(sock_per_node);
	for (s = 0; s < sock_per_node; s++) {
		core_offset = s * cores_per_sock;
		for (c = 0; c < cores_per_sock; c++) {
			if (core_offset > max_core) {
				error("%s: bad core offset (%d >= %d)",
				      __func__, core_offset, max_core);
				break;
			}
			if (bit_test(core_map, core_offset++)) {
				bit_set(sock_map, s);
				any_set = true;
				break;
			}
		}
	}
	if (any_set) {
		bit_fmt(tmp, sizeof(tmp), sock_map);
		xstrfmtcat(sock_info, "(S:%s)", tmp);
	} else {
		/* We have a core bitmap with no bits set */
		sock_info = xstrdup("");
	}
	bit_free(sock_map);

	return sock_info;
}

/* Given a count, modify it as needed and return suffix (e.g. "M" for mega ) */
static char *_get_suffix(uint64_t *count)
{
	if (*count == 0)
		return "";
	if ((*count % ((uint64_t)1024 * 1024 * 1024 * 1024 * 1024)) == 0) {
		*count /= ((uint64_t)1024 * 1024 * 1024 * 1024 * 1024);
		return "P";
	} else if ((*count % ((uint64_t)1024 * 1024 * 1024 * 1024)) == 0) {
		*count /= ((uint64_t)1024 * 1024 * 1024 * 1024);
		return "T";
	} else if ((*count % ((uint64_t)1024 * 1024 * 1024)) == 0) {
		*count /= ((uint64_t)1024 * 1024 * 1024);
		return "G";
	} else if ((*count % (1024 * 1024)) == 0) {
		*count /= (1024 * 1024);
		return "M";
	} else if ((*count % 1024) == 0) {
		*count /= 1024;
		return "K";
	} else {
		return "";
	}
}

/* Build node's GRES string based upon data in that node's GRES list */
static void _build_node_gres_str(List *gres_list, char **gres_str,
				 int cores_per_sock, int sock_per_node)
{
	gres_state_t *gres_state_node;
	gres_node_state_t *gres_ns;
	bitstr_t *done_topo, *core_map;
	uint64_t gres_sum;
	char *sep = "", *suffix, *sock_info = NULL, *sock_str;
	int c, i, j;

	xassert(gres_str);
	xfree(*gres_str);
	for (c = 0; c < gres_context_cnt; c++) {
		/* Find gres_state entry on the list */
		gres_state_node = list_find_first(*gres_list, gres_find_id,
						  &gres_context[c].plugin_id);
		if (gres_state_node == NULL)
			continue;	/* Node has none of this GRES */

		gres_ns = (gres_node_state_t *) gres_state_node->gres_data;
		if (gres_ns->topo_cnt &&
		    gres_ns->gres_cnt_avail) {
			done_topo = bit_alloc(gres_ns->topo_cnt);
			for (i = 0; i < gres_ns->topo_cnt; i++) {
				if (bit_test(done_topo, i))
					continue;
				bit_set(done_topo, i);
				gres_sum = gres_ns->
					topo_gres_cnt_avail[i];
				if (gres_ns->topo_core_bitmap[i]) {
					core_map = bit_copy(
						gres_ns->
						topo_core_bitmap[i]);
				} else
					core_map = NULL;
				for (j = 0; j < gres_ns->topo_cnt; j++){
					if (gres_ns->topo_type_id[i] !=
					    gres_ns->topo_type_id[j])
						continue;
					if (bit_test(done_topo, j))
						continue;
					bit_set(done_topo, j);
					gres_sum += gres_ns->
						topo_gres_cnt_avail[j];
					if (core_map &&
					    gres_ns->
					    topo_core_bitmap[j]) {
						bit_or(core_map,
						       gres_ns->
						       topo_core_bitmap[j]);
					} else if (gres_ns->
						   topo_core_bitmap[j]) {
						core_map = bit_copy(
							gres_ns->
							topo_core_bitmap[j]);
					}
				}
				if (core_map) {
					sock_info = _core_bitmap2str(
						core_map,
						cores_per_sock,
						sock_per_node);
					bit_free(core_map);
					sock_str = sock_info;
				} else
					sock_str = "";
				suffix = _get_suffix(&gres_sum);
				if (gres_ns->topo_type_name[i]) {
					xstrfmtcat(*gres_str,
						   "%s%s:%s:%"PRIu64"%s%s", sep,
						   gres_context[c].gres_name,
						   gres_ns->
						   topo_type_name[i],
						   gres_sum, suffix, sock_str);
				} else {
					xstrfmtcat(*gres_str,
						   "%s%s:%"PRIu64"%s%s", sep,
						   gres_context[c].gres_name,
						   gres_sum, suffix, sock_str);
				}
				xfree(sock_info);
				sep = ",";
			}
			bit_free(done_topo);
		} else if (gres_ns->type_cnt &&
			   gres_ns->gres_cnt_avail) {
			for (i = 0; i < gres_ns->type_cnt; i++) {
				gres_sum = gres_ns->type_cnt_avail[i];
				suffix = _get_suffix(&gres_sum);
				xstrfmtcat(*gres_str, "%s%s:%s:%"PRIu64"%s",
					   sep, gres_context[c].gres_name,
					   gres_ns->type_name[i],
					   gres_sum, suffix);
				sep = ",";
			}
		} else if (gres_ns->gres_cnt_avail) {
			gres_sum = gres_ns->gres_cnt_avail;
			suffix = _get_suffix(&gres_sum);
			xstrfmtcat(*gres_str, "%s%s:%"PRIu64"%s",
				   sep, gres_context[c].gres_name,
				   gres_sum, suffix);
			sep = ",";
		}
	}
}

/*
 * Note that a node's configuration has been modified (e.g. "scontol update ..")
 * IN node_name - name of the node for which the gres information applies
 * IN new_gres - Updated GRES information supplied from slurm.conf or scontrol
 * IN/OUT gres_str - Node's current GRES string, updated as needed
 * IN/OUT gres_list - List of Gres records for this node to track usage
 * IN config_overrides - true: Don't validate hardware, use slurm.conf
 *                             configuration
 *			 false: Validate hardware config, but use slurm.conf
 *                              config
 * IN cores_per_sock - Number of cores per socket on this node
 * IN sock_per_node - Total count of sockets on this node (on any board)
 */
extern int gres_node_reconfig(char *node_name,
			      char *new_gres,
			      char **gres_str,
			      List *gres_list,
			      bool config_overrides,
			      int cores_per_sock,
			      int sock_per_node)
{
	int i, rc;
	gres_state_t *gres_state_node = NULL, **gres_state_node_array;
	gres_state_t *gpu_gres_state_node = NULL;

	rc = gres_init();
	slurm_mutex_lock(&gres_context_lock);
	gres_state_node_array = xcalloc(gres_context_cnt,
					sizeof(gres_state_t *));
	if ((gres_context_cnt > 0) && (*gres_list == NULL))
		*gres_list = list_create(_gres_node_list_delete);

	/* First validate all of the requested GRES changes */
	for (i = 0; (rc == SLURM_SUCCESS) && (i < gres_context_cnt); i++) {
		/* Find gres_state entry on the list */
		gres_state_node = list_find_first(*gres_list, gres_find_id,
						  &gres_context[i].plugin_id);
		if (gres_state_node == NULL)
			continue;
		gres_state_node_array[i] = gres_state_node;
		rc = _node_reconfig_test(node_name, new_gres, gres_state_node,
					 &gres_context[i]);
	}

	/* Now update the GRES counts */
	for (i = 0; (rc == SLURM_SUCCESS) && (i < gres_context_cnt); i++) {
		bool updated_gpu_cnt = false;
		if (gres_state_node_array[i] == NULL)
			continue;
		rc = _node_reconfig(node_name, new_gres, gres_str,
				    gres_state_node_array[i], config_overrides,
				    &gres_context[i], &updated_gpu_cnt);
		if (updated_gpu_cnt)
			gpu_gres_state_node = gres_state_node;
	}

	/* Now synchronize gres/gpu and gres/'shared' state */
	if (gpu_gres_state_node) {
		/* Update gres/'shared' counts and bitmaps to match gres/gpu */
		_sync_node_shared_to_sharing(gpu_gres_state_node);
	}

	/* Build new per-node gres_str */
	_build_node_gres_str(gres_list, gres_str, cores_per_sock,sock_per_node);
	slurm_mutex_unlock(&gres_context_lock);
	xfree(gres_state_node_array);

	return rc;
}

/*
 * Pack a node's current gres status, called from slurmctld for save/restore
 * IN gres_list - generated by gres_node_config_validate()
 * IN/OUT buffer - location to write state to
 * IN node_name - name of the node for which the gres information applies
 */
extern int gres_node_state_pack(List gres_list, buf_t *buffer,
				char *node_name)
{
	int rc = SLURM_SUCCESS;
	uint32_t top_offset, tail_offset;
	uint32_t magic = GRES_MAGIC;
	uint16_t gres_bitmap_size, rec_cnt = 0;
	ListIterator gres_iter;
	gres_state_t *gres_state_node;
	gres_node_state_t *gres_ns;

	if (gres_list == NULL) {
		pack16(rec_cnt, buffer);
		return rc;
	}

	top_offset = get_buf_offset(buffer);
	pack16(rec_cnt, buffer);	/* placeholder if data */

	(void) gres_init();

	slurm_mutex_lock(&gres_context_lock);
	gres_iter = list_iterator_create(gres_list);
	while ((gres_state_node = (gres_state_t *) list_next(gres_iter))) {
		gres_ns = (gres_node_state_t *) gres_state_node->gres_data;
		pack32(magic, buffer);
		pack32(gres_state_node->plugin_id, buffer);
		pack64(gres_ns->gres_cnt_avail, buffer);
		/*
		 * Just note if gres_bit_alloc exists.
		 * Rebuild it based upon the state of recovered jobs
		 */
		if (gres_ns->gres_bit_alloc)
			gres_bitmap_size = bit_size(gres_ns->gres_bit_alloc);
		else
			gres_bitmap_size = 0;
		pack16(gres_bitmap_size, buffer);
		rec_cnt++;
	}
	list_iterator_destroy(gres_iter);
	slurm_mutex_unlock(&gres_context_lock);

	tail_offset = get_buf_offset(buffer);
	set_buf_offset(buffer, top_offset);
	pack16(rec_cnt, buffer);
	set_buf_offset(buffer, tail_offset);

	return rc;
}

/*
 * Unpack a node's current gres status, called from slurmctld for save/restore
 * OUT gres_list - restored state stored by gres_node_state_pack()
 * IN/OUT buffer - location to read state from
 * IN node_name - name of the node for which the gres information applies
 */
extern int gres_node_state_unpack(List *gres_list, buf_t *buffer,
				  char *node_name,
				  uint16_t protocol_version)
{
	int rc;
	uint32_t magic = 0, plugin_id = 0;
	uint64_t gres_cnt_avail = 0;
	uint16_t gres_bitmap_size = 0, rec_cnt = 0;
	gres_state_t *gres_state_node;
	gres_node_state_t *gres_ns;
	bool locked = false;

	safe_unpack16(&rec_cnt, buffer);
	if (rec_cnt == 0)
		return SLURM_SUCCESS;

	rc = gres_init();

	slurm_mutex_lock(&gres_context_lock);
	locked = true;
	if ((gres_context_cnt > 0) && (*gres_list == NULL))
		*gres_list = list_create(_gres_node_list_delete);

	while ((rc == SLURM_SUCCESS) && (rec_cnt)) {
		slurm_gres_context_t *gres_ctx;
		if ((buffer == NULL) || (remaining_buf(buffer) == 0))
			break;
		rec_cnt--;
		if (protocol_version >= SLURM_MIN_PROTOCOL_VERSION) {
			safe_unpack32(&magic, buffer);
			if (magic != GRES_MAGIC)
				goto unpack_error;
			safe_unpack32(&plugin_id, buffer);
			safe_unpack64(&gres_cnt_avail, buffer);
			safe_unpack16(&gres_bitmap_size, buffer);
		} else {
			error("%s: protocol_version %hu not supported",
			      __func__, protocol_version);
			goto unpack_error;
		}

		if (!(gres_ctx = _find_context_by_id(plugin_id))) {
			error("%s: no plugin configured to unpack data type %u from node %s",
			      __func__, plugin_id, node_name);
			/*
			 * A likely sign that GresPlugins has changed.
			 * Not a fatal error, skip over the data.
			 */
			continue;
		}
		gres_ns = _build_gres_node_state();
		gres_ns->gres_cnt_avail = gres_cnt_avail;
		if (gres_bitmap_size) {
			gres_ns->gres_bit_alloc =
				bit_alloc(gres_bitmap_size);
		}

		gres_state_node = gres_create_state(
			gres_ctx, GRES_STATE_SRC_CONTEXT_PTR,
			GRES_STATE_TYPE_NODE, gres_ns);
		list_append(*gres_list, gres_state_node);
	}
	slurm_mutex_unlock(&gres_context_lock);
	return rc;

unpack_error:
	error("%s: unpack error from node %s", __func__, node_name);
	if (locked)
		slurm_mutex_unlock(&gres_context_lock);
	return SLURM_ERROR;
}

static void *_node_state_dup(gres_node_state_t *gres_ns)
{
	int i, j;
	gres_node_state_t *new_gres_ns;

	if (gres_ns == NULL)
		return NULL;

	new_gres_ns = xmalloc(sizeof(gres_node_state_t));
	new_gres_ns->gres_cnt_found  = gres_ns->gres_cnt_found;
	new_gres_ns->gres_cnt_config = gres_ns->gres_cnt_config;
	new_gres_ns->gres_cnt_avail  = gres_ns->gres_cnt_avail;
	new_gres_ns->gres_cnt_alloc  = gres_ns->gres_cnt_alloc;
	new_gres_ns->no_consume      = gres_ns->no_consume;
	if (gres_ns->gres_bit_alloc)
		new_gres_ns->gres_bit_alloc = bit_copy(gres_ns->gres_bit_alloc);

	if (gres_ns->links_cnt && gres_ns->link_len) {
		new_gres_ns->links_cnt = xcalloc(gres_ns->link_len,
						 sizeof(int *));
		j = sizeof(int) * gres_ns->link_len;
		for (i = 0; i < gres_ns->link_len; i++) {
			new_gres_ns->links_cnt[i] = xmalloc(j);
			memcpy(new_gres_ns->links_cnt[i],
			       gres_ns->links_cnt[i], j);
		}
		new_gres_ns->link_len = gres_ns->link_len;
	}

	if (gres_ns->topo_cnt) {
		new_gres_ns->topo_cnt         = gres_ns->topo_cnt;
		new_gres_ns->topo_core_bitmap = xcalloc(gres_ns->topo_cnt,
							sizeof(bitstr_t *));
		new_gres_ns->topo_gres_bitmap = xcalloc(gres_ns->topo_cnt,
							sizeof(bitstr_t *));
		new_gres_ns->topo_gres_cnt_alloc = xcalloc(gres_ns->topo_cnt,
							   sizeof(uint64_t));
		new_gres_ns->topo_gres_cnt_avail = xcalloc(gres_ns->topo_cnt,
							   sizeof(uint64_t));
		new_gres_ns->topo_type_id = xcalloc(gres_ns->topo_cnt,
						    sizeof(uint32_t));
		new_gres_ns->topo_type_name = xcalloc(gres_ns->topo_cnt,
						      sizeof(char *));
		for (i = 0; i < gres_ns->topo_cnt; i++) {
			if (gres_ns->topo_core_bitmap[i]) {
				new_gres_ns->topo_core_bitmap[i] =
					bit_copy(gres_ns->topo_core_bitmap[i]);
			}
			new_gres_ns->topo_gres_bitmap[i] =
				bit_copy(gres_ns->topo_gres_bitmap[i]);
			new_gres_ns->topo_gres_cnt_alloc[i] =
				gres_ns->topo_gres_cnt_alloc[i];
			new_gres_ns->topo_gres_cnt_avail[i] =
				gres_ns->topo_gres_cnt_avail[i];
			new_gres_ns->topo_type_id[i] = gres_ns->topo_type_id[i];
			new_gres_ns->topo_type_name[i] =
				xstrdup(gres_ns->topo_type_name[i]);
		}
	}

	if (gres_ns->type_cnt) {
		new_gres_ns->type_cnt       = gres_ns->type_cnt;
		new_gres_ns->type_cnt_alloc = xcalloc(gres_ns->type_cnt,
						      sizeof(uint64_t));
		new_gres_ns->type_cnt_avail = xcalloc(gres_ns->type_cnt,
						      sizeof(uint64_t));
		new_gres_ns->type_id = xcalloc(gres_ns->type_cnt,
					       sizeof(uint32_t));
		new_gres_ns->type_name = xcalloc(gres_ns->type_cnt,
						 sizeof(char *));
		for (i = 0; i < gres_ns->type_cnt; i++) {
			new_gres_ns->type_cnt_alloc[i] =
				gres_ns->type_cnt_alloc[i];
			new_gres_ns->type_cnt_avail[i] =
				gres_ns->type_cnt_avail[i];
			new_gres_ns->type_id[i] = gres_ns->type_id[i];
			new_gres_ns->type_name[i] =
				xstrdup(gres_ns->type_name[i]);
		}
	}

	return new_gres_ns;
}

/*
 * Duplicate a node gres status (used for will-run logic)
 * IN gres_list - node gres state information
 * RET a copy of gres_list or NULL on failure
 */
extern List gres_node_state_list_dup(List gres_list)
{
	List new_list = NULL;
	ListIterator gres_iter;
	gres_state_t *gres_state_node, *new_gres;
	void *gres_ns;

	if (gres_list == NULL)
		return new_list;

	(void) gres_init();

	slurm_mutex_lock(&gres_context_lock);
	if ((gres_context_cnt > 0)) {
		new_list = list_create(_gres_node_list_delete);
	}
	gres_iter = list_iterator_create(gres_list);
	while ((gres_state_node = (gres_state_t *) list_next(gres_iter))) {
		if (!_find_context_by_id(gres_state_node->plugin_id)) {
			error("Could not find plugin id %u to dup node record",
			      gres_state_node->plugin_id);
			continue;
		}

		gres_ns = _node_state_dup(gres_state_node->gres_data);
		if (gres_ns) {
			new_gres = gres_create_state(
				gres_state_node, GRES_STATE_SRC_STATE_PTR,
				GRES_STATE_TYPE_NODE, gres_ns);
			list_append(new_list, new_gres);
		}
	}
	list_iterator_destroy(gres_iter);
	slurm_mutex_unlock(&gres_context_lock);

	return new_list;
}

static void _node_state_dealloc(gres_state_t *gres_state_node)
{
	int i;
	gres_node_state_t *gres_ns;
	char *gres_name = NULL;

	gres_ns = (gres_node_state_t *) gres_state_node->gres_data;
	gres_ns->gres_cnt_alloc = 0;
	if (gres_ns->gres_bit_alloc) {
		int i = bit_size(gres_ns->gres_bit_alloc) - 1;
		if (i >= 0)
			bit_nclear(gres_ns->gres_bit_alloc, 0, i);
	}

	if (gres_ns->topo_cnt && !gres_ns->topo_gres_cnt_alloc) {
		for (i = 0; i < gres_context_cnt; i++) {
			if (gres_state_node->plugin_id == gres_context[i].plugin_id) {
				gres_name = gres_context[i].gres_name;
				break;
			}
		}
		error("gres_node_state_dealloc_all: gres/%s topo_cnt!=0 "
		      "and topo_gres_cnt_alloc is NULL", gres_name);
	} else if (gres_ns->topo_cnt) {
		for (i = 0; i < gres_ns->topo_cnt; i++) {
			gres_ns->topo_gres_cnt_alloc[i] = 0;
		}
	} else {
		/*
		 * This array can be set at startup if a job has been allocated
		 * specific GRES and the node has not registered with the
		 * details needed to track individual GRES (rather than only
		 * a GRES count).
		 */
		xfree(gres_ns->topo_gres_cnt_alloc);
	}

	for (i = 0; i < gres_ns->type_cnt; i++) {
		gres_ns->type_cnt_alloc[i] = 0;
	}
}

/*
 * Deallocate all resources on this node previous allocated to any jobs.
 *	This function isused to synchronize state after slurmctld restarts or
 *	is reconfigured.
 * IN gres_list - node gres state information
 */
extern void gres_node_state_dealloc_all(List gres_list)
{
	ListIterator gres_iter;
	gres_state_t *gres_state_node;

	if (gres_list == NULL)
		return;

	(void) gres_init();

	slurm_mutex_lock(&gres_context_lock);
	gres_iter = list_iterator_create(gres_list);
	while ((gres_state_node = (gres_state_t *) list_next(gres_iter))) {
		_node_state_dealloc(gres_state_node);
	}
	list_iterator_destroy(gres_iter);
	slurm_mutex_unlock(&gres_context_lock);
}

static char *_node_gres_used(gres_node_state_t *gres_ns, char *gres_name)
{
	char *sep = "";
	int i, j;

	xassert(gres_ns);

	if ((gres_ns->topo_cnt != 0) &&
	    (gres_ns->no_consume == false)) {
		bitstr_t *topo_printed = bit_alloc(gres_ns->topo_cnt);
		xfree(gres_ns->gres_used);    /* Free any cached value */
		for (i = 0; i < gres_ns->topo_cnt; i++) {
			bitstr_t *topo_gres_bitmap = NULL;
			uint64_t gres_alloc_cnt = 0;
			char *gres_alloc_idx, tmp_str[64];
			if (bit_test(topo_printed, i))
				continue;
			bit_set(topo_printed, i);
			if (gres_ns->topo_gres_bitmap[i]) {
				topo_gres_bitmap =
					bit_copy(gres_ns->
						 topo_gres_bitmap[i]);
			}
			for (j = i + 1; j < gres_ns->topo_cnt; j++) {
				if (bit_test(topo_printed, j))
					continue;
				if (gres_ns->topo_type_id[i] !=
				    gres_ns->topo_type_id[j])
					continue;
				bit_set(topo_printed, j);
				if (gres_ns->topo_gres_bitmap[j]) {
					if (!topo_gres_bitmap) {
						topo_gres_bitmap =
							bit_copy(gres_ns->
								 topo_gres_bitmap[j]);
					} else if (bit_size(topo_gres_bitmap) ==
						   bit_size(gres_ns->
							    topo_gres_bitmap[j])){
						bit_or(topo_gres_bitmap,
						       gres_ns->
						       topo_gres_bitmap[j]);
					}
				}
			}
			if (gres_ns->gres_bit_alloc && topo_gres_bitmap &&
			    (bit_size(topo_gres_bitmap) ==
			     bit_size(gres_ns->gres_bit_alloc))) {
				bit_and(topo_gres_bitmap,
					gres_ns->gres_bit_alloc);
				gres_alloc_cnt = bit_set_count(topo_gres_bitmap);
			}
			if (gres_alloc_cnt > 0) {
				bit_fmt(tmp_str, sizeof(tmp_str),
					topo_gres_bitmap);
				gres_alloc_idx = tmp_str;
			} else {
				gres_alloc_idx = "N/A";
			}
			xstrfmtcat(gres_ns->gres_used,
				   "%s%s:%s:%"PRIu64"(IDX:%s)", sep, gres_name,
				   gres_ns->topo_type_name[i],
				   gres_alloc_cnt, gres_alloc_idx);
			sep = ",";
			FREE_NULL_BITMAP(topo_gres_bitmap);
		}
		FREE_NULL_BITMAP(topo_printed);
	} else if (gres_ns->gres_used) {
		;	/* Used cached value */
	} else if (gres_ns->type_cnt == 0) {
		if (gres_ns->no_consume) {
			xstrfmtcat(gres_ns->gres_used, "%s:0", gres_name);
		} else {
			xstrfmtcat(gres_ns->gres_used, "%s:%"PRIu64,
				   gres_name, gres_ns->gres_cnt_alloc);
		}
	} else {
		for (i = 0; i < gres_ns->type_cnt; i++) {
			if (gres_ns->no_consume) {
				xstrfmtcat(gres_ns->gres_used,
					   "%s%s:%s:0", sep, gres_name,
					   gres_ns->type_name[i]);
			} else {
				xstrfmtcat(gres_ns->gres_used,
					   "%s%s:%s:%"PRIu64, sep, gres_name,
					   gres_ns->type_name[i],
					   gres_ns->type_cnt_alloc[i]);
			}
			sep = ",";
		}
	}

	return gres_ns->gres_used;
}

static void _node_state_log(gres_node_state_t *gres_ns,
			    char *node_name, char *gres_name)
{
	int i, j;
	char *buf = NULL, *sep, tmp_str[128];

	xassert(gres_ns);

	info("gres/%s: state for %s", gres_name, node_name);
	if (gres_ns->gres_cnt_found == NO_VAL64) {
		snprintf(tmp_str, sizeof(tmp_str), "TBD");
	} else {
		snprintf(tmp_str, sizeof(tmp_str), "%"PRIu64,
			 gres_ns->gres_cnt_found);
	}

	if (gres_ns->no_consume) {
		info("  gres_cnt found:%s configured:%"PRIu64" "
		     "avail:%"PRIu64" no_consume",
		     tmp_str, gres_ns->gres_cnt_config,
		     gres_ns->gres_cnt_avail);
	} else {
		info("  gres_cnt found:%s configured:%"PRIu64" "
		     "avail:%"PRIu64" alloc:%"PRIu64"",
		     tmp_str, gres_ns->gres_cnt_config,
		     gres_ns->gres_cnt_avail,
		     gres_ns->gres_cnt_alloc);
	}

	if (gres_ns->gres_bit_alloc) {
		bit_fmt(tmp_str, sizeof(tmp_str),gres_ns->gres_bit_alloc);
		info("  gres_bit_alloc:%s of %d",
		     tmp_str, (int) bit_size(gres_ns->gres_bit_alloc));
	} else {
		info("  gres_bit_alloc:NULL");
	}

	info("  gres_used:%s", gres_ns->gres_used);

	if (gres_ns->links_cnt && gres_ns->link_len) {
		for (i = 0; i < gres_ns->link_len; i++) {
			sep = "";
			for (j = 0; j < gres_ns->link_len; j++) {
				xstrfmtcat(buf, "%s%d", sep,
					   gres_ns->links_cnt[i][j]);
				sep = ", ";
			}
			info("  links[%d]:%s", i, buf);
			xfree(buf);
		}
	}

	for (i = 0; i < gres_ns->topo_cnt; i++) {
		info("  topo[%d]:%s(%u)", i, gres_ns->topo_type_name[i],
		     gres_ns->topo_type_id[i]);
		if (gres_ns->topo_core_bitmap[i]) {
			bit_fmt(tmp_str, sizeof(tmp_str),
				gres_ns->topo_core_bitmap[i]);
			info("   topo_core_bitmap[%d]:%s of %d", i, tmp_str,
			     (int)bit_size(gres_ns->topo_core_bitmap[i]));
		} else
			info("   topo_core_bitmap[%d]:NULL", i);
		if (gres_ns->topo_gres_bitmap[i]) {
			bit_fmt(tmp_str, sizeof(tmp_str),
				gres_ns->topo_gres_bitmap[i]);
			info("   topo_gres_bitmap[%d]:%s of %d", i, tmp_str,
			     (int)bit_size(gres_ns->topo_gres_bitmap[i]));
		} else
			info("   topo_gres_bitmap[%d]:NULL", i);
		info("   topo_gres_cnt_alloc[%d]:%"PRIu64"", i,
		     gres_ns->topo_gres_cnt_alloc[i]);
		info("   topo_gres_cnt_avail[%d]:%"PRIu64"", i,
		     gres_ns->topo_gres_cnt_avail[i]);
	}

	for (i = 0; i < gres_ns->type_cnt; i++) {
		info("  type[%d]:%s(%u)", i, gres_ns->type_name[i],
		     gres_ns->type_id[i]);
		info("   type_cnt_alloc[%d]:%"PRIu64, i,
		     gres_ns->type_cnt_alloc[i]);
		info("   type_cnt_avail[%d]:%"PRIu64, i,
		     gres_ns->type_cnt_avail[i]);
	}
}

/*
 * Log a node's current gres state
 * IN gres_list - generated by gres_node_config_validate()
 * IN node_name - name of the node for which the gres information applies
 */
extern void gres_node_state_log(List gres_list, char *node_name)
{
	ListIterator gres_iter;
	gres_state_t *gres_state_node;

	if (!(slurm_conf.debug_flags & DEBUG_FLAG_GRES) || !gres_list)
		return;

	(void) gres_init();

	gres_iter = list_iterator_create(gres_list);
	while ((gres_state_node = (gres_state_t *) list_next(gres_iter))) {
		_node_state_log(gres_state_node->gres_data, node_name,
				gres_state_node->gres_name);
	}
	list_iterator_destroy(gres_iter);
}

/* Find node_state_t gres record with any allocated gres (key is unused) */
static int _find_node_state_with_alloc_gres(void *x, void *key)
{
	gres_state_t *gres_state_node = (gres_state_t *) x;

	if (((gres_node_state_t *) gres_state_node->gres_data)->gres_cnt_alloc)
		return 1;
	else
		return 0;
}

extern bool gres_node_state_list_has_alloc_gres(List gres_list)
{
	if (!gres_list)
		return false;

	return list_find_first(gres_list,
			       _find_node_state_with_alloc_gres, NULL);
}

/*
 * Build a string indicating a node's drained GRES
 * IN gres_list - generated by gres_node_config_validate()
 * RET - string, must be xfreed by caller
 */
extern char *gres_get_node_drain(List gres_list)
{
	char *node_drain = xstrdup("N/A");

	return node_drain;
}

/*
 * Build a string indicating a node's used GRES
 * IN gres_list - generated by gres_node_config_validate()
 * RET - string, must be xfreed by caller
 */
extern char *gres_get_node_used(List gres_list)
{
	ListIterator gres_iter;
	gres_state_t *gres_state_node;
	char *gres_used = NULL, *tmp;

	if (!gres_list)
		return gres_used;

	(void) gres_init();

	gres_iter = list_iterator_create(gres_list);
	while ((gres_state_node = (gres_state_t *) list_next(gres_iter))) {
		tmp = _node_gres_used(gres_state_node->gres_data,
				      gres_state_node->gres_name);
		if (!tmp)
			continue;
		if (gres_used)
			xstrcat(gres_used, ",");
		xstrcat(gres_used, tmp);
	}
	list_iterator_destroy(gres_iter);

	return gres_used;
}

/*
 * Give the total system count of a given GRES
 * Returns NO_VAL64 if name not found
 */
extern uint64_t gres_get_system_cnt(char *name)
{
	uint64_t count = NO_VAL64;
	int i;

	if (!name)
		return NO_VAL64;

	(void) gres_init();

	slurm_mutex_lock(&gres_context_lock);
	for (i = 0; i < gres_context_cnt; i++) {
		if (!xstrcmp(gres_context[i].gres_name, name)) {
			count = gres_context[i].total_cnt;
			break;
		}
	}
	slurm_mutex_unlock(&gres_context_lock);
	return count;
}


/*
 * Get the count of a node's GRES
 * IN gres_list - List of Gres records for this node to track usage
 * IN name - name of gres
 */
extern uint64_t gres_node_config_cnt(List gres_list, char *name)
{
	int i;
	gres_state_t *gres_state_node;
	gres_node_state_t *gres_ns;
	uint64_t count = 0;

	if (!gres_list || !name || !list_count(gres_list))
		return count;

	(void) gres_init();

	slurm_mutex_lock(&gres_context_lock);
	for (i = 0; i < gres_context_cnt; i++) {
		if (!xstrcmp(gres_context[i].gres_name, name)) {
			/* Find or create gres_state entry on the list */
			gres_state_node = list_find_first(
				gres_list, gres_find_id,
				&gres_context[i].plugin_id);

			if (!gres_state_node || !gres_state_node->gres_data)
				break;
			gres_ns = gres_state_node->gres_data;
			count = gres_ns->gres_cnt_config;
			break;
		} else if (!xstrncmp(name, gres_context[i].gres_name_colon,
				     gres_context[i].gres_name_colon_len)) {
			int type;
			uint32_t type_id;
			char *type_str = NULL;

			if (!(type_str = strchr(name, ':'))) {
				error("Invalid gres name '%s'", name);
				break;
			}
			type_str++;

			gres_state_node = list_find_first(
				gres_list, gres_find_id,
				&gres_context[i].plugin_id);

			if (!gres_state_node || !gres_state_node->gres_data)
				break;
			gres_ns = gres_state_node->gres_data;
			type_id = gres_build_id(type_str);
			for (type = 0; type < gres_ns->type_cnt; type++) {
				if (gres_ns->type_id[type] == type_id) {
					count = gres_ns->type_cnt_avail[type];
					break;
				}
			}
			break;
		}
	}
	slurm_mutex_unlock(&gres_context_lock);

	return count;
}

static void _job_state_delete(gres_job_state_t *gres_js)
{
	int i;

	if (gres_js == NULL)
		return;

	for (i = 0; i < gres_js->node_cnt; i++) {
		if (gres_js->gres_bit_alloc)
			FREE_NULL_BITMAP(gres_js->gres_bit_alloc[i]);
		if (gres_js->gres_bit_step_alloc)
			FREE_NULL_BITMAP(gres_js->gres_bit_step_alloc[i]);
	}
	xfree(gres_js->gres_bit_alloc);
	xfree(gres_js->gres_cnt_node_alloc);
	xfree(gres_js->gres_bit_step_alloc);
	xfree(gres_js->gres_cnt_step_alloc);
	if (gres_js->gres_bit_select) {
		for (i = 0; i < gres_js->total_node_cnt; i++)
			FREE_NULL_BITMAP(gres_js->gres_bit_select[i]);
		xfree(gres_js->gres_bit_select);
	}
	xfree(gres_js->gres_cnt_node_alloc);
	xfree(gres_js->gres_cnt_node_select);
	xfree(gres_js->type_name);
	xfree(gres_js);
}

extern void gres_job_list_delete(void *list_element)
{
	gres_state_t *gres_state_job;

	if (gres_init() != SLURM_SUCCESS)
		return;

	gres_state_job = (gres_state_t *) list_element;
	slurm_mutex_lock(&gres_context_lock);
	_job_state_delete(gres_state_job->gres_data);
	gres_state_job->gres_data = NULL;
	_gres_state_delete_members(gres_state_job);
	slurm_mutex_unlock(&gres_context_lock);
}

static int _clear_cpus_per_gres(void *x, void *arg)
{
	gres_state_t *gres_state_job = (gres_state_t *) x;
	gres_job_state_t *gres_js;
	gres_js = (gres_job_state_t *) gres_state_job->gres_data;
	gres_js->cpus_per_gres = 0;
	return 0;
}
static int _clear_gres_per_job(void *x, void *arg)
{
	gres_state_t *gres_state_job = (gres_state_t *) x;
	gres_job_state_t *gres_js;
	gres_js = (gres_job_state_t *) gres_state_job->gres_data;
	gres_js->gres_per_job = 0;
	return 0;
}
static int _clear_gres_per_node(void *x, void *arg)
{
	gres_state_t *gres_state_job = (gres_state_t *) x;
	gres_job_state_t *gres_js;
	gres_js = (gres_job_state_t *) gres_state_job->gres_data;
	gres_js->gres_per_node = 0;
	return 0;
}
static int _clear_gres_per_socket(void *x, void *arg)
{
	gres_state_t *gres_state_job = (gres_state_t *) x;
	gres_job_state_t *gres_js;
	gres_js = (gres_job_state_t *) gres_state_job->gres_data;
	gres_js->gres_per_socket = 0;
	return 0;
}
static int _clear_gres_per_task(void *x, void *arg)
{
	gres_state_t *gres_state_job = (gres_state_t *) x;
	gres_job_state_t *gres_js;
	gres_js = (gres_job_state_t *) gres_state_job->gres_data;
	gres_js->gres_per_task = 0;
	return 0;
}
static int _clear_mem_per_gres(void *x, void *arg)
{
	gres_state_t *gres_state_job = (gres_state_t *) x;
	gres_job_state_t *gres_js;
	gres_js = (gres_job_state_t *) gres_state_job->gres_data;
	gres_js->mem_per_gres = 0;
	return 0;
}
static int _clear_total_gres(void *x, void *arg)
{
	gres_state_t *gres_state_job = (gres_state_t *) x;
	gres_job_state_t *gres_js;
	gres_js = (gres_job_state_t *) gres_state_job->gres_data;
	gres_js->total_gres = 0;
	return 0;
}

/*
 * Ensure consistency of gres_per_* options
 * Modify task and node count as needed for consistentcy with GRES options
 * RET -1 on failure, 0 on success
 */
static int _test_gres_cnt(gres_state_t *gres_state_job,
			  uint32_t *num_tasks,
			  uint32_t *min_nodes, uint32_t *max_nodes,
			  uint16_t *ntasks_per_node,
			  uint16_t *ntasks_per_socket,
			  uint16_t *sockets_per_node,
			  uint16_t *cpus_per_task)
{
	gres_job_state_t *gres_js = gres_state_job->gres_data;
	int req_nodes, req_tasks, req_tasks_per_node, req_tasks_per_socket;
	int req_sockets, req_cpus_per_task;
	uint16_t cpus_per_gres;

	/* Ensure gres_per_job >= gres_per_node >= gres_per_socket */
	if (gres_js->gres_per_job &&
	    ((gres_js->gres_per_node &&
	      (gres_js->gres_per_node > gres_js->gres_per_job)) ||
	     (gres_js->gres_per_task &&
	      (gres_js->gres_per_task > gres_js->gres_per_job)) ||
	     (gres_js->gres_per_socket &&
	      (gres_js->gres_per_socket >
	       gres_js->gres_per_job)))) {
		error("Failed to ensure --%ss >= --gres=%s/--%ss-per-node >= --%ss-per-socket",
		      gres_state_job->gres_name,
		      gres_state_job->gres_name,
		      gres_state_job->gres_name,
		      gres_state_job->gres_name);
		return -1;
	}

	/* Ensure gres_per_job >= gres_per_task */
	if (gres_js->gres_per_node &&
	    ((gres_js->gres_per_task &&
	      (gres_js->gres_per_task > gres_js->gres_per_node)) ||
	     (gres_js->gres_per_socket &&
	      (gres_js->gres_per_socket >
	       gres_js->gres_per_node)))) {
		error("Failed to ensure --%ss >= --%ss-per-task",
		      gres_state_job->gres_name,
		      gres_state_job->gres_name);
		return -1;
	}

	/* gres_per_socket requires sockets-per-node count specification */
	if (gres_js->gres_per_socket) {
		if (*sockets_per_node == NO_VAL16) {
			error("--%ss-per-socket option requires --sockets-per-node specification",
			      gres_state_job->gres_name);
			return -1;
		}
	}

	/* make sure --cpu-per-gres is not combined with --cpus-per-task */
	if (!running_in_slurmctld() && gres_js->cpus_per_gres &&
	    (*cpus_per_task != NO_VAL16)) {
		error("--cpus-per-%s is mutually exclusive with --cpus-per-task",
		      gres_state_job->gres_name);
		return -1;
	}


	/*
	 * Ensure gres_per_job is multiple of gres_per_node
	 * Ensure node count is consistent with GRES parameters
	 */
	if (gres_js->gres_per_job && gres_js->gres_per_node) {
		if (gres_js->gres_per_job % gres_js->gres_per_node){
			/* gres_per_job not multiple of gres_per_node */
			error("Failed to validate job spec, --%ss is not multiple of --gres=%s/--%ss-per-node",
			      gres_state_job->gres_name,
			      gres_state_job->gres_name,
			      gres_state_job->gres_name);
			return -1;
		}
		req_nodes = gres_js->gres_per_job /
			gres_js->gres_per_node;
		if (((*min_nodes != NO_VAL) && (req_nodes < *min_nodes)) ||
		    (req_nodes > *max_nodes)) {
			error("Failed to validate job spec. Based on --%s and --gres=%s/--%ss-per-node required nodes (%u) doesn't fall between min_nodes (%u) and max_nodes (%u) boundaries.",
			      gres_state_job->gres_name,
			      gres_state_job->gres_name,
			      gres_state_job->gres_name,
			      req_nodes,
			      *min_nodes,
			      *max_nodes);
			return -1;
		}
		*min_nodes = *max_nodes = req_nodes;
	}

	/*
	 * Ensure gres_per_node is multiple of gres_per_socket
	 * Ensure task count is consistent with GRES parameters
	 */
	if (gres_js->gres_per_node && gres_js->gres_per_socket) {
		if (gres_js->gres_per_node %
		    gres_js->gres_per_socket) {
			/* gres_per_node not multiple of gres_per_socket */
			error("Failed to validate job spec, --gres=%s/--%ss-per-node not multiple of --%ss-per-socket.",
			      gres_state_job->gres_name,
			      gres_state_job->gres_name,
			      gres_state_job->gres_name);
			return -1;
		}
		req_sockets = gres_js->gres_per_node /
			gres_js->gres_per_socket;
		if (*sockets_per_node == NO_VAL16)
			*sockets_per_node = req_sockets;
		else if (*sockets_per_node != req_sockets) {
			error("Failed to validate job spec. Based on --gres=%s/--%ss-per-node and --%ss-per-socket required number of sockets differ from --sockets-per-node.",
			      gres_state_job->gres_name,
			      gres_state_job->gres_name,
			      gres_state_job->gres_name);
			return -1;
		}
	}

	/*
	 * Ensure ntasks_per_tres is multiple of num_tasks
	 */
	if (gres_js->ntasks_per_gres &&
	    (gres_js->ntasks_per_gres != NO_VAL16) &&
	    (*num_tasks != NO_VAL)) {
		int tmp = *num_tasks / gres_js->ntasks_per_gres;
		if ((tmp * gres_js->ntasks_per_gres) != *num_tasks) {
			error("Failed to validate job spec, -n/--ntasks has to be a multiple of --ntasks-per-%s.",
			      gres_state_job->gres_name);
			return -1;
		}
	}

	/*
	 * Ensure gres_per_job is multiple of gres_per_task
	 * Ensure task count is consistent with GRES parameters
	 */
	if (gres_js->gres_per_task) {
		if(gres_js->gres_per_job) {
			if (gres_js->gres_per_job %
			    gres_js->gres_per_task) {
				/* gres_per_job not multiple of gres_per_task */
				error("Failed to validate job spec, --%ss not multiple of --%ss-per-task",
				      gres_state_job->gres_name,
				      gres_state_job->gres_name);
				return -1;
			}
			req_tasks = gres_js->gres_per_job /
				gres_js->gres_per_task;
			if (*num_tasks == NO_VAL)
				*num_tasks = req_tasks;
			else if (*num_tasks != req_tasks) {
				error("Failed to validate job spec. Based on --%ss and --%ss-per-task number of requested tasks differ from -n/--ntasks.",
				      gres_state_job->gres_name,
				      gres_state_job->gres_name);
				return -1;
			}
		} else if (*num_tasks != NO_VAL) {
			gres_js->gres_per_job = *num_tasks *
				gres_js->gres_per_task;
		} else {
			error("Failed to validate job spec. --%ss-per-task used without either --%ss or -n/--ntasks is not allowed.",
			      gres_state_job->gres_name,
			      gres_state_job->gres_name);
			return -1;
		}
	}

	/*
	 * Ensure gres_per_node is multiple of gres_per_task
	 * Ensure tasks_per_node is consistent with GRES parameters
	 */
	if (gres_js->gres_per_node && gres_js->gres_per_task) {
		if (gres_js->gres_per_node %
		    gres_js->gres_per_task) {
			/* gres_per_node not multiple of gres_per_task */
			error("Failed to validate job spec, --gres=%s/--%ss-per-node not multiple of --%ss-per-task.",
			      gres_state_job->gres_name,
			      gres_state_job->gres_name,
			      gres_state_job->gres_name);
			return -1;
		}
		req_tasks_per_node = gres_js->gres_per_node /
			gres_js->gres_per_task;
		if ((*ntasks_per_node == NO_VAL16) ||
		    (*ntasks_per_node == 0))
			*ntasks_per_node = req_tasks_per_node;
		else if (*ntasks_per_node != req_tasks_per_node) {
			error("Failed to validate job spec. Based on --gres=%s/--%ss-per-node and --%ss-per-task requested number of tasks per node differ from --ntasks-per-node.",
			      gres_state_job->gres_name,
			      gres_state_job->gres_name,
			      gres_state_job->gres_name);
			return -1;
		}
	}

	/*
	 * Ensure gres_per_socket is multiple of gres_per_task
	 * Ensure ntasks_per_socket is consistent with GRES parameters
	 */
	if (gres_js->gres_per_socket && gres_js->gres_per_task) {
		if (gres_js->gres_per_socket %
		    gres_js->gres_per_task) {
			/* gres_per_socket not multiple of gres_per_task */
			error("Failed to validate job spec, --%ss-per-socket not multiple of --%ss-per-task.",
			      gres_state_job->gres_name,
			      gres_state_job->gres_name);
			return -1;
		}
		req_tasks_per_socket = gres_js->gres_per_socket /
			gres_js->gres_per_task;
		if ((*ntasks_per_socket == NO_VAL16) ||
		    (*ntasks_per_socket == 0))
			*ntasks_per_socket = req_tasks_per_socket;
		else if (*ntasks_per_socket != req_tasks_per_socket) {
			error("Failed to validate job spec. Based on --%ss-per-socket and --%ss-per-task requested number of tasks per sockets differ from --ntasks-per-socket.",
			      gres_state_job->gres_name,
			      gres_state_job->gres_name);
			return -1;
		}
	}

	/* Ensure that cpus_per_gres * gres_per_task == cpus_per_task */
	if (gres_js->cpus_per_gres)
		cpus_per_gres = gres_js->cpus_per_gres;
	else
		cpus_per_gres = gres_js->def_cpus_per_gres;
	if (cpus_per_gres && gres_js->gres_per_task) {
		req_cpus_per_task = cpus_per_gres *gres_js->gres_per_task;
		if ((*cpus_per_task == NO_VAL16) ||
		    (*cpus_per_task == 0))
			*cpus_per_task = req_cpus_per_task;
		else if (*cpus_per_task != req_cpus_per_task) {
			error("Failed to validate job spec. Based on --cpus-per-%s and --%ss-per-task requested number of cpus differ from -c/--cpus-per-task.",
			      gres_state_job->gres_name,
			      gres_state_job->gres_name);
			return -1;
		}
	}

	/* Ensure tres_per_job >= node count */
	if (gres_js->gres_per_job) {
		if ((*min_nodes != NO_VAL) &&
		    (gres_js->gres_per_job < *min_nodes)) {
			error("Failed to validate job spec, --%ss < -N",
			      gres_state_job->gres_name);
			return -1;
		}
		if ((*max_nodes != NO_VAL) &&
		    (gres_js->gres_per_job < *max_nodes)) {
			*max_nodes = gres_js->gres_per_job;
		}
	}

	return 0;
}

/*
 * Translate a string, with optional suffix, into its equivalent numeric value
 * tok IN - the string to translate
 * value IN - numeric value
 * RET true if "tok" is a valid number
 */
static bool _is_valid_number(char *tok, unsigned long long int *value)
{
	unsigned long long int tmp_val;
	uint64_t mult;
	char *end_ptr = NULL;

	tmp_val = strtoull(tok, &end_ptr, 10);
	if (tmp_val == ULLONG_MAX)
		return false;
	if ((mult = suffix_mult(end_ptr)) == NO_VAL64)
		return false;
	tmp_val *= mult;
	*value = tmp_val;
	return true;
}

/*
 * Reentrant TRES specification parse logic
 * in_val IN - initial input string
 * type OUT -  must be xfreed by caller
 * cnt OUT - count of values
 * flags OUT - user flags (GRES_NO_CONSUME)
 * save_ptr IN/OUT - NULL on initial call, otherwise value from previous call
 * RET rc - error code
 */
static int _get_next_gres(char *in_val, char **type_ptr, int *context_inx_ptr,
			  uint64_t *cnt, uint16_t *flags, char **save_ptr)
{
	char *comma, *sep, *sep2, *name = NULL, *type = NULL;
	int i, rc = SLURM_SUCCESS;
	unsigned long long int value = 0;

	xassert(cnt);
	xassert(flags);
	xassert(save_ptr);
	*flags = 0;

	if (!in_val && (*save_ptr == NULL)) {
		return rc;
	}

	if (*save_ptr == NULL) {
		*save_ptr = in_val;
	}

next:	if (*save_ptr[0] == '\0') {	/* Empty input token */
		*save_ptr = NULL;
		goto fini;
	}

	if (!(sep = xstrstr(*save_ptr, "gres:"))) {
		debug2("%s is not a gres", *save_ptr);
		xfree(name);
		*save_ptr = NULL;
		goto fini;
	} else {
		sep += 5; /* strlen "gres:" */
		*save_ptr = sep;
	}

	name = xstrdup(*save_ptr);
	comma = strchr(name, ',');
	if (comma) {
		*save_ptr += (comma - name + 1);
		comma[0] = '\0';
	} else {
		*save_ptr += strlen(name);
	}

	if (name[0] == '\0') {
		/* Nothing but a comma */
		xfree(name);
		goto next;
	}

	sep = strchr(name, ':');
	if (sep) {
		sep[0] = '\0';
		sep++;
		sep2 = strchr(sep, ':');
		if (sep2) {
			sep2[0] = '\0';
			sep2++;
		}
	} else {
		sep2 = NULL;
	}

	if (sep2) {		/* Two colons */
		/* We have both type and count */
		if ((sep[0] == '\0') || (sep2[0] == '\0')) {
			/* Bad format (e.g. "gpu:tesla:" or "gpu::1") */
			rc = ESLURM_INVALID_GRES;
			goto fini;
		}
		type = xstrdup(sep);
		if (!_is_valid_number(sep2, &value)) {
			debug("%s: Invalid count value GRES %s:%s:%s", __func__,
			      name, type, sep2);
			rc = ESLURM_INVALID_GRES;
			goto fini;
		}
	} else if (sep) {	/* One colon */
		if (sep[0] == '\0') {
			/* Bad format (e.g. "gpu:") */
			rc = ESLURM_INVALID_GRES;
			goto fini;
		} else if (_is_valid_number(sep, &value)) {
			/* We have count, but no type */
			type = NULL;
		} else {
			/* We have type with implicit count of 1 */
			type = xstrdup(sep);
			value = 1;
		}
	} else {		/* No colon */
		/* We have no type and implicit count of 1 */
		type = NULL;
		value = 1;
	}
	if (value == 0) {
		xfree(name);
		xfree(type);
		goto next;
	}

	for (i = 0; i < gres_context_cnt; i++) {
		if (!xstrcmp(name, gres_context[i].gres_name) ||
		    !xstrncmp(name, gres_context[i].gres_name_colon,
			      gres_context[i].gres_name_colon_len))
			break;	/* GRES name match found */
	}
	if (i >= gres_context_cnt) {
		debug("%s: Failed to locate GRES %s", __func__, name);
		rc = ESLURM_INVALID_GRES;
		goto fini;
	}
	*context_inx_ptr = i;

fini:	if (rc != SLURM_SUCCESS) {
		*save_ptr = NULL;
		if ((rc == ESLURM_INVALID_GRES) && running_in_slurmctld()) {
			info("%s: Invalid GRES job specification %s", __func__,
			     in_val);
		}
		xfree(type);
		*type_ptr = NULL;
	} else {
		*cnt = value;
		*type_ptr = type;
	}
	xfree(name);

	return rc;
}

/*
 * TRES specification parse logic
 * in_val IN - initial input string
 * cnt OUT - count of values
 * gres_list IN/OUT - where to search for (or add) new job TRES record
 * save_ptr IN/OUT - NULL on initial call, otherwise value from previous call
 * rc OUT - unchanged or an error code
 * RET gres - job record to set value in, found or created by this function
 */
static gres_state_t *_get_next_job_gres(char *in_val, uint64_t *cnt,
					List gres_list, char **save_ptr,
					int *rc)
{
	static char *prev_save_ptr = NULL;
	int context_inx = NO_VAL, my_rc = SLURM_SUCCESS;
	gres_job_state_t *gres_js = NULL;
	gres_state_t *gres_state_job = NULL;
	gres_key_t job_search_key;
	char *type = NULL, *name = NULL;
	uint16_t flags = 0;

	xassert(save_ptr);
	if (!in_val && (*save_ptr == NULL)) {
		return NULL;
	}

	if (*save_ptr == NULL) {
		prev_save_ptr = in_val;
	} else if (*save_ptr != prev_save_ptr) {
		error("%s: parsing error", __func__);
		my_rc = SLURM_ERROR;
		goto fini;
	}

	if (prev_save_ptr[0] == '\0') {	/* Empty input token */
		*save_ptr = NULL;
		return NULL;
	}

	if ((my_rc = _get_next_gres(in_val, &type, &context_inx,
				    cnt, &flags, &prev_save_ptr)) ||
	    (context_inx == NO_VAL)) {
		prev_save_ptr = NULL;
		goto fini;
	}

	/* Find the job GRES record */
	job_search_key.config_flags = gres_context[context_inx].config_flags;
	job_search_key.plugin_id = gres_context[context_inx].plugin_id;
	job_search_key.type_id = gres_build_id(type);
	gres_state_job = list_find_first(gres_list, gres_find_job_by_key,
					 &job_search_key);

	if (gres_state_job) {
		gres_js = gres_state_job->gres_data;
	} else {
		gres_js = xmalloc(sizeof(gres_job_state_t));
		gres_js->type_id = gres_build_id(type);
		gres_js->type_name = type;
		type = NULL;	/* String moved above */

		gres_state_job = gres_create_state(
			&gres_context[context_inx], GRES_STATE_SRC_CONTEXT_PTR,
			GRES_STATE_TYPE_JOB, gres_js);
		list_append(gres_list, gres_state_job);
	}
	gres_js->flags = flags;

fini:	xfree(name);
	xfree(type);
	if (my_rc != SLURM_SUCCESS) {
		prev_save_ptr = NULL;
		if ((my_rc == ESLURM_INVALID_GRES) && running_in_slurmctld()) {
			info("%s: Invalid GRES job specification %s", __func__,
			     in_val);
		}
		*rc = my_rc;
	}
	*save_ptr = prev_save_ptr;
	return gres_state_job;
}

/* Return true if job specification only includes cpus_per_gres or mem_per_gres
 * Return false if any other field set
 */
static bool _generic_state(void *gres_data, bool is_job)
{
	if (is_job) {
		gres_job_state_t *gres_js = gres_data;
		if (gres_js->gres_per_job ||
		    gres_js->gres_per_node ||
		    gres_js->gres_per_socket ||
		    gres_js->gres_per_task)
			return false;
	} else {
		gres_step_state_t *gres_ss = gres_data;
		if (gres_ss->gres_per_step ||
		    gres_ss->gres_per_node ||
		    gres_ss->gres_per_socket ||
		    gres_ss->gres_per_task)
			return false;
	}

	return true;
}

/*
 * Setup over_list to mark if we have gres of the same type.
 */
static bool _set_over_list(gres_state_t *gres_state,
			   overlap_check_t *over_list,
			   int *over_count, bool is_job)
{
	char *type_name = is_job ?
		((gres_job_state_t *) gres_state->gres_data)->type_name:
		((gres_step_state_t *) gres_state->gres_data)->type_name;
	int i;
	bool overlap_merge = false;

	xassert(over_list);
	xassert(over_count);

	for (i = 0; i < *over_count; i++) {
		if (over_list[i].plugin_id == gres_state->plugin_id)
			break;
	}

	if (i >= *over_count) {
		over_list[(*over_count)++].plugin_id = gres_state->plugin_id;
		if (type_name) {
			over_list[i].with_type = true;
		} else {
			over_list[i].without_type = true;
			over_list[i].without_type_state = gres_state->gres_data;
		}
	} else if (type_name) {
		over_list[i].with_type = true;
		if (over_list[i].without_type)
			overlap_merge = true;
	} else {
		over_list[i].without_type = true;
		over_list[i].without_type_state = gres_state->gres_data;
		if (over_list[i].with_type)
			overlap_merge = true;
	}

	return overlap_merge;
}

/*
 * Put generic data (*_per_gres) on other gres of the same kind.
 */
static int _merge_generic_data(
	List gres_list, overlap_check_t *over_list, int over_count, bool is_job)
{
	int rc = SLURM_SUCCESS;
	uint16_t cpus_per_gres;
	uint64_t mem_per_gres;
	gres_state_t *gres_state;
	gres_job_state_t *gres_js;
	gres_step_state_t *gres_ss;
	void *generic_gres_data;
	ListIterator iter = list_iterator_create(gres_list);

	for (int i = 0; i < over_count; i++) {
		if (!over_list[i].with_type || !over_list[i].without_type_state)
			continue;
		if (!_generic_state(over_list[i].without_type_state, is_job)) {
			rc = ESLURM_INVALID_GRES_TYPE;
			break;
		}

		/* Propagate generic parameters */
		if (is_job) {
			generic_gres_data = gres_js =
				over_list[i].without_type_state;
			cpus_per_gres =	gres_js->cpus_per_gres;
			mem_per_gres = gres_js->mem_per_gres;
		} else {
			generic_gres_data = gres_ss =
				over_list[i].without_type_state;
			cpus_per_gres =	gres_ss->cpus_per_gres;
			mem_per_gres = gres_ss->mem_per_gres;
		}

		while ((gres_state = list_next(iter))) {
			if (over_list[i].plugin_id != gres_state->plugin_id)
				continue;
			if (generic_gres_data == gres_state->gres_data) {
				list_remove(iter);
				continue;
			}

			if (is_job) {
				gres_js = gres_state->gres_data;
				if (!gres_js->cpus_per_gres) {
					gres_js->cpus_per_gres =
						cpus_per_gres;
				}
				if (!gres_js->mem_per_gres) {
					gres_js->mem_per_gres =
						mem_per_gres;
				}
			} else {
				gres_ss = gres_state->gres_data;
				if (!gres_ss->cpus_per_gres) {
					gres_ss->cpus_per_gres =
						cpus_per_gres;
				}
				if (!gres_ss->mem_per_gres) {
					gres_ss->mem_per_gres =
						mem_per_gres;
				}
			}
		}
		list_iterator_reset(iter);
	}

	list_iterator_destroy(iter);

	return rc;
}

/*
 * Given a job's requested GRES configuration, validate it and build a GRES list
 * Note: This function can be used for a new request with gres_list==NULL or
 *	 used to update an existing job, in which case gres_list is a copy
 *	 of the job's original value (so we can clear fields as needed)
 * IN *tres* - job requested gres input string
 * IN/OUT num_tasks - requested task count, may be reset to provide
 *		      consistent gres_per_node/task values
 * IN/OUT min_nodes - requested minimum node count, may be reset to provide
 *		      consistent gres_per_node/task values
 * IN/OUT max_nodes - requested maximum node count, may be reset to provide
 *		      consistent gres_per_node/task values
 * IN/OUT ntasks_per_node - requested tasks_per_node count, may be reset to
 *		      provide consistent gres_per_node/task values
 * IN/OUT ntasks_per_socket - requested ntasks_per_socket count, may be reset to
 *		      provide consistent gres_per_node/task values
 * IN/OUT sockets_per_node - requested sockets_per_node count, may be reset to
 *		      provide consistent gres_per_socket/node values
 * IN/OUT cpus_per_task - requested cpus_per_task count, may be reset to
 *		      provide consistent gres_per_task/cpus_per_gres values
 * IN/OUT ntasks_per_tres - requested ntasks_per_tres count
 * OUT gres_list - List of GRES records for this job to track usage
 * RET SLURM_SUCCESS or ESLURM_INVALID_GRES
 */
extern int gres_job_state_validate(char *cpus_per_tres,
				   char *tres_freq,
				   char *tres_per_job,
				   char *tres_per_node,
				   char *tres_per_socket,
				   char *tres_per_task,
				   char *mem_per_tres,
				   uint32_t *num_tasks,
				   uint32_t *min_nodes,
				   uint32_t *max_nodes,
				   uint16_t *ntasks_per_node,
				   uint16_t *ntasks_per_socket,
				   uint16_t *sockets_per_node,
				   uint16_t *cpus_per_task,
				   uint16_t *ntasks_per_tres,
				   List *gres_list)
{
	overlap_check_t *over_list;
	int over_count = 0, rc = SLURM_SUCCESS, size;
	bool have_gres_sharing = false, have_gres_shared = false;
	bool requested_gpu = false;
	bool overlap_merge = false;
	gres_state_t *gres_state_job;
	gres_job_state_t *gres_js;
	uint64_t cnt = 0;
	ListIterator iter;

	if (!cpus_per_tres && !tres_per_job && !tres_per_node &&
	    !tres_per_socket && !tres_per_task && !mem_per_tres &&
	    !ntasks_per_tres)
		return SLURM_SUCCESS;

	if ((tres_per_task || (*ntasks_per_tres != NO_VAL16)) &&
	    (*num_tasks == NO_VAL) && (*min_nodes != NO_VAL) &&
	    (*min_nodes == *max_nodes)) {
		/* Implicitly set task count */
		if (*ntasks_per_tres != NO_VAL16)
			*num_tasks = *min_nodes * *ntasks_per_tres;
		else if (*ntasks_per_node != NO_VAL16)
			*num_tasks = *min_nodes * *ntasks_per_node;
		else if (*cpus_per_task == NO_VAL16)
			*num_tasks = *min_nodes;
	}

	if ((rc = gres_init()) != SLURM_SUCCESS)
		return rc;

	if ((select_plugin_type != SELECT_TYPE_CONS_TRES) &&
	    (cpus_per_tres || tres_per_job || tres_per_socket ||
	     tres_per_task || mem_per_tres))
		return ESLURM_UNSUPPORTED_GRES;

	/*
	 * Clear fields as requested by job update (i.e. input value is "")
	 */
	if (*gres_list)
		(void) list_for_each(*gres_list, _clear_total_gres, NULL);
	if (*gres_list && cpus_per_tres && (cpus_per_tres[0] == '\0')) {
		(void) list_for_each(*gres_list, _clear_cpus_per_gres, NULL);
		cpus_per_tres = NULL;
	}
	if (*gres_list && tres_per_job && (tres_per_job[0] == '\0')) {
		(void) list_for_each(*gres_list, _clear_gres_per_job, NULL);
		tres_per_job = NULL;
	}
	if (*gres_list && tres_per_node && (tres_per_node[0] == '\0')) {
		(void) list_for_each(*gres_list, _clear_gres_per_node, NULL);
		tres_per_node = NULL;
	}
	if (*gres_list && tres_per_socket && (tres_per_socket[0] == '\0')) {
		(void) list_for_each(*gres_list, _clear_gres_per_socket, NULL);
		tres_per_socket = NULL;
	}
	if (*gres_list && tres_per_task && (tres_per_task[0] == '\0')) {
		(void) list_for_each(*gres_list, _clear_gres_per_task, NULL);
		tres_per_task = NULL;
	}
	if (*gres_list && mem_per_tres && (mem_per_tres[0] == '\0')) {
		(void) list_for_each(*gres_list, _clear_mem_per_gres, NULL);
		mem_per_tres = NULL;
	}

	/*
	 * Set new values as requested
	 */
	if (*gres_list == NULL)
		*gres_list = list_create(gres_job_list_delete);
	slurm_mutex_lock(&gres_context_lock);
	if (cpus_per_tres) {
		char *in_val = cpus_per_tres, *save_ptr = NULL;
		while ((gres_state_job = _get_next_job_gres(in_val, &cnt,
							    *gres_list,
							    &save_ptr, &rc))) {
			gres_js = gres_state_job->gres_data;
			gres_js->cpus_per_gres = cnt;
			in_val = NULL;
			gres_js->ntasks_per_gres = *ntasks_per_tres;
		}
	}
	if (tres_per_job) {
		char *in_val = tres_per_job, *save_ptr = NULL;
		while ((gres_state_job = _get_next_job_gres(in_val, &cnt,
							    *gres_list,
							    &save_ptr, &rc))) {
			if (!requested_gpu &&
			    (!xstrcmp(gres_state_job->gres_name, "gpu")))
				requested_gpu = true;
			gres_js = gres_state_job->gres_data;
			gres_js->gres_per_job = cnt;
			in_val = NULL;
			gres_js->total_gres =
				MAX(gres_js->total_gres, cnt);
			gres_js->ntasks_per_gres = *ntasks_per_tres;
		}
	}
	if (tres_per_node) {
		char *in_val = tres_per_node, *save_ptr = NULL;
		while ((gres_state_job = _get_next_job_gres(in_val, &cnt,
							    *gres_list,
							    &save_ptr, &rc))) {
			if (!requested_gpu &&
			    (!xstrcmp(gres_state_job->gres_name, "gpu")))
				requested_gpu = true;
			gres_js = gres_state_job->gres_data;
			gres_js->gres_per_node = cnt;
			in_val = NULL;
			if (*min_nodes != NO_VAL)
				cnt *= *min_nodes;
			gres_js->total_gres =
				MAX(gres_js->total_gres, cnt);
			gres_js->ntasks_per_gres = *ntasks_per_tres;
		}
	}
	if (tres_per_socket) {
		char *in_val = tres_per_socket, *save_ptr = NULL;
		while ((gres_state_job = _get_next_job_gres(in_val, &cnt,
							    *gres_list,
							    &save_ptr, &rc))) {
			if (!requested_gpu &&
			    (!xstrcmp(gres_state_job->gres_name, "gpu")))
				requested_gpu = true;
			gres_js = gres_state_job->gres_data;
			gres_js->gres_per_socket = cnt;
			in_val = NULL;
			if ((*min_nodes != NO_VAL) &&
			    (*sockets_per_node != NO_VAL16)) {
				cnt *= (*min_nodes * *sockets_per_node);
			} else if ((*num_tasks != NO_VAL) &&
				   (*ntasks_per_socket != NO_VAL16)) {
				cnt *= ((*num_tasks + *ntasks_per_socket - 1) /
					*ntasks_per_socket);
			}
			gres_js->total_gres =
				MAX(gres_js->total_gres, cnt);
			gres_js->ntasks_per_gres = *ntasks_per_tres;
		}
	}
	if (tres_per_task) {
		char *in_val = tres_per_task, *save_ptr = NULL;
		while ((gres_state_job = _get_next_job_gres(in_val, &cnt,
						     *gres_list,
						     &save_ptr, &rc))) {
			if (!requested_gpu &&
			    (!xstrcmp(gres_state_job->gres_name, "gpu")))
				requested_gpu = true;
			gres_js = gres_state_job->gres_data;
			gres_js->gres_per_task = cnt;
			in_val = NULL;
			if (*num_tasks != NO_VAL)
				cnt *= *num_tasks;
			gres_js->total_gres =
				MAX(gres_js->total_gres, cnt);
			gres_js->ntasks_per_gres = *ntasks_per_tres;
		}
	}
	if (mem_per_tres) {
		char *in_val = mem_per_tres, *save_ptr = NULL;
		while ((gres_state_job = _get_next_job_gres(in_val, &cnt,
							    *gres_list,
							    &save_ptr, &rc))) {
			gres_js = gres_state_job->gres_data;
			gres_js->mem_per_gres = cnt;
			in_val = NULL;
			gres_js->ntasks_per_gres = *ntasks_per_tres;
		}
	}

	/* *num_tasks and *ntasks_per_tres could be 0 on requeue */
	if (!ntasks_per_tres || !*ntasks_per_tres ||
	    (*ntasks_per_tres == NO_VAL16)) {
		/* do nothing */
	} else if (requested_gpu && list_count(*gres_list)) {
		/* Set num_tasks = gpus * ntasks/gpu */
		uint64_t gpus = _get_job_gres_list_cnt(*gres_list, "gpu", NULL);
		if (gpus != NO_VAL64)
			*num_tasks = gpus * *ntasks_per_tres;
		else {
			error("%s: Can't set num_tasks = gpus * *ntasks_per_tres because there are no allocated GPUs",
			      __func__);
			rc = ESLURM_INVALID_GRES;
		}
	} else if (*num_tasks && (*num_tasks != NO_VAL)) {
		/*
		 * If job_gres_list empty, and ntasks_per_tres is specified,
		 * then derive GPUs according to how many tasks there are.
		 * GPU GRES = [ntasks / (ntasks_per_tres)]
		 * For now, only generate type-less GPUs.
		 */
		uint32_t gpus = *num_tasks / *ntasks_per_tres;
		char *save_ptr = NULL, *gres = NULL, *in_val;
		xstrfmtcat(gres, "gres:gpu:%u", gpus);
		in_val = gres;
		while ((gres_state_job = _get_next_job_gres(in_val, &cnt,
							    *gres_list,
							    &save_ptr, &rc))) {
			gres_js = gres_state_job->gres_data;
			gres_js->ntasks_per_gres = *ntasks_per_tres;
			/* Simulate a tres_per_job specification */
			gres_js->gres_per_job = cnt;
			gres_js->total_gres =
				MAX(gres_js->total_gres, cnt);
			in_val = NULL;
		}
		if (list_count(*gres_list) == 0)
			error("%s: Failed to add generated GRES %s (via ntasks_per_tres) to gres_list",
			      __func__, gres);
		else
			requested_gpu = true;
		xfree(gres);
	} else {
		error("%s: --ntasks-per-tres needs either a GRES GPU specification or a node/ntask specification",
		      __func__);
		rc = ESLURM_INVALID_GRES;
	}

	slurm_mutex_unlock(&gres_context_lock);

	if (rc != SLURM_SUCCESS)
		return rc;
	size = list_count(*gres_list);
	if (size == 0) {
		FREE_NULL_LIST(*gres_list);
		return rc;
	}

	if (mem_per_tres && (!requested_gpu)) {
		/*
		 * If someone requested mem_per_tres but didn't request any
		 * GPUs (even if --exclusive was used), then error.
		 * For now we only test for GPUs since --mem-per-gpu is the
		 * only allowed mem_per_gres option.
		 * Even though --exclusive means that you will be allocated all
		 * of the GRES on the node, we still require that GPUs are
		 * explicitly requested when --mem-per-gpu is used.
		 */
		error("Requested mem_per_tres=%s but did not request any GPU.",
		      mem_per_tres);
		return ESLURM_INVALID_GRES;
	}

	/*
	 * Check for record overlap (e.g. "gpu:2,gpu:tesla:1")
	 * Ensure tres_per_job >= tres_per_node >= tres_per_socket
	 */
	over_list = xcalloc(size, sizeof(overlap_check_t));
	iter = list_iterator_create(*gres_list);
	while ((gres_state_job = (gres_state_t *) list_next(iter))) {
		gres_js = (gres_job_state_t *) gres_state_job->gres_data;
		if (_test_gres_cnt(gres_state_job, num_tasks, min_nodes,
				   max_nodes, ntasks_per_node,
				   ntasks_per_socket, sockets_per_node,
				   cpus_per_task) != 0) {
			rc = ESLURM_INVALID_GRES;
			break;
		}
		if (!have_gres_sharing &&
		    gres_id_sharing(gres_state_job->plugin_id))
			have_gres_sharing = true;
		if (gres_id_shared(gres_state_job->config_flags)) {
			have_gres_shared = true;
			/*
			 * Shared gres (e.g. gres/'shared') only supports a
			 * per-node count,
			 * set either explicitly or implicitly.
			 */
			if (gres_js->gres_per_job &&
			    (*max_nodes != 1)) {
				rc = ESLURM_INVALID_GRES;
				break;
			}
			if (gres_js->gres_per_socket &&
			    (*sockets_per_node != 1)) {
				rc = ESLURM_INVALID_GRES;
				break;
			}
			if (gres_js->gres_per_task && (*num_tasks != 1)) {
				rc = ESLURM_INVALID_GRES;
				break;
			}
		}
		if (have_gres_sharing && have_gres_shared) {
			rc = ESLURM_INVALID_GRES;
			break;
		}

		if (_set_over_list(gres_state_job, over_list, &over_count, 1))
			overlap_merge = true;
	}
	list_iterator_destroy(iter);

	if (have_gres_shared && (rc == SLURM_SUCCESS) && tres_freq &&
	    strstr(tres_freq, "gpu")) {
		rc = ESLURM_INVALID_GRES;
	}

	if (overlap_merge) /* Merge generic data if possible */
		rc = _merge_generic_data(*gres_list, over_list, over_count, 1);

	xfree(over_list);

	return rc;
}

/*
 * Determine if a job's specified GRES can be supported. This is designed to
 * prevent the running of a job using the GRES options only supported by the
 * select/cons_tres plugin when switching (on slurmctld restart) from the
 * cons_tres plugin to any other select plugin.
 *
 * IN gres_list - List of GRES records for this job to track usage
 * RET SLURM_SUCCESS or ESLURM_INVALID_GRES
 */
extern int gres_job_revalidate(List gres_list)
{
	gres_state_t *gres_state_job;
	gres_job_state_t *gres_js;
	ListIterator iter;
	int rc = SLURM_SUCCESS;

	if (!gres_list || (select_plugin_type == SELECT_TYPE_CONS_TRES))
		return SLURM_SUCCESS;

	iter = list_iterator_create(gres_list);
	while ((gres_state_job = (gres_state_t *) list_next(iter))) {
		gres_js = (gres_job_state_t *) gres_state_job->gres_data;
		if (gres_js->gres_per_job ||
		    gres_js->gres_per_socket ||
		    gres_js->gres_per_task) {
			rc = ESLURM_UNSUPPORTED_GRES;
			break;
		}
	}
	list_iterator_destroy(iter);

	return rc;
}

/*
 * Return TRUE if any of this job's GRES has a populated gres_bit_alloc element.
 * This indicates the allocated GRES has a File configuration parameter and is
 * tracking individual file assignments.
 */
static bool _job_has_gres_bits(List job_gres_list)
{
	ListIterator job_gres_iter;
	gres_state_t *gres_state_job;
	gres_job_state_t *gres_js;
	bool rc = false;
	int i;

	if (!job_gres_list)
		return false;

	job_gres_iter = list_iterator_create(job_gres_list);
	while ((gres_state_job = (gres_state_t *) list_next(job_gres_iter))) {
		gres_js = gres_state_job->gres_data;
		if (!gres_js)
			continue;
		for (i = 0; i < gres_js->node_cnt; i++) {
			if (gres_js->gres_bit_alloc &&
			    gres_js->gres_bit_alloc[i]) {
				rc = true;
				break;
			}
		}
		if (rc)
			break;
	}
	list_iterator_destroy(job_gres_iter);

	return rc;
}

/*
 * Return count of configured GRES.
 * NOTE: For gres/'shared' return count of gres/gpu
 */
static int _get_node_gres_cnt(List node_gres_list, gres_state_t *gres_state_job)
{
	gres_node_state_t *gres_ns;
	gres_state_t *gres_state_node;
	int gres_cnt = 0;
	uint32_t plugin_id;

	if (!node_gres_list)
		return 0;

	if (gres_id_shared(gres_state_job->config_flags))
		plugin_id = gpu_plugin_id;
	else
		plugin_id = gres_state_job->plugin_id;

	if ((gres_state_node = list_find_first(node_gres_list, gres_find_id,
					       &plugin_id))) {
		gres_ns = gres_state_node->gres_data;
		gres_cnt = (int) gres_ns->gres_cnt_config;
	}

	return gres_cnt;
}

/*
 * Return TRUE if the identified node in the job allocation can satisfy the
 * job's GRES specification without change in its bitmaps. In other words,
 * return FALSE if the job allocation identifies specific GRES devices and the
 * count of those devices on this node has changed.
 *
 * IN job_gres_list - List of GRES records for this job to track usage
 * IN node_inx - zero-origin index into this job's node allocation
 * IN node_gres_list - List of GRES records for this node
 */
static bool _validate_node_gres_cnt(uint32_t job_id, List job_gres_list,
				    int node_inx, List node_gres_list,
				    char *node_name)
{
	ListIterator job_gres_iter;
	gres_state_t *gres_state_job;
	gres_job_state_t *gres_js;
	bool rc = true;
	int job_gres_cnt, node_gres_cnt;

	if (!job_gres_list)
		return true;

	(void) gres_init();

	job_gres_iter = list_iterator_create(job_gres_list);
	while ((gres_state_job = (gres_state_t *) list_next(job_gres_iter))) {
		gres_js = gres_state_job->gres_data;
		if (!gres_js || !gres_js->gres_bit_alloc)
			continue;
		if ((node_inx >= gres_js->node_cnt) ||
		    !gres_js->gres_bit_alloc[node_inx])
			continue;
		job_gres_cnt = bit_size(gres_js->gres_bit_alloc[node_inx]);
		node_gres_cnt = _get_node_gres_cnt(node_gres_list,
						   gres_state_job);
		if (job_gres_cnt != node_gres_cnt) {
			error("%s: Killing job %u: gres/%s count mismatch on node "
			      "%s (%d != %d)",
			      __func__, job_id, gres_state_job->gres_name,
			      node_name, job_gres_cnt, node_gres_cnt);
			rc = false;
			break;
		}
	}
	list_iterator_destroy(job_gres_iter);

	return rc;
}

/*
 * Determine if a job's specified GRES are currently valid. This is designed to
 * manage jobs allocated GRES which are either no longer supported or a GRES
 * configured with the "File" option in gres.conf where the count has changed,
 * in which case we don't know how to map the job's old GRES bitmap onto the
 * current GRES bitmaps.
 *
 * IN job_id - ID of job being validated (used for logging)
 * IN job_gres_list - List of GRES records for this job to track usage
 * RET SLURM_SUCCESS or ESLURM_INVALID_GRES
 */
extern int gres_job_revalidate2(uint32_t job_id, List job_gres_list,
				bitstr_t *node_bitmap)
{
	node_record_t *node_ptr;
	int rc = SLURM_SUCCESS;
	int i_first, i_last, i;
	int node_inx = -1;

	if (!job_gres_list || !node_bitmap ||
	    !_job_has_gres_bits(job_gres_list))
		return SLURM_SUCCESS;

	i_first = bit_ffs(node_bitmap);
	if (i_first >= 0)
		i_last = bit_fls(node_bitmap);
	else
		i_last = -2;
	for (i = i_first; i <= i_last; i++) {
		if (!bit_test(node_bitmap, i))
			continue;
		node_ptr = node_record_table_ptr[i];
		node_inx++;
		if (!_validate_node_gres_cnt(job_id, job_gres_list, node_inx,
					     node_ptr->gres_list,
					     node_ptr->name)) {
			rc = ESLURM_INVALID_GRES;
			break;
		}
	}

	return rc;
}

/*
 * Find a sock_gres_t record in a list by matching the plugin_id and type_id
 *	from a gres_state_t job record
 * IN x - a sock_gres_t record to test
 * IN key - the gres_state_t record (from a job) we want to match
 * RET 1 on match, otherwise 0
 */
extern int gres_find_sock_by_job_state(void *x, void *key)
{
	sock_gres_t *sock_data = (sock_gres_t *) x;
	gres_state_t *job_gres_state = (gres_state_t *) key;
	gres_job_state_t *sock_gres_js, *gres_js;

	gres_js = (gres_job_state_t *) job_gres_state->gres_data;
	sock_gres_js = sock_data->gres_state_job->gres_data;

	if ((sock_data->gres_state_job->plugin_id ==
	     job_gres_state->plugin_id) &&
	    (sock_gres_js->type_id == gres_js->type_id))
		return 1;
	return 0;
}

/*
 * Create a (partial) copy of a job's gres state for job binding
 * IN gres_list - List of Gres records for this job to track usage
 * RET The copy or NULL on failure
 * NOTE: Only job details are copied, NOT the job step details
 */
extern List gres_job_state_list_dup(List gres_list)
{
	return gres_job_state_extract(gres_list, -1);
}

/* Copy gres_job_state_t record for ALL nodes */
extern void *gres_job_state_dup(gres_job_state_t *gres_js)
{

	int i;
	gres_job_state_t *new_gres_js;

	if (gres_js == NULL)
		return NULL;

	new_gres_js = xmalloc(sizeof(gres_job_state_t));
	new_gres_js->cpus_per_gres	= gres_js->cpus_per_gres;
	new_gres_js->def_cpus_per_gres	= gres_js->def_cpus_per_gres;
	new_gres_js->gres_per_job	= gres_js->gres_per_job;
	new_gres_js->gres_per_node	= gres_js->gres_per_node;
	new_gres_js->gres_per_socket	= gres_js->gres_per_socket;
	new_gres_js->gres_per_task	= gres_js->gres_per_task;
	new_gres_js->mem_per_gres	= gres_js->mem_per_gres;
	new_gres_js->def_mem_per_gres	= gres_js->def_mem_per_gres;
	new_gres_js->node_cnt		= gres_js->node_cnt;
	new_gres_js->total_gres	= gres_js->total_gres;
	new_gres_js->type_id		= gres_js->type_id;
	new_gres_js->type_name		= xstrdup(gres_js->type_name);

	if (gres_js->gres_cnt_node_alloc) {
		i = sizeof(uint64_t) * gres_js->node_cnt;
		new_gres_js->gres_cnt_node_alloc = xmalloc(i);
		memcpy(new_gres_js->gres_cnt_node_alloc,
		       gres_js->gres_cnt_node_alloc, i);
	}
	if (gres_js->gres_bit_alloc) {
		new_gres_js->gres_bit_alloc = xcalloc(gres_js->node_cnt,
						      sizeof(bitstr_t *));
		for (i = 0; i < gres_js->node_cnt; i++) {
			if (gres_js->gres_bit_alloc[i] == NULL)
				continue;
			new_gres_js->gres_bit_alloc[i] =
				bit_copy(gres_js->gres_bit_alloc[i]);
		}
	}
	return new_gres_js;
}

/* Copy gres_job_state_t record for one specific node */
static void *_job_state_dup2(gres_job_state_t *gres_js, int node_index)
{
	gres_job_state_t *new_gres_js;

	if (gres_js == NULL)
		return NULL;

	new_gres_js = xmalloc(sizeof(gres_job_state_t));
	new_gres_js->cpus_per_gres	= gres_js->cpus_per_gres;
	new_gres_js->def_cpus_per_gres	= gres_js->def_cpus_per_gres;
	new_gres_js->gres_per_job	= gres_js->gres_per_job;
	new_gres_js->gres_per_node	= gres_js->gres_per_node;
	new_gres_js->gres_per_socket	= gres_js->gres_per_socket;
	new_gres_js->gres_per_task	= gres_js->gres_per_task;
	new_gres_js->mem_per_gres	= gres_js->mem_per_gres;
	new_gres_js->def_mem_per_gres	= gres_js->def_mem_per_gres;
	new_gres_js->node_cnt		= 1;
	new_gres_js->total_gres	= gres_js->total_gres;
	new_gres_js->type_id		= gres_js->type_id;
	new_gres_js->type_name		= xstrdup(gres_js->type_name);

	if (gres_js->gres_cnt_node_alloc) {
		new_gres_js->gres_cnt_node_alloc = xmalloc(sizeof(uint64_t));
		new_gres_js->gres_cnt_node_alloc[0] =
			gres_js->gres_cnt_node_alloc[node_index];
	}
	if (gres_js->gres_bit_alloc && gres_js->gres_bit_alloc[node_index]) {
		new_gres_js->gres_bit_alloc	= xmalloc(sizeof(bitstr_t *));
		new_gres_js->gres_bit_alloc[0] =
			bit_copy(gres_js->gres_bit_alloc[node_index]);
	}
	return new_gres_js;
}

/*
 * Create a (partial) copy of a job's gres state for a particular node index
 * IN gres_list - List of Gres records for this job to track usage
 * IN node_index - zero-origin index to the node
 * RET The copy or NULL on failure
 */
extern List gres_job_state_extract(List gres_list, int node_index)
{
	ListIterator gres_iter;
	gres_state_t *gres_state_job, *new_gres_state;
	List new_gres_list = NULL;
	void *new_gres_data;

	if (gres_list == NULL)
		return new_gres_list;

	(void) gres_init();

	slurm_mutex_lock(&gres_context_lock);
	gres_iter = list_iterator_create(gres_list);
	while ((gres_state_job = (gres_state_t *) list_next(gres_iter))) {
		if (node_index == -1)
			new_gres_data = gres_job_state_dup(
				gres_state_job->gres_data);
		else {
			new_gres_data = _job_state_dup2(
				gres_state_job->gres_data,
				node_index);
		}
		if (new_gres_data == NULL)
			break;
		if (new_gres_list == NULL) {
			new_gres_list = list_create(gres_job_list_delete);
		}
		new_gres_state = gres_create_state(
			gres_state_job, GRES_STATE_SRC_STATE_PTR,
			GRES_STATE_TYPE_JOB, new_gres_data);
		list_append(new_gres_list, new_gres_state);
	}
	list_iterator_destroy(gres_iter);
	slurm_mutex_unlock(&gres_context_lock);

	return new_gres_list;
}

/*
 * Pack a job's current gres status, called from slurmctld for save/restore
 * IN gres_list - generated by gres_job_config_validate()
 * IN/OUT buffer - location to write state to
 * IN job_id - job's ID
 * IN details - if set then pack job step allocation details (only needed to
 *		save/restore job state, not needed in job credential for
 *		slurmd task binding)
 *
 * NOTE: A job's allocation to steps is not recorded here, but recovered with
 *	 the job step state information upon slurmctld restart.
 */
extern int gres_job_state_pack(List gres_list, buf_t *buffer,
			       uint32_t job_id, bool details,
			       uint16_t protocol_version)
{
	int i, rc = SLURM_SUCCESS;
	uint32_t top_offset, tail_offset;
	uint32_t magic = GRES_MAGIC;
	uint16_t rec_cnt = 0;
	ListIterator gres_iter;
	gres_state_t *gres_state_job;
	gres_job_state_t *gres_js;

	top_offset = get_buf_offset(buffer);
	pack16(rec_cnt, buffer);	/* placeholder if data */

	if (gres_list == NULL)
		return rc;

	(void) gres_init();

	slurm_mutex_lock(&gres_context_lock);
	gres_iter = list_iterator_create(gres_list);
	while ((gres_state_job = (gres_state_t *) list_next(gres_iter))) {
		gres_js = (gres_job_state_t *) gres_state_job->gres_data;

		if (protocol_version >= SLURM_MIN_PROTOCOL_VERSION) {
			pack32(magic, buffer);
			pack32(gres_state_job->plugin_id, buffer);
			pack16(gres_js->cpus_per_gres, buffer);
			pack16(gres_js->flags, buffer);
			pack64(gres_js->gres_per_job, buffer);
			pack64(gres_js->gres_per_node, buffer);
			pack64(gres_js->gres_per_socket, buffer);
			pack64(gres_js->gres_per_task, buffer);
			pack64(gres_js->mem_per_gres, buffer);
			pack16(gres_js->ntasks_per_gres, buffer);
			pack64(gres_js->total_gres, buffer);
			packstr(gres_js->type_name, buffer);
			pack32(gres_js->node_cnt, buffer);

			if (gres_js->gres_cnt_node_alloc) {
				pack8((uint8_t) 1, buffer);
				pack64_array(gres_js->gres_cnt_node_alloc,
					     gres_js->node_cnt, buffer);
			} else {
				pack8((uint8_t) 0, buffer);
			}

			if (gres_js->gres_bit_alloc) {
				pack8((uint8_t) 1, buffer);
				for (i = 0; i < gres_js->node_cnt; i++) {
					pack_bit_str_hex(gres_js->
							 gres_bit_alloc[i],
							 buffer);
				}
			} else {
				pack8((uint8_t) 0, buffer);
			}
			if (details && gres_js->gres_bit_step_alloc) {
				pack8((uint8_t) 1, buffer);
				for (i = 0; i < gres_js->node_cnt; i++) {
					pack_bit_str_hex(gres_js->
							 gres_bit_step_alloc[i],
							 buffer);
				}
			} else {
				pack8((uint8_t) 0, buffer);
			}
			if (details && gres_js->gres_cnt_step_alloc) {
				pack8((uint8_t) 1, buffer);
				for (i = 0; i < gres_js->node_cnt; i++) {
					pack64(gres_js->
					       gres_cnt_step_alloc[i],
					       buffer);
				}
			} else {
				pack8((uint8_t) 0, buffer);
			}
			rec_cnt++;
		} else {
			error("%s: protocol_version %hu not supported",
			      __func__, protocol_version);
			break;
		}
	}
	list_iterator_destroy(gres_iter);
	slurm_mutex_unlock(&gres_context_lock);

	tail_offset = get_buf_offset(buffer);
	set_buf_offset(buffer, top_offset);
	pack16(rec_cnt, buffer);
	set_buf_offset(buffer, tail_offset);

	return rc;
}

/*
 * Unpack a job's current gres status, called from slurmctld for save/restore
 * OUT gres_list - restored state stored by gres_job_state_pack()
 * IN/OUT buffer - location to read state from
 * IN job_id - job's ID
 */
extern int gres_job_state_unpack(List *gres_list, buf_t *buffer,
				 uint32_t job_id,
				 uint16_t protocol_version)
{
	int i = 0, rc;
	uint32_t magic = 0, plugin_id = 0, utmp32 = 0;
	uint16_t rec_cnt = 0;
	uint8_t  has_more = 0;
	gres_state_t *gres_state_job;
	gres_job_state_t *gres_js = NULL;
	bool locked = false;

	safe_unpack16(&rec_cnt, buffer);
	if (rec_cnt == 0)
		return SLURM_SUCCESS;

	rc = gres_init();

	slurm_mutex_lock(&gres_context_lock);
	locked = true;
	if ((gres_context_cnt > 0) && (*gres_list == NULL)) {
		*gres_list = list_create(gres_job_list_delete);
	}

	while ((rc == SLURM_SUCCESS) && (rec_cnt)) {
		slurm_gres_context_t *gres_ctx;
		if ((buffer == NULL) || (remaining_buf(buffer) == 0))
			break;
		rec_cnt--;

		if (protocol_version >= SLURM_MIN_PROTOCOL_VERSION) {
			safe_unpack32(&magic, buffer);
			if (magic != GRES_MAGIC)
				goto unpack_error;
			safe_unpack32(&plugin_id, buffer);
			gres_js = xmalloc(sizeof(gres_job_state_t));
			safe_unpack16(&gres_js->cpus_per_gres, buffer);
			safe_unpack16(&gres_js->flags, buffer);
			safe_unpack64(&gres_js->gres_per_job, buffer);
			safe_unpack64(&gres_js->gres_per_node, buffer);
			safe_unpack64(&gres_js->gres_per_socket, buffer);
			safe_unpack64(&gres_js->gres_per_task, buffer);
			safe_unpack64(&gres_js->mem_per_gres, buffer);
			safe_unpack16(&gres_js->ntasks_per_gres, buffer);
			safe_unpack64(&gres_js->total_gres, buffer);
			safe_unpackstr_xmalloc(&gres_js->type_name,
					       &utmp32, buffer);
			gres_js->type_id =
				gres_build_id(gres_js->type_name);
			safe_unpack32(&gres_js->node_cnt, buffer);
			if (gres_js->node_cnt > NO_VAL)
				goto unpack_error;

			safe_unpack8(&has_more, buffer);
			if (has_more) {
				safe_unpack64_array(
					&gres_js->gres_cnt_node_alloc,
					&utmp32, buffer);
			}

			safe_unpack8(&has_more, buffer);
			if (has_more) {
				safe_xcalloc(gres_js->gres_bit_alloc,
					     gres_js->node_cnt,
					     sizeof(bitstr_t *));
				for (i = 0; i < gres_js->node_cnt; i++) {
					unpack_bit_str_hex(&gres_js->
							   gres_bit_alloc[i],
							   buffer);
				}
			}
			safe_unpack8(&has_more, buffer);
			if (has_more) {
				safe_xcalloc(gres_js->gres_bit_step_alloc,
					     gres_js->node_cnt,
					     sizeof(bitstr_t *));
				for (i = 0; i < gres_js->node_cnt; i++) {
					unpack_bit_str_hex(&gres_js->
							   gres_bit_step_alloc[i],
							   buffer);
				}
			}
			safe_unpack8(&has_more, buffer);
			if (has_more) {
				safe_xcalloc(gres_js->gres_cnt_step_alloc,
					     gres_js->node_cnt,
					     sizeof(uint64_t));
				for (i = 0; i < gres_js->node_cnt; i++) {
					safe_unpack64(&gres_js->
						      gres_cnt_step_alloc[i],
						      buffer);
				}
			}
		} else {
			error("%s: protocol_version %hu not supported",
			      __func__, protocol_version);
			goto unpack_error;
		}

		if (!(gres_ctx = _find_context_by_id(plugin_id))) {
			/*
			 * A likely sign that GresPlugins has changed.
			 * Not a fatal error, skip over the data.
			 */
			error("%s: no plugin configured to unpack data type %u from job %u. This is likely due to a difference in the GresTypes configured in slurm.conf on different cluster nodes.",
			      __func__, plugin_id, job_id);
			_job_state_delete(gres_js);
			continue;
		}

		gres_state_job = gres_create_state(
			gres_ctx, GRES_STATE_SRC_CONTEXT_PTR,
			GRES_STATE_TYPE_JOB, gres_js);
		gres_js = NULL;	/* nothing left to free on error */
		list_append(*gres_list, gres_state_job);
	}
	slurm_mutex_unlock(&gres_context_lock);
	return rc;

unpack_error:
	error("%s: unpack error from job %u", __func__, job_id);
	if (gres_js)
		_job_state_delete(gres_js);
	if (locked)
		slurm_mutex_unlock(&gres_context_lock);
	return SLURM_ERROR;
}

/*
 * Pack a job's allocated gres information for use by prolog/epilog
 * IN gres_list - generated by gres_job_config_validate()
 * IN/OUT buffer - location to write state to
 */
extern int gres_job_alloc_pack(List gres_list, buf_t *buffer,
			       uint16_t protocol_version)
{
	int i, rc = SLURM_SUCCESS;
	uint32_t top_offset, tail_offset;
	uint32_t magic = GRES_MAGIC;
	uint16_t rec_cnt = 0;
	ListIterator gres_iter;
	gres_epilog_info_t *gres_ei;

	top_offset = get_buf_offset(buffer);
	pack16(rec_cnt, buffer);	/* placeholder if data */

	if (gres_list == NULL)
		return rc;

	(void) gres_init();

	slurm_mutex_lock(&gres_context_lock);
	gres_iter = list_iterator_create(gres_list);
	while ((gres_ei = list_next(gres_iter))) {
		if (protocol_version >= SLURM_MIN_PROTOCOL_VERSION) {
			pack32(magic, buffer);
			pack32(gres_ei->plugin_id, buffer);
			pack32(gres_ei->node_cnt, buffer);
			if (gres_ei->gres_cnt_node_alloc) {
				pack8((uint8_t) 1, buffer);
				pack64_array(gres_ei->gres_cnt_node_alloc,
					     gres_ei->node_cnt, buffer);
			} else {
				pack8((uint8_t) 0, buffer);
			}
			if (gres_ei->gres_bit_alloc) {
				pack8((uint8_t) 1, buffer);
				for (i = 0; i < gres_ei->node_cnt; i++) {
					pack_bit_str_hex(gres_ei->
							 gres_bit_alloc[i],
							 buffer);
				}
			} else {
				pack8((uint8_t) 0, buffer);
			}
			rec_cnt++;
		} else {
			error("%s: protocol_version %hu not supported",
			      __func__, protocol_version);
			break;
		}
	}
	list_iterator_destroy(gres_iter);
	slurm_mutex_unlock(&gres_context_lock);

	tail_offset = get_buf_offset(buffer);
	set_buf_offset(buffer, top_offset);
	pack16(rec_cnt, buffer);
	set_buf_offset(buffer, tail_offset);

	return rc;
}

static void _epilog_list_del(void *x)
{
	gres_epilog_info_t *gres_ei = (gres_epilog_info_t *) x;
	int i;

	if (!gres_ei)
		return;

	if (gres_ei->gres_bit_alloc) {
		for (i = 0; i < gres_ei->node_cnt; i++)
			FREE_NULL_BITMAP(gres_ei->gres_bit_alloc[i]);
		xfree(gres_ei->gres_bit_alloc);
	}
	xfree(gres_ei->gres_cnt_node_alloc);
	xfree(gres_ei->node_list);
	xfree(gres_ei);
}

/*
 * Unpack a job's allocated gres information for use by prolog/epilog
 * OUT gres_list - restored state stored by gres_job_alloc_pack()
 * IN/OUT buffer - location to read state from
 */
extern int gres_job_alloc_unpack(List *gres_list, buf_t *buffer,
				 uint16_t protocol_version)
{
	int i = 0, rc;
	uint32_t magic = 0, utmp32 = 0;
	uint16_t rec_cnt = 0;
	uint8_t filled = 0;
	gres_epilog_info_t *gres_ei = NULL;
	bool locked = false;

	safe_unpack16(&rec_cnt, buffer);
	if (rec_cnt == 0)
		return SLURM_SUCCESS;

	rc = gres_init();

	slurm_mutex_lock(&gres_context_lock);
	locked = true;
	if ((gres_context_cnt > 0) && (*gres_list == NULL)) {
		*gres_list = list_create(_epilog_list_del);
	}

	while ((rc == SLURM_SUCCESS) && (rec_cnt)) {
		slurm_gres_context_t *gres_ctx;
		if ((buffer == NULL) || (remaining_buf(buffer) == 0))
			break;
		rec_cnt--;

		if (protocol_version >= SLURM_MIN_PROTOCOL_VERSION) {
			safe_unpack32(&magic, buffer);
			if (magic != GRES_MAGIC)
				goto unpack_error;
			gres_ei = xmalloc(sizeof(gres_epilog_info_t));
			safe_unpack32(&gres_ei->plugin_id, buffer);
			safe_unpack32(&gres_ei->node_cnt, buffer);
			if (gres_ei->node_cnt > NO_VAL)
				goto unpack_error;
			safe_unpack8(&filled, buffer);
			if (filled) {
				safe_unpack64_array(
					&gres_ei->gres_cnt_node_alloc,
					&utmp32, buffer);
			}
			safe_unpack8(&filled, buffer);
			if (filled) {
				safe_xcalloc(gres_ei->gres_bit_alloc,
					     gres_ei->node_cnt,
					     sizeof(bitstr_t *));
				for (i = 0; i < gres_ei->node_cnt; i++) {
					unpack_bit_str_hex(&gres_ei->
							   gres_bit_alloc[i],
							   buffer);
				}
			}
		} else {
			error("%s: protocol_version %hu not supported",
			      __func__, protocol_version);
			goto unpack_error;
		}

		if (!(gres_ctx = _find_context_by_id(gres_ei->plugin_id))) {
			/*
			 * A likely sign that GresPlugins has changed.
			 * Not a fatal error, skip over the data.
			 */
			error("%s: no plugin configured to unpack data type %u",
			      __func__, gres_ei->plugin_id);
			_epilog_list_del(gres_ei);
			continue;
		}
		list_append(*gres_list, gres_ei);
		gres_ei = NULL;
	}
	slurm_mutex_unlock(&gres_context_lock);
	return rc;

unpack_error:
	error("%s: unpack error", __func__);
	if (gres_ei)
		_epilog_list_del(gres_ei);
	if (locked)
		slurm_mutex_unlock(&gres_context_lock);
	return SLURM_ERROR;
}

/*
 * Build List of information needed to set job's Prolog or Epilog environment
 * variables
 *
 * IN job_gres_list - job's GRES allocation info
 * IN hostlist - list of nodes associated with the job
 * RET information about the job's GRES allocation needed by Prolog or Epilog
 */
extern List gres_g_epilog_build_env(List job_gres_list, char *node_list)
{
	ListIterator gres_iter;
	gres_state_t *gres_ptr = NULL;
	gres_epilog_info_t *gres_ei;
	List epilog_gres_list = NULL;

	if (!job_gres_list)
		return NULL;

	(void) gres_init();

	slurm_mutex_lock(&gres_context_lock);
	gres_iter = list_iterator_create(job_gres_list);
	while ((gres_ptr = list_next(gres_iter))) {
		slurm_gres_context_t *gres_ctx;
		if (!(gres_ctx = _find_context_by_id(gres_ptr->plugin_id))) {
			error("%s: gres not found in context.  This should never happen",
			      __func__);
			continue;
		}

		if (!gres_ctx->ops.epilog_build_env)
			continue;	/* No plugin to call */
		gres_ei = (*(gres_ctx->ops.epilog_build_env))
			(gres_ptr->gres_data);
		if (!gres_ei)
			continue;	/* No info to add for this plugin */
		if (!epilog_gres_list)
			epilog_gres_list = list_create(_epilog_list_del);
		gres_ei->plugin_id = gres_ctx->plugin_id;
		gres_ei->node_list = xstrdup(node_list);
		list_append(epilog_gres_list, gres_ei);
	}
	list_iterator_destroy(gres_iter);
	slurm_mutex_unlock(&gres_context_lock);

	return epilog_gres_list;
}

/*
 * Set environment variables as appropriate for a job's prolog or epilog based
 * GRES allocated to the job.
 *
 * IN/OUT epilog_env_ptr - environment variable array
 * IN epilog_gres_list - generated by TBD
 * IN node_inx - zero origin node index
 */
extern void gres_g_epilog_set_env(char ***epilog_env_ptr,
				  List epilog_gres_list, int node_inx)
{
	ListIterator epilog_iter;
	gres_epilog_info_t *gres_ei;

	*epilog_env_ptr = NULL;
	if (!epilog_gres_list)
		return;

	(void) gres_init();

	slurm_mutex_lock(&gres_context_lock);
	epilog_iter = list_iterator_create(epilog_gres_list);
	while ((gres_ei = list_next(epilog_iter))) {
		slurm_gres_context_t *gres_ctx;
		if (!(gres_ctx = _find_context_by_id(gres_ei->plugin_id))) {
			error("%s: GRES ID %u not found in context",
			      __func__, gres_ei->plugin_id);
			continue;
		}

		if (!gres_ctx->ops.epilog_set_env)
			continue;	/* No plugin to call */
		(*(gres_ctx->ops.epilog_set_env))
			(epilog_env_ptr, gres_ei, node_inx);
	}
	list_iterator_destroy(epilog_iter);
	slurm_mutex_unlock(&gres_context_lock);
}

/*
 * If core bitmap from slurmd differs in size from that in slurmctld,
 * then modify bitmap from slurmd so we can use bit_and, bit_or, etc.
 */
static bitstr_t *_core_bitmap_rebuild(bitstr_t *old_core_bitmap, int new_size)
{
	int i, j, old_size, ratio;
	bitstr_t *new_core_bitmap;

	new_core_bitmap = bit_alloc(new_size);
	old_size = bit_size(old_core_bitmap);
	if (old_size > new_size) {
		ratio = old_size / new_size;
		for (i = 0; i < new_size; i++) {
			for (j = 0; j < ratio; j++) {
				if (bit_test(old_core_bitmap, i*ratio+j)) {
					bit_set(new_core_bitmap, i);
					break;
				}
			}
		}
	} else {
		ratio = new_size / old_size;
		for (i = 0; i < old_size; i++) {
			if (!bit_test(old_core_bitmap, i))
				continue;
			for (j = 0; j < ratio; j++) {
				bit_set(new_core_bitmap, i*ratio+j);
			}
		}
	}

	return new_core_bitmap;
}

extern void gres_validate_node_cores(gres_node_state_t *gres_ns,
				     int cores_ctld, char *node_name)
{
	int i, cores_slurmd;
	bitstr_t *new_core_bitmap;
	int log_mismatch = true;

	if (gres_ns->topo_cnt == 0)
		return;

	if (gres_ns->topo_core_bitmap == NULL) {
		error("Gres topo_core_bitmap is NULL on node %s", node_name);
		return;
	}


	for (i = 0; i < gres_ns->topo_cnt; i++) {
		if (!gres_ns->topo_core_bitmap[i])
			continue;
		cores_slurmd = bit_size(gres_ns->topo_core_bitmap[i]);
		if (cores_slurmd == cores_ctld)
			continue;
		if (log_mismatch) {
			debug("Rebuilding node %s gres core bitmap (%d != %d)",
			      node_name, cores_slurmd, cores_ctld);
			log_mismatch = false;
		}
		new_core_bitmap = _core_bitmap_rebuild(
			gres_ns->topo_core_bitmap[i],
			cores_ctld);
		FREE_NULL_BITMAP(gres_ns->topo_core_bitmap[i]);
		gres_ns->topo_core_bitmap[i] = new_core_bitmap;
	}
}

static uint32_t _job_test(gres_state_t *gres_state_job,
			  gres_state_t *gres_state_node,
			  bool use_total_gres, bitstr_t *core_bitmap,
			  int core_start_bit, int core_end_bit, bool *topo_set,
			  uint32_t job_id, char *node_name,
			  bool disable_binding)
{
	gres_job_state_t *gres_js = gres_state_job->gres_data;
	gres_node_state_t *gres_ns = gres_state_node->gres_data;
	char *gres_name = gres_state_job->gres_name;
	int i, j, core_size, core_ctld, top_inx = -1;
	uint64_t gres_avail = 0, gres_max = 0, gres_total, gres_tmp;
	uint64_t min_gres_node = 0;
	uint32_t *cores_addnt = NULL; /* Additional cores avail from this GRES */
	uint32_t *cores_avail = NULL; /* cores initially avail from this GRES */
	uint32_t core_cnt = 0;
	bitstr_t *alloc_core_bitmap = NULL;
	bitstr_t *avail_core_bitmap = NULL;
	bool shared_gres = gres_id_shared(gres_state_job->config_flags);
	bool use_busy_dev;

	if (gres_ns->no_consume)
		use_total_gres = true;

	use_busy_dev = gres_use_busy_dev(gres_state_node, use_total_gres);

	/* Determine minimum GRES count needed on this node */
	if (gres_js->gres_per_job)
		min_gres_node = 1;
	min_gres_node = MAX(min_gres_node, gres_js->gres_per_node);
	min_gres_node = MAX(min_gres_node, gres_js->gres_per_socket);
	min_gres_node = MAX(min_gres_node, gres_js->gres_per_task);

	if (min_gres_node && gres_ns->topo_cnt && *topo_set) {
		/*
		 * Need to determine how many GRES available for these
		 * specific cores
		 */
		if (core_bitmap) {
			core_ctld = core_end_bit - core_start_bit + 1;
			if (core_ctld < 1) {
				error("gres/%s: job %u cores on node %s < 1",
				      gres_name, job_id, node_name);
				return (uint32_t) 0;
			}
			gres_validate_node_cores(gres_ns, core_ctld,
						 node_name);
		}
		for (i = 0; i < gres_ns->topo_cnt; i++) {
			if (gres_js->type_name &&
			    (!gres_ns->topo_type_name[i] ||
			     (gres_ns->topo_type_id[i] !=
			      gres_js->type_id)))
				continue;
			if (use_busy_dev &&
			    (gres_ns->topo_gres_cnt_alloc[i] == 0))
				continue;
			if (!gres_ns->topo_core_bitmap[i]) {
				gres_avail += gres_ns->
					topo_gres_cnt_avail[i];
				if (!use_total_gres) {
					gres_avail -= gres_ns->
						topo_gres_cnt_alloc[i];
				}
				if (shared_gres)
					gres_max = MAX(gres_max, gres_avail);
				continue;
			}
			core_ctld = bit_size(gres_ns->
					     topo_core_bitmap[i]);
			for (j = 0; j < core_ctld; j++) {
				if (core_bitmap &&
				    !bit_test(core_bitmap, core_start_bit + j))
					continue;
				if (!bit_test(gres_ns->
					      topo_core_bitmap[i], j))
					continue; /* not avail for this gres */
				gres_avail += gres_ns->
					topo_gres_cnt_avail[i];
				if (!use_total_gres) {
					gres_avail -= gres_ns->
						topo_gres_cnt_alloc[i];
				}
				if (shared_gres)
					gres_max = MAX(gres_max, gres_avail);
				break;
			}
		}
		if (shared_gres)
			gres_avail = gres_max;
		if (min_gres_node > gres_avail)
			return (uint32_t) 0;	/* insufficient GRES avail */
		return NO_VAL;
	} else if (min_gres_node && gres_ns->topo_cnt &&
		   !disable_binding) {
		/* Need to determine which specific cores can be used */
		gres_avail = gres_ns->gres_cnt_avail;
		if (!use_total_gres)
			gres_avail -= gres_ns->gres_cnt_alloc;
		if (min_gres_node > gres_avail)
			return (uint32_t) 0;	/* insufficient GRES avail */

		core_ctld = core_end_bit - core_start_bit + 1;
		if (core_bitmap) {
			if (core_ctld < 1) {
				error("gres/%s: job %u cores on node %s < 1",
				      gres_name, job_id, node_name);
				return (uint32_t) 0;
			}
			gres_validate_node_cores(gres_ns, core_ctld,
						 node_name);
		} else {
			for (i = 0; i < gres_ns->topo_cnt; i++) {
				if (!gres_ns->topo_core_bitmap[i])
					continue;
				core_ctld = bit_size(gres_ns->
						     topo_core_bitmap[i]);
				break;
			}
		}

		alloc_core_bitmap = bit_alloc(core_ctld);
		if (core_bitmap) {
			for (j = 0; j < core_ctld; j++) {
				if (bit_test(core_bitmap, core_start_bit + j))
					bit_set(alloc_core_bitmap, j);
			}
		} else {
			bit_nset(alloc_core_bitmap, 0, core_ctld - 1);
		}

		avail_core_bitmap = bit_copy(alloc_core_bitmap);
		cores_addnt = xcalloc(gres_ns->topo_cnt,
				      sizeof(uint32_t));
		cores_avail = xcalloc(gres_ns->topo_cnt,
				      sizeof(uint32_t));
		for (i = 0; i < gres_ns->topo_cnt; i++) {
			if (gres_ns->topo_gres_cnt_avail[i] == 0)
				continue;
			if (use_busy_dev &&
			    (gres_ns->topo_gres_cnt_alloc[i] == 0))
				continue;
			if (!use_total_gres &&
			    (gres_ns->topo_gres_cnt_alloc[i] >=
			     gres_ns->topo_gres_cnt_avail[i]))
				continue;
			if (gres_js->type_name &&
			    (!gres_ns->topo_type_name[i] ||
			     (gres_ns->topo_type_id[i] !=
			      gres_js->type_id)))
				continue;
			if (!gres_ns->topo_core_bitmap[i]) {
				cores_avail[i] = core_end_bit -
					core_start_bit + 1;
				continue;
			}
			core_size = bit_size(gres_ns->topo_core_bitmap[i]);
			for (j = 0; j < core_size; j++) {
				if (core_bitmap &&
				    !bit_test(core_bitmap, core_start_bit + j))
					continue;
				if (bit_test(gres_ns->
					     topo_core_bitmap[i], j)) {
					cores_avail[i]++;
				}
			}
		}

		/* Pick the topology entries with the most cores available */
		gres_avail = 0;
		gres_total = 0;
		while (gres_avail < min_gres_node) {
			top_inx = -1;
			for (j = 0; j < gres_ns->topo_cnt; j++) {
				if ((gres_avail == 0) ||
				    (cores_avail[j] == 0) ||
				    !gres_ns->topo_core_bitmap[j]) {
					cores_addnt[j] = cores_avail[j];
				} else {
					cores_addnt[j] = cores_avail[j] -
						bit_overlap(alloc_core_bitmap,
							    gres_ns->
							    topo_core_bitmap[j]);
				}

				if (top_inx == -1) {
					if (cores_avail[j])
						top_inx = j;
				} else if (cores_addnt[j] > cores_addnt[top_inx])
					top_inx = j;
			}
			if ((top_inx < 0) || (cores_avail[top_inx] == 0)) {
				if (gres_total < min_gres_node)
					core_cnt = 0;
				break;
			}
			cores_avail[top_inx] = 0;	/* Flag as used */
			gres_tmp = gres_ns->topo_gres_cnt_avail[top_inx];
			if (!use_total_gres &&
			    (gres_tmp >=
			     gres_ns->topo_gres_cnt_alloc[top_inx])) {
				gres_tmp -= gres_ns->
					topo_gres_cnt_alloc[top_inx];
			} else if (!use_total_gres) {
				gres_tmp = 0;
			}
			if (gres_tmp == 0) {
				error("gres/%s: topology allocation error on node %s",
				      gres_name, node_name);
				break;
			}
			/* update counts of allocated cores and GRES */
			if (shared_gres) {
				/*
				 * Process outside of loop after specific
				 * device selected
				 */
			} else if (!gres_ns->topo_core_bitmap[top_inx]) {
				bit_nset(alloc_core_bitmap, 0, core_ctld - 1);
			} else if (gres_avail) {
				bit_or(alloc_core_bitmap,
				       gres_ns->
				       topo_core_bitmap[top_inx]);
				if (core_bitmap)
					bit_and(alloc_core_bitmap,
						avail_core_bitmap);
			} else {
				bit_and(alloc_core_bitmap,
					gres_ns->
					topo_core_bitmap[top_inx]);
			}
			if (shared_gres) {
				gres_total = MAX(gres_total, gres_tmp);
				gres_avail = gres_total;
			} else {
				/*
				 * Available GRES count is up to gres_tmp,
				 * but take 1 per loop to maximize available
				 * core count
				 */
				gres_avail += 1;
				gres_total += gres_tmp;
				core_cnt = bit_set_count(alloc_core_bitmap);
			}
		}
		if (shared_gres && (top_inx >= 0) &&
		    (gres_avail >= min_gres_node)) {
			if (!gres_ns->topo_core_bitmap[top_inx]) {
				bit_nset(alloc_core_bitmap, 0, core_ctld - 1);
			} else {
				bit_or(alloc_core_bitmap,
				       gres_ns->
				       topo_core_bitmap[top_inx]);
				if (core_bitmap)
					bit_and(alloc_core_bitmap,
						avail_core_bitmap);
			}
			core_cnt = bit_set_count(alloc_core_bitmap);
		}
		if (core_bitmap && (core_cnt > 0)) {
			*topo_set = true;
			for (i = 0; i < core_ctld; i++) {
				if (!bit_test(alloc_core_bitmap, i)) {
					bit_clear(core_bitmap,
						  core_start_bit + i);
				}
			}
		}
		FREE_NULL_BITMAP(alloc_core_bitmap);
		FREE_NULL_BITMAP(avail_core_bitmap);
		xfree(cores_addnt);
		xfree(cores_avail);
		return core_cnt;
	} else if (gres_js->type_name) {
		for (i = 0; i < gres_ns->type_cnt; i++) {
			if (gres_ns->type_name[i] &&
			    (gres_ns->type_id[i] ==
			     gres_js->type_id))
				break;
		}
		if (i >= gres_ns->type_cnt)
			return (uint32_t) 0;	/* no such type */
		gres_avail = gres_ns->type_cnt_avail[i];
		if (!use_total_gres)
			gres_avail -= gres_ns->type_cnt_alloc[i];
		gres_tmp = gres_ns->gres_cnt_avail;
		if (!use_total_gres)
			gres_tmp -= gres_ns->gres_cnt_alloc;
		gres_avail = MIN(gres_avail, gres_tmp);
		if (min_gres_node > gres_avail)
			return (uint32_t) 0;	/* insufficient GRES avail */
		return NO_VAL;
	} else {
		gres_avail = gres_ns->gres_cnt_avail;
		if (!use_total_gres)
			gres_avail -= gres_ns->gres_cnt_alloc;
		if (min_gres_node > gres_avail)
			return (uint32_t) 0;	/* insufficient GRES avail */
		return NO_VAL;
	}
}

/*
 * Determine how many cores on the node can be used by this job
 * IN job_gres_list  - job's gres_list built by gres_job_state_validate()
 * IN node_gres_list - node's gres_list built by gres_node_config_validate()
 * IN use_total_gres - if set then consider all gres resources as available,
 *		       and none are commited to running jobs
 * IN core_bitmap    - Identification of available cores (NULL if no restriction)
 * IN core_start_bit - index into core_bitmap for this node's first core
 * IN core_end_bit   - index into core_bitmap for this node's last core
 * IN job_id         - job's ID (for logging)
 * IN node_name      - name of the node (for logging)
 * IN disable binding- --gres-flags=disable-binding
 * RET: NO_VAL    - All cores on node are available
 *      otherwise - Count of available cores
 */
extern uint32_t gres_job_test(List job_gres_list, List node_gres_list,
			      bool use_total_gres, bitstr_t *core_bitmap,
			      int core_start_bit, int core_end_bit,
			      uint32_t job_id, char *node_name,
			      bool disable_binding)
{
	uint32_t core_cnt, tmp_cnt;
	ListIterator job_gres_iter;
	gres_state_t *gres_state_job, *gres_state_node;
	bool topo_set = false;

	if (job_gres_list == NULL)
		return NO_VAL;
	if (node_gres_list == NULL)
		return 0;

	core_cnt = NO_VAL;
	(void) gres_init();

	job_gres_iter = list_iterator_create(job_gres_list);
	while ((gres_state_job = (gres_state_t *) list_next(job_gres_iter))) {
		gres_state_node = list_find_first(node_gres_list, gres_find_id,
						  &gres_state_job->plugin_id);
		if (gres_state_node == NULL) {
			/* node lack resources required by the job */
			core_cnt = 0;
			break;
		}

		tmp_cnt = _job_test(gres_state_job, gres_state_node,
				    use_total_gres, core_bitmap,
				    core_start_bit, core_end_bit,
				    &topo_set, job_id, node_name,
				    disable_binding);
		if (tmp_cnt != NO_VAL) {
			if (core_cnt == NO_VAL)
				core_cnt = tmp_cnt;
			else
				core_cnt = MIN(tmp_cnt, core_cnt);
		}

		if (core_cnt == 0)
			break;
	}
	list_iterator_destroy(job_gres_iter);

	return core_cnt;
}

extern void gres_sock_delete(void *x)
{
	sock_gres_t *sock_gres = (sock_gres_t *) x;
	int s;

	if (sock_gres) {
		FREE_NULL_BITMAP(sock_gres->bits_any_sock);
		if (sock_gres->bits_by_sock) {
			for (s = 0; s < sock_gres->sock_cnt; s++)
				FREE_NULL_BITMAP(sock_gres->bits_by_sock[s]);
			xfree(sock_gres->bits_by_sock);
		}
		xfree(sock_gres->cnt_by_sock);
		/* NOTE: sock_gres->job_specs is just a pointer, do not free */
		xfree(sock_gres);
	}
}

/*
 * Build a string containing the GRES details for a given node and socket
 * sock_gres_list IN - List of sock_gres_t entries
 * sock_inx IN - zero-origin socket for which information is to be returned
 *		 if value < 0, then report GRES unconstrained by core
 * RET string, must call xfree() to release memory
 */
extern char *gres_sock_str(List sock_gres_list, int sock_inx)
{
	ListIterator iter;
	sock_gres_t *sock_gres;
	char *gres_str = NULL, *sep = "";

	if (!sock_gres_list)
		return NULL;

	iter = list_iterator_create(sock_gres_list);
	while ((sock_gres = (sock_gres_t *) list_next(iter))) {
		char *gres_name = sock_gres->gres_state_job->gres_name;
		gres_job_state_t *gres_js =
			sock_gres->gres_state_job->gres_data;
		char *type_name = gres_js->type_name;

		if (sock_inx < 0) {
			if (sock_gres->cnt_any_sock) {
				if (type_name) {
					xstrfmtcat(gres_str, "%s%s:%s:%"PRIu64,
						   sep,
						   gres_name,
						   type_name,
						   sock_gres->cnt_any_sock);
				} else {
					xstrfmtcat(gres_str, "%s%s:%"PRIu64,
						   sep, gres_name,
						   sock_gres->cnt_any_sock);
				}
				sep = " ";
			}
			continue;
		}
		if (!sock_gres->cnt_by_sock ||
		    (sock_gres->cnt_by_sock[sock_inx] == 0))
			continue;
		if (type_name) {
			xstrfmtcat(gres_str, "%s%s:%s:%"PRIu64, sep,
				   gres_name, type_name,
				   sock_gres->cnt_by_sock[sock_inx]);
		} else {
			xstrfmtcat(gres_str, "%s%s:%"PRIu64, sep,
				   gres_name,
				   sock_gres->cnt_by_sock[sock_inx]);
		}
		sep = " ";
	}
	list_iterator_destroy(iter);
	return gres_str;
}

static void _accumulate_job_gres_alloc(gres_job_state_t *gres_js,
				       int node_inx,
				       bitstr_t **gres_bit_alloc,
				       uint64_t *gres_cnt)
{
	if (gres_js->node_cnt <= node_inx) {
		error("gres_job_state_t node count less than node_inx. This should never happen");
		return;
	}

	if ((node_inx >= 0) && (node_inx < gres_js->node_cnt) &&
	    gres_js->gres_bit_alloc &&
	    gres_js->gres_bit_alloc[node_inx]) {
		if (!*gres_bit_alloc) {
			*gres_bit_alloc = bit_alloc(
				bit_size(gres_js->
					 gres_bit_alloc[node_inx]));
		}
		bit_or(*gres_bit_alloc, gres_js->gres_bit_alloc[node_inx]);
	}
	if (gres_cnt && gres_js->gres_cnt_node_alloc)
		*gres_cnt += gres_js->gres_cnt_node_alloc[node_inx];
}

/*
 * Set environment variables as required for a batch job
 * IN/OUT job_env_ptr - environment variable array
 * IN gres_list - generated by gres_job_alloc()
 * IN node_inx - zero origin node index
 */
extern void gres_g_job_set_env(char ***job_env_ptr, List job_gres_list,
			       int node_inx)
{
	int i;
	ListIterator gres_iter;
	gres_state_t *gres_state_job = NULL;
	uint64_t gres_cnt = 0;
	bitstr_t *gres_bit_alloc = NULL;
	bool sharing_gres_alloced = false;
	gres_internal_flags_t flags = GRES_INTERNAL_FLAG_NONE;

	(void) gres_init();

	slurm_mutex_lock(&gres_context_lock);
	for (i=0; i<gres_context_cnt; i++) {
		if (gres_context[i].ops.job_set_env == NULL)
			continue;	/* No plugin to call */
		if (job_gres_list) {
			gres_iter = list_iterator_create(job_gres_list);
			while ((gres_state_job = (gres_state_t *)
				list_next(gres_iter))) {
				if (gres_state_job->plugin_id !=
				    gres_context[i].plugin_id)
					continue;
				_accumulate_job_gres_alloc(
					gres_state_job->gres_data,
					node_inx,
					&gres_bit_alloc,
					&gres_cnt);
				/* Does job have a sharing GRES (GPU)? */
				if (gres_id_sharing(gres_context[i].plugin_id))
					sharing_gres_alloced = true;
			}
			list_iterator_destroy(gres_iter);
		}

		/*
		 * Do not let MPS or Shard (shared GRES) clear any envs set for
		 * a GPU (sharing GRES) when a GPU is allocated but an
		 * MPS/Shard is not. Sharing GRES plugins always run before
		 * shared GRES, so we don't need to protect MPS/Shard from GPU.
		 */
		if (gres_id_shared(gres_context[i].config_flags) &&
		    sharing_gres_alloced)
			flags |= GRES_INTERNAL_FLAG_PROTECT_ENV;

		(*(gres_context[i].ops.job_set_env))(job_env_ptr,
						     gres_bit_alloc, gres_cnt,
						     flags);
		gres_cnt = 0;
		FREE_NULL_BITMAP(gres_bit_alloc);
	}
	slurm_mutex_unlock(&gres_context_lock);
}

/*
 * Translate GRES flag to string.
 * NOT reentrant
 */
static char *_gres_flags_str(uint16_t flags)
{
	if (flags & GRES_NO_CONSUME)
		return "no_consume";
	return "";
}

static void _job_state_log(gres_state_t *gres_state_job, uint32_t job_id)
{
	gres_job_state_t *gres_js = gres_state_job->gres_data;
	char *sparse_msg = "", tmp_str[128];
	int i;

	xassert(gres_js);
	info("gres_job_state gres:%s(%u) type:%s(%u) job:%u flags:%s",
	     gres_state_job->gres_name, gres_state_job->plugin_id,
	     gres_js->type_name,
	     gres_js->type_id, job_id, _gres_flags_str(gres_js->flags));
	if (gres_js->cpus_per_gres)
		info("  cpus_per_gres:%u", gres_js->cpus_per_gres);
	else if (gres_js->def_cpus_per_gres)
		info("  def_cpus_per_gres:%u", gres_js->def_cpus_per_gres);
	if (gres_js->gres_per_job)
		info("  gres_per_job:%"PRIu64, gres_js->gres_per_job);
	if (gres_js->gres_per_node) {
		info("  gres_per_node:%"PRIu64" node_cnt:%u",
		     gres_js->gres_per_node, gres_js->node_cnt);
	}
	if (gres_js->gres_per_socket)
		info("  gres_per_socket:%"PRIu64, gres_js->gres_per_socket);
	if (gres_js->gres_per_task)
		info("  gres_per_task:%"PRIu64, gres_js->gres_per_task);
	if (gres_js->mem_per_gres)
		info("  mem_per_gres:%"PRIu64, gres_js->mem_per_gres);
	else if (gres_js->def_mem_per_gres)
		info("  def_mem_per_gres:%"PRIu64, gres_js->def_mem_per_gres);
	if (gres_js->ntasks_per_gres)
		info("  ntasks_per_gres:%u", gres_js->ntasks_per_gres);

	/*
	 * These arrays are only used for resource selection and may include
	 * data for many nodes not used in the resources eventually allocated
	 * to this job.
	 */
	if (gres_js->total_node_cnt) {
		sparse_msg = " (sparsely populated for resource selection)";
		info("  total_node_cnt:%u%s", gres_js->total_node_cnt,
		     sparse_msg);
	}
	for (i = 0; i < gres_js->total_node_cnt; i++) {
		if (gres_js->gres_cnt_node_select &&
		    gres_js->gres_cnt_node_select[i]) {
			info("  gres_cnt_node_select[%d]:%"PRIu64,
			     i, gres_js->gres_cnt_node_select[i]);
		}
		if (gres_js->gres_bit_select &&
		    gres_js->gres_bit_select[i]) {
			bit_fmt(tmp_str, sizeof(tmp_str),
				gres_js->gres_bit_select[i]);
			info("  gres_bit_select[%d]:%s of %d", i, tmp_str,
			     (int) bit_size(gres_js->gres_bit_select[i]));
		}
	}

	if (gres_js->total_gres)
		info("  total_gres:%"PRIu64, gres_js->total_gres);
	if (gres_js->node_cnt)
		info("  node_cnt:%u", gres_js->node_cnt);
	for (i = 0; i < gres_js->node_cnt; i++) {
		if (gres_js->gres_cnt_node_alloc &&
		    gres_js->gres_cnt_node_alloc[i]) {
			info("  gres_cnt_node_alloc[%d]:%"PRIu64,
			     i, gres_js->gres_cnt_node_alloc[i]);
		} else if (gres_js->gres_cnt_node_alloc)
			info("  gres_cnt_node_alloc[%d]:NULL", i);

		if (gres_js->gres_bit_alloc && gres_js->gres_bit_alloc[i]) {
			bit_fmt(tmp_str, sizeof(tmp_str),
				gres_js->gres_bit_alloc[i]);
			info("  gres_bit_alloc[%d]:%s of %d", i, tmp_str,
			     (int) bit_size(gres_js->gres_bit_alloc[i]));
		} else if (gres_js->gres_bit_alloc)
			info("  gres_bit_alloc[%d]:NULL", i);

		if (gres_js->gres_bit_step_alloc &&
		    gres_js->gres_bit_step_alloc[i]) {
			bit_fmt(tmp_str, sizeof(tmp_str),
				gres_js->gres_bit_step_alloc[i]);
			info("  gres_bit_step_alloc[%d]:%s of %d", i, tmp_str,
			     (int) bit_size(gres_js->gres_bit_step_alloc[i]));
		} else if (gres_js->gres_bit_step_alloc)
			info("  gres_bit_step_alloc[%d]:NULL", i);

		if (gres_js->gres_cnt_step_alloc) {
			info("  gres_cnt_step_alloc[%d]:%"PRIu64"", i,
			     gres_js->gres_cnt_step_alloc[i]);
		}
	}
}

/*
 * Extract from the job/step gres_list the count of GRES of the specified name
 * and (optionally) type. If no type is specified, then the count will include
 * all GRES of that name, regardless of type.
 *
 * IN gres_list  - job/step record's gres_list.
 * IN gres_name - the name of the GRES to query.
 * IN gres_type - (optional) the type of the GRES to query.
 * IN is_job - True if the GRES list is for the job, false if for the step.
 * RET The number of GRES in the job/step gres_list or NO_VAL64 if not found.
 */
static uint64_t _get_gres_list_cnt(List gres_list, char *gres_name,
				   char *gres_type, bool is_job)
{
	uint64_t gres_val = NO_VAL64;
	uint32_t plugin_id;
	ListIterator gres_iter;
	gres_state_t *gres_state_ptr;
	bool filter_type;

	if ((gres_list == NULL) || (list_count(gres_list) == 0))
		return gres_val;

	plugin_id = gres_build_id(gres_name);

	if (gres_type && (gres_type[0] != '\0'))
		filter_type = true;
	else
		filter_type = false;

	gres_iter = list_iterator_create(gres_list);
	while ((gres_state_ptr = list_next(gres_iter))) {
		uint64_t total_gres;
		void *type_name;

		if (gres_state_ptr->plugin_id != plugin_id)
			continue;

		if (is_job) {
			gres_job_state_t *gres_js =
				(gres_job_state_t *)gres_state_ptr->gres_data;
			type_name = gres_js->type_name;
			total_gres = gres_js->total_gres;
		} else {
			gres_step_state_t *gres_ss =
				(gres_step_state_t *)gres_state_ptr->gres_data;
			type_name = gres_ss->type_name;
			total_gres = gres_ss->total_gres;
		}

		/* If we are filtering on GRES type, ignore other types */
		if (filter_type &&
		    xstrcasecmp(gres_type, type_name))
			continue;

		if ((total_gres == NO_VAL64) || (total_gres == 0))
			continue;

		if (gres_val == NO_VAL64)
			gres_val = total_gres;
		else
			gres_val += total_gres;
	}
	list_iterator_destroy(gres_iter);

	return gres_val;
}

static uint64_t _get_job_gres_list_cnt(List gres_list, char *gres_name,
				       char *gres_type)
{
	return _get_gres_list_cnt(gres_list, gres_name, gres_type, true);
}

static uint64_t _get_step_gres_list_cnt(List gres_list, char *gres_name,
					char *gres_type)
{
	return _get_gres_list_cnt(gres_list, gres_name, gres_type, false);
}

/*
 * Log a job's current gres state
 * IN gres_list - generated by gres_job_state_validate()
 * IN job_id - job's ID
 */
extern void gres_job_state_log(List gres_list, uint32_t job_id)
{
	ListIterator gres_iter;
	gres_state_t *gres_state_job;

	if (!(slurm_conf.debug_flags & DEBUG_FLAG_GRES) || !gres_list)
		return;

	(void) gres_init();

	slurm_mutex_lock(&gres_context_lock);
	gres_iter = list_iterator_create(gres_list);
	while ((gres_state_job = (gres_state_t *) list_next(gres_iter))) {
		_job_state_log(gres_state_job, job_id);
	}
	list_iterator_destroy(gres_iter);
	slurm_mutex_unlock(&gres_context_lock);
}

static int _find_device(void *x, void *key)
{
	gres_device_t *device_x = (gres_device_t *)x;
	gres_device_t *device_key = (gres_device_t *)key;

	if (!xstrcmp(device_x->path, device_key->path))
		return 1;

	return 0;
}

static int _accumulate_gres_device(void *x, void *arg)
{
	gres_state_t *gres_ptr = x;
	foreach_gres_accumulate_device_t *args = arg;

	if (gres_ptr->plugin_id != args->plugin_id)
		return 0;

	if (args->is_job) {
		_accumulate_job_gres_alloc(gres_ptr->gres_data, 0,
					   args->gres_bit_alloc, NULL);
	} else {
		_accumulate_step_gres_alloc(gres_ptr, args->gres_bit_alloc,
					    NULL);
	}

	return 0;
}

extern List gres_g_get_devices(List gres_list, bool is_job,
			       uint16_t accel_bind_type, char *tres_bind_str,
			       int local_proc_id, pid_t pid)
{
	int j;
	ListIterator dev_itr;
	bitstr_t *gres_bit_alloc = NULL;
	gres_device_t *gres_device;
	List gres_devices;
	List device_list = NULL;
	bitstr_t *usable_gres = NULL;
	tres_bind_t tres_bind;

	(void) gres_init();

	/*
	 * Create a unique device list of all possible GRES device files.
	 * Initialize each device to deny.
	 */
	for (j = 0; j < gres_context_cnt; j++) {
		if (!gres_context[j].ops.get_devices)
			continue;
		gres_devices = (*(gres_context[j].ops.get_devices))();
		if (!gres_devices || !list_count(gres_devices))
			continue;
		dev_itr = list_iterator_create(gres_devices);
		while ((gres_device = list_next(dev_itr))) {
			if (!device_list)
				device_list = list_create(NULL);
			gres_device->alloc = 0;
			/*
			 * Keep the list unique by not adding duplicates (in the
			 * case of MPS and GPU)
			 */
			if (!list_find_first(device_list, _find_device,
					     gres_device))
				list_append(device_list, gres_device);
		}
		list_iterator_destroy(dev_itr);
	}

	if (!gres_list)
		return device_list;

	if (accel_bind_type || tres_bind_str)
		_parse_tres_bind(accel_bind_type, tres_bind_str, &tres_bind);
	else
		memset(&tres_bind, 0, sizeof(tres_bind));

	slurm_mutex_lock(&gres_context_lock);
	for (j = 0; j < gres_context_cnt; j++) {
		/* We need to get a gres_bit_alloc with all the gres types
		 * merged (accumulated) together */
		foreach_gres_accumulate_device_t args = {
			.gres_bit_alloc = &gres_bit_alloc,
			.is_job = is_job,
			.plugin_id = gres_context[j].plugin_id,
		};
		(void) list_for_each(gres_list, _accumulate_gres_device, &args);

		if (!gres_bit_alloc ||
		    !gres_context[j].ops.get_devices)
			continue;

		gres_devices = (*(gres_context[j].ops.get_devices))();
		if (!gres_devices) {
			error("We should had got gres_devices, but for some reason none were set in the plugin.");
			continue;
		}

		if (_get_usable_gres(gres_context[j].gres_name, j,
				     local_proc_id, pid, &tres_bind,
				     &usable_gres, gres_bit_alloc,
				     true) == SLURM_ERROR)
			continue;

		dev_itr = list_iterator_create(gres_devices);
		while ((gres_device = list_next(dev_itr))) {
			if (!bit_test(gres_bit_alloc, gres_device->index))
				continue;

			if (!usable_gres ||
			    bit_test(usable_gres, gres_device->index)) {
				gres_device_t *gres_device2;
				/*
				 * search for the device among the unique
				 * devices list (since two plugins could have
				 * device records that point to the same file,
				 * like with GPU and MPS)
				 */
				gres_device2 = list_find_first(device_list,
							       _find_device,
							       gres_device);
				/*
				 * Set both, in case they point to different
				 * records
				 */
				gres_device->alloc = 1;
				if (gres_device2)
					gres_device2->alloc = 1;
			}
		}
		list_iterator_destroy(dev_itr);
		FREE_NULL_BITMAP(gres_bit_alloc);
		FREE_NULL_BITMAP(usable_gres);
	}
	slurm_mutex_unlock(&gres_context_lock);

	return device_list;
}

static void _step_state_delete(void *gres_data)
{
	int i;
	gres_step_state_t *gres_ss = (gres_step_state_t *) gres_data;

	if (gres_ss == NULL)
		return;

	FREE_NULL_BITMAP(gres_ss->node_in_use);
	if (gres_ss->gres_bit_alloc) {
		for (i = 0; i < gres_ss->node_cnt; i++)
			FREE_NULL_BITMAP(gres_ss->gres_bit_alloc[i]);
		xfree(gres_ss->gres_bit_alloc);
	}
	xfree(gres_ss->gres_cnt_node_alloc);
	xfree(gres_ss->type_name);
	xfree(gres_ss);
}

extern void gres_step_list_delete(void *list_element)
{
	gres_state_t *gres_state_step = (gres_state_t *) list_element;

	_step_state_delete(gres_state_step->gres_data);
	gres_state_step->gres_data = NULL;
	_gres_state_delete_members(gres_state_step);
}


static int _step_get_gres_cnt(void *x, void *arg)
{
	gres_state_t *gres_state_job = (gres_state_t *)x;
	foreach_gres_cnt_t *foreach_gres_cnt = (foreach_gres_cnt_t *)arg;
	gres_job_state_t *gres_js;
	gres_key_t *job_search_key = foreach_gres_cnt->job_search_key;
	bool ignore_alloc = foreach_gres_cnt->ignore_alloc;
	slurm_step_id_t *step_id = foreach_gres_cnt->step_id;
	int node_offset = job_search_key->node_offset;

	/* This isn't the gres we are looking for */
	if (!gres_find_job_by_key_with_cnt(gres_state_job, job_search_key))
		return 0;

	/* This is the first time we have found a matching GRES. */
	if (foreach_gres_cnt->gres_cnt == INFINITE64)
		foreach_gres_cnt->gres_cnt = 0;

	gres_js = gres_state_job->gres_data;

	if (gres_js->total_gres == NO_CONSUME_VAL64) {
		foreach_gres_cnt->gres_cnt = NO_CONSUME_VAL64;
		return -1;
	}

	if ((node_offset >= gres_js->node_cnt)) {
		error("gres/%s: %s %ps node offset invalid (%d >= %u)",
		      gres_state_job->gres_name, __func__, step_id,
		      node_offset, gres_js->node_cnt);
		foreach_gres_cnt->gres_cnt = 0;
		return -1;
	}
	if (!gres_id_shared(job_search_key->config_flags) &&
	    gres_js->gres_bit_alloc &&
	    gres_js->gres_bit_alloc[node_offset]) {
		foreach_gres_cnt->gres_cnt += bit_set_count(
			gres_js->gres_bit_alloc[node_offset]);
		if (!ignore_alloc &&
		    gres_js->gres_bit_step_alloc &&
		    gres_js->gres_bit_step_alloc[node_offset]) {
			foreach_gres_cnt->gres_cnt -=
				bit_set_count(gres_js->
					      gres_bit_step_alloc[node_offset]);
		}
	} else if (gres_js->gres_cnt_node_alloc &&
		   gres_js->gres_cnt_step_alloc) {
		foreach_gres_cnt->gres_cnt +=
			gres_js->gres_cnt_node_alloc[node_offset];
		if (!ignore_alloc) {
			foreach_gres_cnt->gres_cnt -= gres_js->
				gres_cnt_step_alloc[node_offset];
		}
	} else {
		debug3("gres/%s:%s: %s %ps gres_bit_alloc and gres_cnt_node_alloc are NULL",
		       gres_state_job->gres_name, gres_js->type_name,
		       __func__, step_id);
		foreach_gres_cnt->gres_cnt = NO_VAL64;
		return -1;
	}
	return 0;
}

static uint64_t _step_test(gres_step_state_t *gres_ss, bool first_step_node,
			   uint16_t cpus_per_task, int max_rem_nodes,
			   bool ignore_alloc, uint64_t gres_cnt, bool test_mem,
			   int node_offset, slurm_step_id_t *step_id,
			   job_resources_t *job_resrcs_ptr, int *err_code)
{
	uint64_t core_cnt, min_gres = 1, task_cnt;

	xassert(gres_ss);

	if (!gres_cnt)
		return 0;

	if (first_step_node) {
		gres_ss->gross_gres = 0;
		gres_ss->total_gres = 0;
	}
	if (gres_ss->gres_per_node)
		min_gres = gres_ss-> gres_per_node;
	if (gres_ss->gres_per_socket)
		min_gres = MAX(min_gres, gres_ss->gres_per_socket);
	if (gres_ss->gres_per_task)
		min_gres = MAX(min_gres, gres_ss->gres_per_task);
	if (gres_ss->gres_per_step &&
	    (gres_ss->gres_per_step > gres_ss->total_gres) &&
	    (max_rem_nodes == 1)) {
		uint64_t gres_per_step = gres_ss->gres_per_step;
		if (ignore_alloc)
			gres_per_step -= gres_ss->gross_gres;
		else
			gres_per_step -= gres_ss->total_gres;
		min_gres = MAX(min_gres, gres_per_step);
	}

	if (gres_cnt != NO_VAL64) {
		if (min_gres > gres_cnt) {
			core_cnt = 0;
		} else if (gres_ss->gres_per_task) {
			task_cnt = (gres_cnt + gres_ss->gres_per_task - 1)
				/ gres_ss->gres_per_task;
			core_cnt = task_cnt * cpus_per_task;
		} else
			core_cnt = NO_VAL64;
	} else {
		gres_cnt = 0;
		core_cnt = NO_VAL64;
	}

	/* Test if there is enough memory available to run the step. */
	if (test_mem && core_cnt && gres_cnt && gres_ss->mem_per_gres &&
	    (gres_ss->mem_per_gres != NO_VAL64)) {
		uint64_t mem_per_gres, mem_req, mem_avail;

		mem_per_gres = gres_ss->mem_per_gres;
		mem_req = min_gres * mem_per_gres;
		mem_avail = job_resrcs_ptr->memory_allocated[node_offset];
		if (!ignore_alloc)
			mem_avail -= job_resrcs_ptr->memory_used[node_offset];

		if (mem_avail < mem_req) {
			log_flag(STEPS, "%s: JobId=%u: Usable memory on node: %"PRIu64" is less than requested %"PRIu64", skipping the node",
				 __func__, step_id->job_id, mem_avail,
				 mem_req);
			core_cnt = 0;
			*err_code = ESLURM_INVALID_TASK_MEMORY;
		}
	}

	if (core_cnt != 0) {
		if (ignore_alloc)
			gres_ss->gross_gres += gres_cnt;
		else
			gres_ss->total_gres += gres_cnt;
	}

	return core_cnt;
}

/*
 * TRES specification parse logic
 * in_val IN - initial input string
 * cnt OUT - count of values
 * gres_list IN/OUT - where to search for (or add) new step TRES record
 * save_ptr IN/OUT - NULL on initial call, otherwise value from previous call
 * rc OUT - unchanged or an error code
 * RET gres - step record to set value in, found or created by this function
 */
static gres_step_state_t *_get_next_step_gres(char *in_val, uint64_t *cnt,
					      List gres_list, char **save_ptr,
					      int *rc)
{
	static char *prev_save_ptr = NULL;
	int context_inx = NO_VAL, my_rc = SLURM_SUCCESS;
	gres_step_state_t *gres_ss = NULL;
	gres_state_t *gres_state_step;
	gres_key_t step_search_key;
	char *type = NULL, *name = NULL;
	uint16_t flags = 0;

	xassert(save_ptr);
	if (!in_val && (*save_ptr == NULL)) {
		return NULL;
	}

	if (*save_ptr == NULL) {
		prev_save_ptr = in_val;
	} else if (*save_ptr != prev_save_ptr) {
		error("%s: parsing error", __func__);
		my_rc = SLURM_ERROR;
		goto fini;
	}

	if (prev_save_ptr[0] == '\0') {	/* Empty input token */
		*save_ptr = NULL;
		return NULL;
	}

	if ((my_rc = _get_next_gres(in_val, &type, &context_inx,
				    cnt, &flags, &prev_save_ptr)) ||
	    (context_inx == NO_VAL)) {
		prev_save_ptr = NULL;
		goto fini;
	}

	/* Find the step GRES record */
	step_search_key.config_flags = gres_context[context_inx].config_flags;
	step_search_key.plugin_id = gres_context[context_inx].plugin_id;
	step_search_key.type_id = gres_build_id(type);
	gres_state_step = list_find_first(gres_list, gres_find_step_by_key,
					  &step_search_key);

	if (gres_state_step) {
		gres_ss = gres_state_step->gres_data;
	} else {
		gres_ss = xmalloc(sizeof(gres_step_state_t));
		gres_ss->type_id = gres_build_id(type);
		gres_ss->type_name = type;
		type = NULL;	/* String moved above */
		gres_state_step = gres_create_state(
			&gres_context[context_inx], GRES_STATE_SRC_CONTEXT_PTR,
			GRES_STATE_TYPE_STEP, gres_ss);
		list_append(gres_list, gres_state_step);
	}
	gres_ss->flags = flags;

fini:	xfree(name);
	xfree(type);
	if (my_rc != SLURM_SUCCESS) {
		prev_save_ptr = NULL;
		if (my_rc == ESLURM_INVALID_GRES && running_in_slurmctld())
			info("Invalid GRES step specification %s", in_val);
		*rc = my_rc;
	}
	*save_ptr = prev_save_ptr;
	return gres_ss;
}

/*
 * Test that the step does not request more GRES than what the job requested.
 * This function does *not* check the step's requested GRES against the job's
 * allocated GRES. The job may be allocated more GRES than what it requested
 * (for example, when --exclusive is used the job is allocated all the GRES
 * on the node), but that's okay. We check the step request against the job's
 * allocated GRES in gres_step_test().
 */
static void _validate_step_counts(List step_gres_list, List job_gres_list_req,
				  uint32_t step_min_nodes, int *rc,
				  char **err_msg)
{
	ListIterator iter;
	gres_state_t *gres_state_job, *gres_state_step;
	gres_job_state_t *gres_js;
	gres_step_state_t *gres_ss;
	gres_key_t job_search_key;
	uint16_t cpus_per_gres;
	char *msg = NULL;

	if (!step_gres_list || (list_count(step_gres_list) == 0))
		return;
	if (!job_gres_list_req  || (list_count(job_gres_list_req)  == 0)) {
		if (err_msg) {
			xfree(*err_msg);
			xstrfmtcat(*err_msg, "Step requested GRES but job doesn't have GRES");
		}
		*rc = ESLURM_INVALID_GRES;
		return;
	}

	iter = list_iterator_create(step_gres_list);
	while ((gres_state_step = (gres_state_t *) list_next(iter))) {
		gres_ss = (gres_step_state_t *) gres_state_step->gres_data;
		job_search_key.config_flags = gres_state_step->config_flags;
		job_search_key.plugin_id = gres_state_step->plugin_id;
		if (gres_ss->type_id == 0)
			job_search_key.type_id = NO_VAL;
		else
			job_search_key.type_id = gres_ss->type_id;
		gres_state_job = list_find_first(job_gres_list_req,
						 gres_find_job_by_key,
						 &job_search_key);
		if (!gres_state_job || !gres_state_job->gres_data) {
			xstrfmtcat(msg, "Step requested GRES (%s:%s) not found in the job",
				   gres_state_step->gres_name,
				   gres_ss->type_name);
			*rc = ESLURM_INVALID_GRES;
			break;
		}
		gres_js = (gres_job_state_t *) gres_state_job->gres_data;
		if (gres_js->cpus_per_gres)
			cpus_per_gres = gres_js->cpus_per_gres;
		else
			cpus_per_gres = gres_js->def_cpus_per_gres;
		if (cpus_per_gres && gres_ss->cpus_per_gres &&
		    (cpus_per_gres < gres_ss->cpus_per_gres)) {
			xstrfmtcat(msg, "Step requested cpus_per_gres=%u is more than the job's cpu_per_gres=%u",
				   gres_ss->cpus_per_gres,
				   cpus_per_gres);
			*rc = ESLURM_INVALID_GRES;
			break;
		}
		if (gres_ss->gres_per_step) {
			/*
			 * This isn't a perfect check because step_min_nodes
			 * isn't always set by this point, but if it is set
			 * then we can check that the number of gres requested
			 * for the step is at least the number of nodes in
			 * the step.
			 */
			if (step_min_nodes &&
			    (gres_ss->gres_per_step < step_min_nodes)) {
				xstrfmtcat(msg, "Step requested gres=%s:%"PRIu64" is less than the requested min nodes=%u",
					   gres_state_step->gres_name,
					   gres_ss->gres_per_step,
					   step_min_nodes);
				*rc = ESLURM_INVALID_GRES;
				break;
			}
			if (gres_js->gres_per_job &&
			    (gres_js->gres_per_job <
			     gres_ss->gres_per_step)) {
				xstrfmtcat(msg, "Step requested gres=%s:%"PRIu64" is more than the job's gres=%s:%"PRIu64,
					   gres_state_step->gres_name,
					   gres_ss->gres_per_step,
					   gres_state_job->gres_name,
					   gres_js->gres_per_job);
				*rc = ESLURM_INVALID_GRES;
				break;
			}
		}
		if (gres_js->gres_per_node &&
		    gres_ss->gres_per_node &&
		    (gres_js->gres_per_node <
		     gres_ss->gres_per_node)) {
			xstrfmtcat(msg, "Step requested gres_per_node=%s:%"PRIu64" is more than the job's gres_per_node=%s:%"PRIu64,
				   gres_state_step->gres_name,
				   gres_ss->gres_per_node,
				   gres_state_job->gres_name,
				   gres_js->gres_per_node);
			*rc = ESLURM_INVALID_GRES;
			break;
		}
		if (gres_js->gres_per_socket &&
		    gres_ss->gres_per_socket &&
		    (gres_js->gres_per_socket <
		     gres_ss->gres_per_socket)) {
			xstrfmtcat(msg, "Step requested gres_per_socket=%s:%"PRIu64" is more than the job's gres_per_socket=%s:%"PRIu64,
				   gres_state_step->gres_name,
				   gres_ss->gres_per_socket,
				   gres_state_job->gres_name,
				   gres_js->gres_per_socket);
			*rc = ESLURM_INVALID_GRES;
			break;
		}
		if (gres_js->gres_per_task &&
		    gres_ss->gres_per_task &&
		    (gres_js->gres_per_task <
		     gres_ss->gres_per_task)) {
			xstrfmtcat(msg, "Step requested gres_per_task=%s:%"PRIu64" is more than the job's gres_per_task=%s:%"PRIu64,
				   gres_state_step->gres_name,
				   gres_ss->gres_per_task,
				   gres_state_job->gres_name,
				   gres_js->gres_per_task);
			*rc = ESLURM_INVALID_GRES;
			break;
		}

	}
	list_iterator_destroy(iter);

	if (msg) {
		if (err_msg) {
			xfree(*err_msg);
			*err_msg = msg;
		} else {
			error("%s", msg);
			xfree(msg);
		}
	}
}


static int _handle_ntasks_per_tres_step(List new_step_list,
					uint16_t ntasks_per_tres,
					uint32_t *num_tasks,
					uint32_t *cpu_count)
{
	gres_step_state_t *gres_ss;
	uint64_t cnt = 0;
	int rc = SLURM_SUCCESS;

	uint64_t tmp = _get_step_gres_list_cnt(new_step_list, "gpu", NULL);
	if ((tmp == NO_VAL64) && (*num_tasks != NO_VAL)) {
		/*
		 * Generate GPUs from ntasks_per_tres when not specified
		 * and ntasks is specified
		 */
		uint32_t gpus = *num_tasks / ntasks_per_tres;
		/* For now, do type-less GPUs */
		char *save_ptr = NULL, *gres = NULL, *in_val;
		xstrfmtcat(gres, "gres:gpu:%u", gpus);
		in_val = gres;
		if (*num_tasks != ntasks_per_tres * gpus) {
			log_flag(GRES, "%s: -n/--ntasks %u is not a multiple of --ntasks-per-gpu=%u",
				 __func__, *num_tasks, ntasks_per_tres);
			return ESLURM_INVALID_GRES;
		}
		while ((gres_ss =
			_get_next_step_gres(in_val, &cnt,
					    new_step_list,
					    &save_ptr, &rc))) {
			/* Simulate a tres_per_job specification */
			gres_ss->gres_per_step = cnt;
			gres_ss->ntasks_per_gres = ntasks_per_tres;
			gres_ss->total_gres =
				MAX(gres_ss->total_gres, cnt);
			in_val = NULL;
		}
		xfree(gres);
		xassert(list_count(new_step_list) != 0);
	} else if (tmp != NO_VAL64) {
		tmp = tmp * ntasks_per_tres;
		if (*num_tasks < tmp) {
			*num_tasks = tmp;
		}
		if (*cpu_count && (*cpu_count < tmp)) {
			/* step_spec->cpu_count == 0 means SSF_OVERSUBSCRIBE */
			*cpu_count = tmp;
		}
	} else {
		error("%s: ntasks_per_tres was specified, but there was either no task count or no GPU specification to go along with it, or both were already specified.",
		      __func__);
		rc = SLURM_ERROR;
	}

	return rc;
}

extern int gres_step_state_validate(char *cpus_per_tres,
				    char *tres_per_step,
				    char *tres_per_node,
				    char *tres_per_socket,
				    char *tres_per_task,
				    char *mem_per_tres,
				    uint16_t ntasks_per_tres,
				    uint32_t step_min_nodes,
				    List *step_gres_list,
				    List job_gres_list_req, uint32_t job_id,
				    uint32_t step_id,
				    uint32_t *num_tasks,
				    uint32_t *cpu_count, char **err_msg)
{
	int rc;
	gres_step_state_t *gres_ss;
	List new_step_list;
	uint64_t cnt = 0;

	*step_gres_list = NULL;
	if ((rc = gres_init()) != SLURM_SUCCESS)
		return rc;

	slurm_mutex_lock(&gres_context_lock);
	new_step_list = list_create(gres_step_list_delete);
	if (cpus_per_tres) {
		char *in_val = cpus_per_tres, *save_ptr = NULL;
		while ((gres_ss = _get_next_step_gres(in_val, &cnt,
						      new_step_list,
						      &save_ptr, &rc))) {
			gres_ss->cpus_per_gres = cnt;
			in_val = NULL;
		}
	}
	if (tres_per_step) {
		char *in_val = tres_per_step, *save_ptr = NULL;
		while ((gres_ss = _get_next_step_gres(in_val, &cnt,
						      new_step_list,
						      &save_ptr, &rc))) {
			gres_ss->gres_per_step = cnt;
			in_val = NULL;
			gres_ss->total_gres =
				MAX(gres_ss->total_gres, cnt);
		}
	}
	if (tres_per_node) {
		char *in_val = tres_per_node, *save_ptr = NULL;
		while ((gres_ss = _get_next_step_gres(in_val, &cnt,
						      new_step_list,
						      &save_ptr, &rc))) {
			gres_ss->gres_per_node = cnt;
			in_val = NULL;
			/* Step only has 1 node, always */
			gres_ss->total_gres =
				MAX(gres_ss->total_gres, cnt);
		}
	}
	if (tres_per_socket) {
		char *in_val = tres_per_socket, *save_ptr = NULL;
		while ((gres_ss = _get_next_step_gres(in_val, &cnt,
						      new_step_list,
						      &save_ptr, &rc))) {
			gres_ss->gres_per_socket = cnt;
			in_val = NULL;
			// TODO: What is sockets_per_node and ntasks_per_socket?
			// if (*sockets_per_node != NO_VAL16) {
			//	cnt *= *sockets_per_node;
			// } else if ((*num_tasks != NO_VAL) &&
			//	   (*ntasks_per_socket != NO_VAL16)) {
			//	cnt *= ((*num_tasks + *ntasks_per_socket - 1) /
			//		*ntasks_per_socket);
			// }
			// gres_ss->total_gres =
			//	MAX(gres_ss->total_gres, cnt);
		}
	}
	if (tres_per_task) {
		char *in_val = tres_per_task, *save_ptr = NULL;
		while ((gres_ss = _get_next_step_gres(in_val, &cnt,
						      new_step_list,
						      &save_ptr, &rc))) {
			gres_ss->gres_per_task = cnt;
			in_val = NULL;
			if (*num_tasks != NO_VAL)
				cnt *= *num_tasks;
			gres_ss->total_gres =
				MAX(gres_ss->total_gres, cnt);
		}
	}
	if (mem_per_tres) {
		char *in_val = mem_per_tres, *save_ptr = NULL;
		while ((gres_ss = _get_next_step_gres(in_val, &cnt,
						      new_step_list,
						      &save_ptr, &rc))) {
			gres_ss->mem_per_gres = cnt;
			in_val = NULL;
		}
	}

	if ((ntasks_per_tres != NO_VAL16) && num_tasks && cpu_count) {
		rc = _handle_ntasks_per_tres_step(new_step_list,
						  ntasks_per_tres,
						  num_tasks,
						  cpu_count);
	}

	if (list_count(new_step_list) == 0) {
		FREE_NULL_LIST(new_step_list);
	} else {
		/*
		 * If called from a client we don't have a job_gres_list_req so
		 * don't check against that.
		 */
		if (rc == SLURM_SUCCESS && running_in_slurmctld())
			_validate_step_counts(new_step_list, job_gres_list_req,
					      step_min_nodes, &rc, err_msg);
		if (rc == SLURM_SUCCESS) {
			bool overlap_merge = false;
			int over_count = 0;
			gres_state_t *gres_state;
			overlap_check_t *over_list =
				xcalloc(list_count(new_step_list),
					sizeof(overlap_check_t));
			ListIterator iter = list_iterator_create(new_step_list);
			while ((gres_state = list_next(iter))) {
				if (_set_over_list(gres_state, over_list,
						   &over_count, 0))
					overlap_merge = true;

			}
			list_iterator_destroy(iter);
			if (overlap_merge)
				rc = _merge_generic_data(new_step_list,
							 over_list,
							 over_count,
							 0);
			xfree(over_list);
		}
		if (rc == SLURM_SUCCESS)
			*step_gres_list = new_step_list;
		else
			FREE_NULL_LIST(new_step_list);
	}
	slurm_mutex_unlock(&gres_context_lock);
	return rc;
}

static void *_step_state_dup(gres_step_state_t *gres_ss)
{

	int i;
	gres_step_state_t *new_gres_ss;

	xassert(gres_ss);
	new_gres_ss = xmalloc(sizeof(gres_step_state_t));
	new_gres_ss->cpus_per_gres	= gres_ss->cpus_per_gres;
	new_gres_ss->gres_per_step	= gres_ss->gres_per_step;
	new_gres_ss->gres_per_node	= gres_ss->gres_per_node;
	new_gres_ss->gres_per_socket	= gres_ss->gres_per_socket;
	new_gres_ss->gres_per_task	= gres_ss->gres_per_task;
	new_gres_ss->mem_per_gres	= gres_ss->mem_per_gres;
	new_gres_ss->node_cnt		= gres_ss->node_cnt;
	new_gres_ss->total_gres	= gres_ss->total_gres;

	if (gres_ss->node_in_use)
		new_gres_ss->node_in_use = bit_copy(gres_ss->node_in_use);

	if (gres_ss->gres_cnt_node_alloc) {
		i = sizeof(uint64_t) * gres_ss->node_cnt;
		new_gres_ss->gres_cnt_node_alloc = xmalloc(i);
		memcpy(new_gres_ss->gres_cnt_node_alloc,
		       gres_ss->gres_cnt_node_alloc, i);
	}
	if (gres_ss->gres_bit_alloc) {
		new_gres_ss->gres_bit_alloc = xcalloc(gres_ss->node_cnt,
						      sizeof(bitstr_t *));
		for (i = 0; i < gres_ss->node_cnt; i++) {
			if (gres_ss->gres_bit_alloc[i] == NULL)
				continue;
			new_gres_ss->gres_bit_alloc[i] =
				bit_copy(gres_ss->gres_bit_alloc[i]);
		}
	}
	return new_gres_ss;
}

static void *_step_state_dup2(gres_step_state_t *gres_ss, int node_index)
{
	gres_step_state_t *new_gres_ss;

	xassert(gres_ss);
	new_gres_ss = xmalloc(sizeof(gres_step_state_t));
	new_gres_ss->cpus_per_gres	= gres_ss->cpus_per_gres;
	new_gres_ss->gres_per_step	= gres_ss->gres_per_step;
	new_gres_ss->gres_per_node	= gres_ss->gres_per_node;
	new_gres_ss->gres_per_socket	= gres_ss->gres_per_socket;
	new_gres_ss->gres_per_task	= gres_ss->gres_per_task;
	new_gres_ss->mem_per_gres	= gres_ss->mem_per_gres;
	new_gres_ss->node_cnt		= 1;
	new_gres_ss->total_gres	= gres_ss->total_gres;

	if (gres_ss->node_in_use)
		new_gres_ss->node_in_use = bit_copy(gres_ss->node_in_use);

	if (gres_ss->gres_cnt_node_alloc) {
		new_gres_ss->gres_cnt_node_alloc = xmalloc(sizeof(uint64_t));
		new_gres_ss->gres_cnt_node_alloc[0] =
			gres_ss->gres_cnt_node_alloc[node_index];
	}

	if ((node_index < gres_ss->node_cnt) && gres_ss->gres_bit_alloc &&
	    gres_ss->gres_bit_alloc[node_index]) {
		new_gres_ss->gres_bit_alloc = xmalloc(sizeof(bitstr_t *));
		new_gres_ss->gres_bit_alloc[0] =
			bit_copy(gres_ss->gres_bit_alloc[node_index]);
	}
	return new_gres_ss;
}

/*
 * Create a copy of a step's gres state
 * IN gres_list - List of Gres records for this step to track usage
 * RET The copy or NULL on failure
 */
List gres_step_state_list_dup(List gres_list)
{
	return gres_step_state_extract(gres_list, -1);
}

/*
 * Create a copy of a step's gres state for a particular node index
 * IN gres_list - List of Gres records for this step to track usage
 * IN node_index - zero-origin index to the node
 * RET The copy or NULL on failure
 */
List gres_step_state_extract(List gres_list, int node_index)
{
	ListIterator gres_iter;
	gres_state_t *gres_state_step, *new_gres_state_step;
	List new_gres_list = NULL;
	void *new_gres_data;

	if (gres_list == NULL)
		return new_gres_list;

	(void) gres_init();

	slurm_mutex_lock(&gres_context_lock);
	gres_iter = list_iterator_create(gres_list);
	while ((gres_state_step = (gres_state_t *) list_next(gres_iter))) {
		if (node_index == -1)
			new_gres_data = _step_state_dup(
				gres_state_step->gres_data);
		else {
			new_gres_data = _step_state_dup2(
				gres_state_step->gres_data, node_index);
		}
		if (new_gres_list == NULL) {
			new_gres_list = list_create(gres_step_list_delete);
		}
		new_gres_state_step = gres_create_state(
			gres_state_step, GRES_STATE_SRC_STATE_PTR,
			GRES_STATE_TYPE_STEP, new_gres_data);
		list_append(new_gres_list, new_gres_state_step);
	}
	list_iterator_destroy(gres_iter);
	slurm_mutex_unlock(&gres_context_lock);

	return new_gres_list;
}

/*
 * Pack a step's current gres status, called from slurmctld for save/restore
 * IN gres_list - generated by gres_ctld_step_alloc()
 * IN/OUT buffer - location to write state to
 * IN step_id - job and step ID for logging
 */
extern int gres_step_state_pack(List gres_list, buf_t *buffer,
				slurm_step_id_t *step_id,
				uint16_t protocol_version)
{
	int i, rc = SLURM_SUCCESS;
	uint32_t top_offset, tail_offset, magic = GRES_MAGIC;
	uint16_t rec_cnt = 0;
	ListIterator gres_iter;
	gres_state_t *gres_state_step;
	gres_step_state_t *gres_ss;

	top_offset = get_buf_offset(buffer);
	pack16(rec_cnt, buffer);	/* placeholder if data */

	if (gres_list == NULL)
		return rc;

	(void) gres_init();

	slurm_mutex_lock(&gres_context_lock);
	gres_iter = list_iterator_create(gres_list);
	while ((gres_state_step = (gres_state_t *) list_next(gres_iter))) {
		gres_ss = (gres_step_state_t *) gres_state_step->gres_data;

		if (protocol_version >= SLURM_MIN_PROTOCOL_VERSION) {
			pack32(magic, buffer);
			pack32(gres_state_step->plugin_id, buffer);
			pack16(gres_ss->cpus_per_gres, buffer);
			pack16(gres_ss->flags, buffer);
			pack64(gres_ss->gres_per_step, buffer);
			pack64(gres_ss->gres_per_node, buffer);
			pack64(gres_ss->gres_per_socket, buffer);
			pack64(gres_ss->gres_per_task, buffer);
			pack64(gres_ss->mem_per_gres, buffer);
			pack64(gres_ss->total_gres, buffer);
			pack32(gres_ss->node_cnt, buffer);
			pack_bit_str_hex(gres_ss->node_in_use, buffer);
			if (gres_ss->gres_cnt_node_alloc) {
				pack8((uint8_t) 1, buffer);
				pack64_array(gres_ss->gres_cnt_node_alloc,
					     gres_ss->node_cnt, buffer);
			} else {
				pack8((uint8_t) 0, buffer);
			}
			if (gres_ss->gres_bit_alloc) {
				pack8((uint8_t) 1, buffer);
				for (i = 0; i < gres_ss->node_cnt; i++)
					pack_bit_str_hex(gres_ss->
							 gres_bit_alloc[i],
							 buffer);
			} else {
				pack8((uint8_t) 0, buffer);
			}
			rec_cnt++;
		} else {
			error("%s: protocol_version %hu not supported",
			      __func__, protocol_version);
			break;
		}
	}
	list_iterator_destroy(gres_iter);
	slurm_mutex_unlock(&gres_context_lock);

	tail_offset = get_buf_offset(buffer);
	set_buf_offset(buffer, top_offset);
	pack16(rec_cnt, buffer);
	set_buf_offset(buffer, tail_offset);

	return rc;
}

/*
 * Unpack a step's current gres status, called from slurmctld for save/restore
 * OUT gres_list - restored state stored by gres_step_state_pack()
 * IN/OUT buffer - location to read state from
 * IN step_id - job and step ID for logging
 */
extern int gres_step_state_unpack(List *gres_list, buf_t *buffer,
				  slurm_step_id_t *step_id,
				  uint16_t protocol_version)
{
	int i, rc;
	uint32_t magic = 0, plugin_id = 0, uint32_tmp = 0;
	uint16_t rec_cnt = 0;
	uint8_t data_flag = 0;
	gres_state_t *gres_state_step;
	gres_step_state_t *gres_ss = NULL;
	bool locked = false;

	safe_unpack16(&rec_cnt, buffer);
	if (rec_cnt == 0)
		return SLURM_SUCCESS;

	rc = gres_init();

	slurm_mutex_lock(&gres_context_lock);
	locked = true;
	if ((gres_context_cnt > 0) && (*gres_list == NULL)) {
		*gres_list = list_create(gres_step_list_delete);
	}

	while ((rc == SLURM_SUCCESS) && (rec_cnt)) {
		slurm_gres_context_t *gres_ctx;
		if ((buffer == NULL) || (remaining_buf(buffer) == 0))
			break;
		rec_cnt--;
		if (protocol_version >= SLURM_MIN_PROTOCOL_VERSION) {
			safe_unpack32(&magic, buffer);
			if (magic != GRES_MAGIC)
				goto unpack_error;
			safe_unpack32(&plugin_id, buffer);
			gres_ss = xmalloc(sizeof(gres_step_state_t));
			safe_unpack16(&gres_ss->cpus_per_gres, buffer);
			safe_unpack16(&gres_ss->flags, buffer);
			safe_unpack64(&gres_ss->gres_per_step, buffer);
			safe_unpack64(&gres_ss->gres_per_node, buffer);
			safe_unpack64(&gres_ss->gres_per_socket, buffer);
			safe_unpack64(&gres_ss->gres_per_task, buffer);
			safe_unpack64(&gres_ss->mem_per_gres, buffer);
			safe_unpack64(&gres_ss->total_gres, buffer);
			safe_unpack32(&gres_ss->node_cnt, buffer);
			if (gres_ss->node_cnt > NO_VAL)
				goto unpack_error;
			unpack_bit_str_hex(&gres_ss->node_in_use, buffer);
			safe_unpack8(&data_flag, buffer);
			if (data_flag) {
				safe_unpack64_array(
					&gres_ss->gres_cnt_node_alloc,
					&uint32_tmp, buffer);
			}
			safe_unpack8(&data_flag, buffer);
			if (data_flag) {
				gres_ss->gres_bit_alloc =
					xcalloc(gres_ss->node_cnt,
						sizeof(bitstr_t *));
				for (i = 0; i < gres_ss->node_cnt; i++) {
					unpack_bit_str_hex(&gres_ss->
							   gres_bit_alloc[i],
							   buffer);
				}
			}
		} else {
			error("%s: protocol_version %hu not supported",
			      __func__, protocol_version);
			goto unpack_error;
		}

		if (!(gres_ctx = _find_context_by_id(plugin_id))) {
			/*
			 * A likely sign that GresPlugins has changed.
			 * Not a fatal error, skip over the data.
			 */
			info("%s: no plugin configured to unpack data type %u from %ps",
			     __func__, plugin_id, step_id);
			_step_state_delete(gres_ss);
			gres_ss = NULL;
			continue;
		}
		gres_state_step = gres_create_state(
			gres_ctx, GRES_STATE_SRC_CONTEXT_PTR,
			GRES_STATE_TYPE_STEP, gres_ss);
		gres_ss = NULL;
		list_append(*gres_list, gres_state_step);
	}
	slurm_mutex_unlock(&gres_context_lock);
	return rc;

unpack_error:
	error("%s: unpack error from %ps", __func__, step_id);
	if (gres_ss)
		_step_state_delete(gres_ss);
	if (locked)
		slurm_mutex_unlock(&gres_context_lock);
	return SLURM_ERROR;
}

/* Return the count of GRES of a specific name on this machine
 * IN step_gres_list - generated by gres_ctld_step_alloc()
 * IN gres_name - name of the GRES to match
 * RET count of GRES of this specific name available to the job or NO_VAL64
 */
extern uint64_t gres_step_count(List step_gres_list, char *gres_name)
{
	uint64_t gres_cnt = NO_VAL64;
	gres_state_t *gres_state_step = NULL;
	gres_step_state_t *gres_ss = NULL;
	ListIterator gres_iter;
	int i;

	if (!step_gres_list)
		return gres_cnt;

	slurm_mutex_lock(&gres_context_lock);
	for (i = 0; i < gres_context_cnt; i++) {
		if (xstrcmp(gres_context[i].gres_name, gres_name))
			continue;
		gres_iter = list_iterator_create(step_gres_list);
		while ((gres_state_step = list_next(gres_iter))) {
			if (gres_state_step->plugin_id !=
			    gres_context[i].plugin_id)
				continue;
			gres_ss =
				(gres_step_state_t*) gres_state_step->gres_data;
			/* gres_cnt_node_alloc has one element in slurmstepd */
			if (gres_cnt == NO_VAL64)
				gres_cnt =
					gres_ss->gres_cnt_node_alloc[0];
			else
				gres_cnt +=
					gres_ss->gres_cnt_node_alloc[0];
		}
		list_iterator_destroy(gres_iter);
		break;
	}
	slurm_mutex_unlock(&gres_context_lock);

	return gres_cnt;
}

/*
 * Here we convert usable_gres from a mask just for the gres in the allocation
 * to one for the gres on the node. Essentially putting in a '0' for gres not
 * in the allocation
 *
 * IN/OUT - usable_gres
 * IN - gres_bit_alloc
 */
static void _translate_step_to_global_device_index(bitstr_t **usable_gres,
						   bitstr_t *gres_bit_alloc)
{
	bitstr_t *tmp = bit_alloc(bit_size(gres_bit_alloc));
	int i_last, bit, bit2 = 0;

	i_last = bit_fls(gres_bit_alloc);
	for (bit = 0; bit <= i_last; bit++) {
		if (bit_test(gres_bit_alloc, bit)) {
			if (bit_test(*usable_gres, bit2)) {
				bit_set(tmp, bit);
			}
			bit2++;
		}
	}
	FREE_NULL_BITMAP(*usable_gres);
	*usable_gres = tmp;
}

/*
 * Given a GRES context index, return a bitmap representing those GRES
 * which are available from the CPUs current allocated to this process.
 * This function only works with task/cgroup and constrained devices or
 * if the job step has access to the entire node's resources.
 */
static bitstr_t *_get_usable_gres_cpu_affinity(int context_inx,
					       pid_t pid,
					       bitstr_t *gres_bit_alloc,
				     	       bool get_devices)
{
#if defined(__APPLE__)
	return NULL;
#else
#ifdef __NetBSD__
	// On NetBSD, cpuset_t is an opaque data type
	cpuset_t *mask = cpuset_create();
#else
	cpu_set_t mask;
#endif
	bitstr_t *usable_gres = NULL;
	int i, i_last, rc;
	ListIterator iter;
	gres_slurmd_conf_t *gres_slurmd_conf;
	int gres_inx = 0;
	int bitmap_size, set_count;

	if (!gres_conf_list) {
		error("gres_conf_list is null!");
		return NULL;
	}

	CPU_ZERO(&mask);
#ifdef __FreeBSD__
	rc = cpuset_getaffinity(CPU_LEVEL_WHICH, CPU_WHICH_PID, pid ? pid : -1,
				sizeof(mask), &mask);
#else
	rc = sched_getaffinity(pid, sizeof(mask), &mask);
#endif
	if (rc) {
		error("sched_getaffinity error: %m");
		return usable_gres;
	}

	bitmap_size = bit_size(gres_bit_alloc);
	usable_gres = bit_alloc(bitmap_size);
	iter = list_iterator_create(gres_conf_list);
	while ((gres_slurmd_conf = (gres_slurmd_conf_t *) list_next(iter))) {
		if (gres_slurmd_conf->plugin_id !=
		    gres_context[context_inx].plugin_id)
			continue;
		if ((gres_inx + gres_slurmd_conf->count) > bitmap_size) {
			error("GRES %s bitmap overflow ((%d + %"PRIu64") > %d)",
			      gres_slurmd_conf->name, gres_inx,
			      gres_slurmd_conf->count, bitmap_size);
			continue;
		}
		if (!gres_slurmd_conf->cpus_bitmap) {
			bit_nset(usable_gres, gres_inx,
				 gres_inx + gres_slurmd_conf->count - 1);
		} else {
			i_last = bit_fls(gres_slurmd_conf->cpus_bitmap);
			for (i = 0; i <= i_last; i++) {
				if (!bit_test(gres_slurmd_conf->cpus_bitmap, i))
					continue;
				if (!CPU_ISSET(i, &mask))
					continue;
				bit_nset(usable_gres, gres_inx,
					 gres_inx + gres_slurmd_conf->count -1);
				break;
			}
		}
		gres_inx += gres_slurmd_conf->count;
	}
	list_iterator_destroy(iter);

#ifdef __NetBSD__
	cpuset_destroy(mask);
#endif

	if (!get_devices && gres_use_local_device_index()) {
		bit_and(usable_gres, gres_bit_alloc);
		set_count = bit_set_count(usable_gres);
		bit_clear_all(usable_gres);
		if (set_count)
			bit_nset(usable_gres, 0, set_count - 1);
	} else {
		bit_and(usable_gres, gres_bit_alloc);
	}

	return usable_gres;
#endif
}

/*
 * If ntasks_per_gres is > 0, modify usable_gres so that this task can only use
 * one GPU. This will make it so only one GPU can be bound to this task later
 * on. Use local_proc_id (task rank) and ntasks_per_gres to determine which GPU
 * to bind to. Assign out tasks to GPUs in a block-like distribution.
 * TODO: This logic needs improvement when tasks and GPUs span sockets.
 *
 * IN/OUT - usable_gres
 * IN - ntasks_per_gres
 * IN - local_proc_id
 */
static void _filter_usable_gres(bitstr_t *usable_gres, int ntasks_per_gres,
				int local_proc_id)
{
	int gpu_count, n, idx;
	char *str;
	if (ntasks_per_gres <= 0)
		return;

	/* # of GPUs this task has an affinity to */
	gpu_count = bit_set_count(usable_gres);

	str = bit_fmt_hexmask_trim(usable_gres);
	log_flag(GRES, "%s: local_proc_id = %d; usable_gres (ALL): %s",
		 __func__, local_proc_id, str);
	xfree(str);

	/* No need to filter if no usable_gres or already only 1 to use */
	if ((gpu_count == 0) || (gpu_count == 1)) {
		log_flag(GRES, "%s: (task %d) No need to filter since usable_gres count is 0 or 1",
			 __func__, local_proc_id);
		return;
	}

	/* Map task rank to one of the GPUs (block distribution) */
	n = (local_proc_id / ntasks_per_gres) % gpu_count;
	/* Find the nth set bit in usable_gres */
	idx = bit_get_bit_num(usable_gres, n);

	log_flag(GRES, "%s: local_proc_id = %d; n = %d; ntasks_per_gres = %d; idx = %d",
		 __func__, local_proc_id, n, ntasks_per_gres, idx);

	if (idx == -1) {
		error("%s: (task %d) usable_gres did not have >= %d set GPUs, so can't do a single bind on set GPU #%d. Defaulting back to the original usable_gres.",
		      __func__, local_proc_id, n + 1, n);
		return;
	}

	/* Return a bitmap with this as the only usable GRES */
	bit_clear_all(usable_gres);
	bit_set(usable_gres, idx);
	str = bit_fmt_hexmask_trim(usable_gres);
	log_flag(GRES, "%s: local_proc_id = %d; usable_gres (single filter): %s",
		 __func__, local_proc_id, str);
	xfree(str);
}

/*
 * Configure the GRES hardware allocated to the current step while privileged
 *
 * IN step_gres_list - Step's GRES specification
 * IN node_id        - relative position of this node in step
 * IN settings       - string containing configuration settings for the hardware
 */
extern void gres_g_step_hardware_init(List step_gres_list,
				      uint32_t node_id, char *settings)
{
	int i;
	gres_state_t *gres_state_step;
	gres_step_state_t *gres_ss;
	bitstr_t *devices;

	if (!step_gres_list)
		return;

	(void) gres_init();
	slurm_mutex_lock(&gres_context_lock);
	for (i = 0; i < gres_context_cnt; i++) {
		if (gres_context[i].ops.step_hardware_init == NULL)
			continue;

		gres_state_step = list_find_first(step_gres_list, gres_find_id,
						  &gres_context[i].plugin_id);
		if (!gres_state_step || !gres_state_step->gres_data)
			continue;
		gres_ss = (gres_step_state_t *) gres_state_step->gres_data;
		if ((gres_ss->node_cnt != 1) ||
		    !gres_ss->gres_bit_alloc ||
		    !gres_ss->gres_bit_alloc[0])
			continue;

		devices = gres_ss->gres_bit_alloc[0];
		if (settings)
			debug2("settings: %s", settings);
		if (devices) {
			char *dev_str = bit_fmt_full(devices);
			info("devices: %s", dev_str);
			xfree(dev_str);
		}
		(*(gres_context[i].ops.step_hardware_init))(devices, settings);
	}
	slurm_mutex_unlock(&gres_context_lock);
}

/*
 * Optionally undo GRES hardware configuration while privileged
 */
extern void gres_g_step_hardware_fini(void)
{
	int i;
	(void) gres_init();
	slurm_mutex_lock(&gres_context_lock);
	for (i = 0; i < gres_context_cnt; i++) {
		if (gres_context[i].ops.step_hardware_fini == NULL) {
			continue;
		}
		(*(gres_context[i].ops.step_hardware_fini)) ();
	}
	slurm_mutex_unlock(&gres_context_lock);
}

/*
 * Given a set of GRES masks or maps and the local process ID, return the bitmap
 * of GRES that should be available to this task.
 *
 * IN map_or_mask
 * IN local_proc_id
 * IN gres_bit_alloc
 * IN is_map
 * IN get_devices
 *
 * RET usable_gres
 */
static bitstr_t *_get_usable_gres_map_or_mask(char *map_or_mask,
					      int local_proc_id,
					      bitstr_t *gres_bit_alloc,
					      bool is_map,
					      bool get_devices)
{
	bitstr_t *usable_gres = NULL;
	char *tmp, *tok, *save_ptr = NULL, *mult;
	int i, task_offset = 0, task_mult, bitmap_size, set_count;
	int value, min, max;

	if (!map_or_mask || !map_or_mask[0])
		return NULL;

	bitmap_size = bit_size(gres_bit_alloc);
	min = (is_map ?  0 : 1);
	max = (is_map ? bitmap_size - 1 : ~(-1 << bitmap_size));
	while (usable_gres == NULL) {
		tmp = xstrdup(map_or_mask);
		tok = strtok_r(tmp, ",", &save_ptr);
		while (tok) {
			if ((mult = strchr(tok, '*')))
				task_mult = atoi(mult + 1);
			else
				task_mult = 1;
			if (task_mult == 0) {
				error("Repetition count of 0 not allowed in --gpu-bind=mask_gpu, using 1 instead");
				task_mult = 1;
			}
			if ((local_proc_id >= task_offset) &&
			    (local_proc_id <= (task_offset + task_mult - 1))) {
				value = strtol(tok, NULL, 0);
				usable_gres = bit_alloc(bitmap_size);
				if ((value < min) || (value > max)) {
					error("Invalid --gpu-bind= value specified.");
					xfree(tmp);
					goto end;	/* Bad value */
				}
				if (is_map)
					bit_set(usable_gres, value);
				else
					for (i = 0; i < bitmap_size; i++) {
						if ((value >> i) & 0x1)
							bit_set(usable_gres, i);
					}
				break;	/* All done */
			} else {
				task_offset += task_mult;
			}
			tok = strtok_r(NULL, ",", &save_ptr);
		}
		xfree(tmp);
	}

end:
	if (gres_use_local_device_index()) {
		if (get_devices)
			_translate_step_to_global_device_index(
				&usable_gres, gres_bit_alloc);
		else{
			bit_and(usable_gres, gres_bit_alloc);
			set_count = bit_set_count(usable_gres);
			bit_clear_all(usable_gres);
			if (set_count)
				bit_nset(usable_gres, 0, set_count - 1);
		}
	} else {
		bit_and(usable_gres, gres_bit_alloc);
	}

	return usable_gres;
}

static void _accumulate_step_gres_alloc(gres_state_t *gres_state_step,
				        bitstr_t **gres_bit_alloc,
				        uint64_t *gres_cnt)
{
	gres_step_state_t *gres_ss =
		(gres_step_state_t *)gres_state_step->gres_data;

	/* Since this should only run on the node node_cnt should always be 1 */
	if (gres_ss->node_cnt != 1) {
		error("gres_step_state_t node count not 1 while on node. This should never happen");
		return;
	}

	if (gres_ss->gres_bit_alloc &&
	    gres_ss->gres_bit_alloc[0]) {
		if (!*gres_bit_alloc) {
			*gres_bit_alloc = bit_alloc(
				bit_size(gres_ss->gres_bit_alloc[0]));
		}
		bit_or(*gres_bit_alloc, gres_ss->gres_bit_alloc[0]);
	}
	if (gres_cnt && gres_ss->gres_cnt_node_alloc)
		*gres_cnt += gres_ss->gres_cnt_node_alloc[0];
}

/*
 * Filter usable_gres to include the correct gpus per task.
 *
 * IN/OUT - usable_gres
 * IN - gpus_per_task_str
 * IN - local_proc_id
 */
static void _filter_gres_per_task(bitstr_t *usable_gres, uint32_t gpus_per_task,
				  int local_proc_id)
{
	int nskip = local_proc_id * gpus_per_task;
	int i_first, i_last, bit;

	i_first = bit_ffs(usable_gres);

	if (i_first == -1)
		return;

	i_last = bit_fls(usable_gres);
	for (bit = i_first; bit <= i_last; bit++) {
		if (!bit_test(usable_gres, bit))
			continue;
		if (nskip) {
			bit_clear(usable_gres, bit);
			nskip--;
		} else if (gpus_per_task) {
			gpus_per_task--;
		} else {
			bit_nclear(usable_gres, bit,
				   bit_size(usable_gres) - 1);
			break;
		}
	}

	if (gpus_per_task)
		error("Not enough gpus to bind for gpus per task");
}

/* Parse bind information to find which gres is usable by the task.
 *
 * IN accel_bind_type - GRES binding options (old format, a bitmap)
 * IN tres_bind - TRES binding directives (new format, a string)
 * OUT tres_bind - String parsed filled into structure.
 */
static void _parse_tres_bind(uint16_t accel_bind_type, char *tres_bind_str,
			     tres_bind_t *tres_bind)
{
	char *sep;

	xassert(tres_bind);
	memset(tres_bind, 0, sizeof(tres_bind_t));

	tres_bind->gres_internal_flags = GRES_INTERNAL_FLAG_NONE;

	tres_bind->bind_gpu = accel_bind_type & ACCEL_BIND_CLOSEST_GPU;
	tres_bind->bind_nic = accel_bind_type & ACCEL_BIND_CLOSEST_NIC;
	if (!tres_bind->bind_gpu && (sep = xstrstr(tres_bind_str, "gpu:"))) {
		sep += 4;
		if (!xstrncasecmp(sep, "verbose,", 8)) {
			sep += 8;
			tres_bind->gres_internal_flags |=
				GRES_INTERNAL_FLAG_VERBOSE;
		}
		if (!xstrncasecmp(sep, "single:", 7)) {
			sep += 7;
			tres_bind->tasks_per_gres = strtol(sep, NULL, 0);
			if ((tres_bind->tasks_per_gres <= 0) ||
			    (tres_bind->tasks_per_gres == LONG_MAX)) {
				error("%s: single:%s does not specify a valid number. Defaulting to 1.",
				      __func__, sep);
				tres_bind->tasks_per_gres = 1;
			}
			tres_bind->bind_gpu = true;
		} else if (!xstrncasecmp(sep, "closest", 7))
			tres_bind->bind_gpu = true;
		else if (!xstrncasecmp(sep, "map_gpu:", 8))
			tres_bind->map_gpu = sep + 8;
		else if (!xstrncasecmp(sep, "mask_gpu:", 9))
			tres_bind->mask_gpu = sep + 9;
		else if (!xstrncasecmp(sep, "per_task:", 9))
			tres_bind->gpus_per_task = slurm_atoul(sep + 9);
	}
	tres_bind->request = tres_bind_str;
}

static int _get_usable_gres(char *gres_name, int context_inx, int proc_id,
			    pid_t pid, tres_bind_t *tres_bind,
			    bitstr_t **usable_gres_ptr,
			    bitstr_t *gres_bit_alloc,  bool get_devices)
{
	bitstr_t *usable_gres;
	*usable_gres_ptr = NULL;

	if (!tres_bind->bind_gpu && !tres_bind->bind_nic &&
	    !tres_bind->map_gpu && !tres_bind->mask_gpu &&
	    !tres_bind->gpus_per_task)
		return SLURM_SUCCESS;

	if (!gres_bit_alloc)
		return SLURM_SUCCESS;

	if (!xstrcmp(gres_name, "gpu")) {
		if (tres_bind->map_gpu) {
			usable_gres = _get_usable_gres_map_or_mask(
				tres_bind->map_gpu, proc_id, gres_bit_alloc,
				true, get_devices);
		} else if (tres_bind->mask_gpu) {
			usable_gres = _get_usable_gres_map_or_mask(
				tres_bind->mask_gpu, proc_id, gres_bit_alloc,
				false, get_devices);
		} else if (tres_bind->bind_gpu) {
			usable_gres = _get_usable_gres_cpu_affinity(
				context_inx, pid, gres_bit_alloc, get_devices);
			_filter_usable_gres(usable_gres,
					    tres_bind->tasks_per_gres,
					    proc_id);
		} else if (tres_bind->gpus_per_task) {
			if(!get_devices && gres_use_local_device_index()){
				usable_gres = bit_alloc(
					bit_size(gres_bit_alloc));
				bit_nset(usable_gres, 0,
					 tres_bind->gpus_per_task - 1);
			} else {
				usable_gres = bit_copy(gres_bit_alloc);
				_filter_gres_per_task(usable_gres,
						      tres_bind->gpus_per_task,
						      proc_id);
			}
		} else
			return SLURM_ERROR;
	} else if (!xstrcmp(gres_name, "nic")) {
		if (tres_bind->bind_nic)
			usable_gres = _get_usable_gres_cpu_affinity(
				context_inx, pid, gres_bit_alloc, get_devices);
		else
			return SLURM_ERROR;
	} else {
		return SLURM_ERROR;
	}

	if (!bit_set_count(usable_gres)) {
		error("Bind request %s does not specify any devices within the allocation for task %d. Binding to the first device in the allocation instead.",
		      tres_bind->request, proc_id);
		if (!get_devices && gres_use_local_device_index())
			bit_set(usable_gres,0);
		else
			bit_set(usable_gres, bit_ffs(gres_bit_alloc));

	}

	*usable_gres_ptr = usable_gres;

	return SLURM_SUCCESS;
}

/*
 * Set environment as required for all tasks of a job step
 * IN/OUT job_env_ptr - environment variable array
 * IN step_gres_list - generated by gres_ctld_step_alloc()
 */
extern void gres_g_step_set_env(char ***job_env_ptr, List step_gres_list)
{
	int i;
	ListIterator gres_iter;
	gres_state_t *gres_state_step = NULL;
	uint64_t gres_cnt = 0;
	bitstr_t *gres_bit_alloc = NULL;
	bool sharing_gres_alloced = false;
	gres_internal_flags_t flags = GRES_INTERNAL_FLAG_NONE;

	(void) gres_init();
	slurm_mutex_lock(&gres_context_lock);
	for (i = 0; i < gres_context_cnt; i++) {
		slurm_gres_context_t *gres_ctx = &gres_context[i];
		if (!gres_ctx->ops.step_set_env)
			continue;	/* No plugin to call */
		if (!step_gres_list) {
			/* Clear GRES environment variables */
			(*(gres_ctx->ops.step_set_env))(
				job_env_ptr, NULL, 0, GRES_INTERNAL_FLAG_NONE);
			continue;
		}
		gres_iter = list_iterator_create(step_gres_list);
		while ((gres_state_step = list_next(gres_iter))) {
			if (gres_state_step->plugin_id != gres_ctx->plugin_id)
				continue;
			_accumulate_step_gres_alloc(
				gres_state_step, &gres_bit_alloc, &gres_cnt);
			/* Does step have a sharing GRES (GPU)? */
			if (gres_id_sharing(gres_ctx->plugin_id))
				sharing_gres_alloced = true;
		}
		list_iterator_destroy(gres_iter);

		/*
		 * Do not let MPS or Shard (shared GRES) clear any envs set for
		 * a GPU (sharing GRES) when a GPU is allocated but an
		 * MPS/Shard is not. Sharing GRES plugins always run before
		 * shared GRES, so we don't need to protect MPS/Shard from GPU.
		 */
		if (gres_id_shared(gres_ctx->config_flags) &&
		    sharing_gres_alloced)
			flags |= GRES_INTERNAL_FLAG_PROTECT_ENV;

		(*(gres_ctx->ops.step_set_env))(job_env_ptr, gres_bit_alloc,
					       gres_cnt, flags);
		gres_cnt = 0;
		FREE_NULL_BITMAP(gres_bit_alloc);
	}
	slurm_mutex_unlock(&gres_context_lock);
}

/*
 * Change the task's inherited environment (from the step, and set by
 * gres_g_step_set_env()). Use this to implement GPU task binding.
 *
 * IN/OUT job_env_ptr - environment variable array
 * IN step_gres_list - generated by gres_ctld_step_alloc()
 * IN accel_bind_type - GRES binding options (old format, a bitmap)
 * IN tres_bind_str - TRES binding directives (new format, a string)
 * IN local_proc_id - task rank, local to this compute node only
 */
extern void gres_g_task_set_env(char ***job_env_ptr, List step_gres_list,
				uint16_t accel_bind_type, char *tres_bind_str,
				int local_proc_id)
{
	int i;
	ListIterator gres_iter;
	gres_state_t *gres_state_step = NULL;
	bitstr_t *usable_gres = NULL;
	uint64_t gres_cnt = 0;
	bitstr_t *gres_bit_alloc = NULL;
	tres_bind_t tres_bind;
	bool sharing_gres_alloced = false;
	gres_internal_flags_t flags;

	_parse_tres_bind(accel_bind_type, tres_bind_str, &tres_bind);
	flags = tres_bind.gres_internal_flags;

	(void) gres_init();
	slurm_mutex_lock(&gres_context_lock);
	for (i = 0; i < gres_context_cnt; i++) {
		slurm_gres_context_t *gres_ctx = &gres_context[i];
		if (!gres_ctx->ops.task_set_env)
			continue;	/* No plugin to call */
		if (!step_gres_list) {
			/* Clear GRES environment variables */
			(*(gres_ctx->ops.task_set_env))(
				job_env_ptr, NULL, 0, NULL,
				GRES_INTERNAL_FLAG_NONE);
			continue;
		}


		gres_iter = list_iterator_create(step_gres_list);
		while ((gres_state_step = list_next(gres_iter))) {
			if (gres_state_step->plugin_id != gres_ctx->plugin_id)
				continue;
			_accumulate_step_gres_alloc(
				gres_state_step, &gres_bit_alloc, &gres_cnt);
			/* Does task have a sharing GRES (GPU)? */
			if (gres_id_sharing(gres_ctx->plugin_id))
				sharing_gres_alloced = true;
		}
		if (_get_usable_gres(gres_ctx->gres_name, i, local_proc_id, 0,
				     &tres_bind, &usable_gres, gres_bit_alloc,
				     false) == SLURM_ERROR)
			continue;

		list_iterator_destroy(gres_iter);

		/*
		 * Do not let MPS or Shard (shared GRES) clear any envs set for
		 * a GPU (sharing GRES) when a GPU is allocated but an
		 * MPS/Shard is not. Sharing GRES plugins always run before
		 * shared GRES, so we don't need to protect MPS/Shard from GPU.
		 */
		if (gres_id_shared(gres_ctx->config_flags) &&
		    sharing_gres_alloced)
			flags |= GRES_INTERNAL_FLAG_PROTECT_ENV;

		(*(gres_ctx->ops.task_set_env))(job_env_ptr, gres_bit_alloc,
					        gres_cnt, usable_gres, flags);
		gres_cnt = 0;
		FREE_NULL_BITMAP(gres_bit_alloc);
		FREE_NULL_BITMAP(usable_gres);
	}
	slurm_mutex_unlock(&gres_context_lock);
}

static void _step_state_log(gres_step_state_t *gres_ss,
			    slurm_step_id_t *step_id,
			    char *gres_name)
{
	char tmp_str[128];
	int i;

	xassert(gres_ss);
	info("gres:%s type:%s(%u) %ps flags:%s state", gres_name,
	     gres_ss->type_name, gres_ss->type_id, step_id,
	     _gres_flags_str(gres_ss->flags));
	if (gres_ss->cpus_per_gres)
		info("  cpus_per_gres:%u", gres_ss->cpus_per_gres);
	if (gres_ss->gres_per_step)
		info("  gres_per_step:%"PRIu64, gres_ss->gres_per_step);
	if (gres_ss->gres_per_node) {
		info("  gres_per_node:%"PRIu64" node_cnt:%u",
		     gres_ss->gres_per_node, gres_ss->node_cnt);
	}
	if (gres_ss->gres_per_socket)
		info("  gres_per_socket:%"PRIu64, gres_ss->gres_per_socket);
	if (gres_ss->gres_per_task)
		info("  gres_per_task:%"PRIu64, gres_ss->gres_per_task);
	if (gres_ss->mem_per_gres)
		info("  mem_per_gres:%"PRIu64, gres_ss->mem_per_gres);

	if (gres_ss->node_in_use == NULL)
		info("  node_in_use:NULL");
	else if (gres_ss->gres_bit_alloc == NULL)
		info("  gres_bit_alloc:NULL");
	else {
		for (i = 0; i < gres_ss->node_cnt; i++) {
			if (!bit_test(gres_ss->node_in_use, i))
				continue;
			if (gres_ss->gres_bit_alloc[i]) {
				bit_fmt(tmp_str, sizeof(tmp_str),
					gres_ss->gres_bit_alloc[i]);
				info("  gres_bit_alloc[%d]:%s of %d", i,
				     tmp_str,
				     (int)bit_size(gres_ss->gres_bit_alloc[i]));
			} else
				info("  gres_bit_alloc[%d]:NULL", i);
		}
	}
}

/*
 * Log a step's current gres state
 * IN gres_list - generated by gres_ctld_step_alloc()
 * IN job_id - job's ID
 * IN step_id - step's ID
 */
extern void gres_step_state_log(List gres_list, uint32_t job_id,
				uint32_t step_id)
{
	ListIterator gres_iter;
	gres_state_t *gres_state_step;
	slurm_step_id_t tmp_step_id;

	if (!(slurm_conf.debug_flags & DEBUG_FLAG_GRES) || !gres_list)
		return;

	(void) gres_init();

	tmp_step_id.job_id = job_id;
	tmp_step_id.step_het_comp = NO_VAL;
	tmp_step_id.step_id = step_id;

	gres_iter = list_iterator_create(gres_list);
	while ((gres_state_step = (gres_state_t *) list_next(gres_iter))) {
		_step_state_log(gres_state_step->gres_data, &tmp_step_id,
				gres_state_step->gres_name);
	}
	list_iterator_destroy(gres_iter);
}

/*
 * Determine how many cores of a job's allocation can be allocated to a step
 *	on a specific node
 * IN job_gres_list - a running job's allocated gres info
 * IN/OUT step_gres_list - a pending job step's gres requirements
 * IN node_offset - index into the job's node allocation
 * IN first_step_node - true if this is node zero of the step (do initialization)
 * IN cpus_per_task - number of CPUs required per task
 * IN max_rem_nodes - maximum nodes remaining for step (including this one)
 * IN ignore_alloc - if set ignore resources already allocated to running steps
 * IN job_id, step_id - ID of the step being allocated.
 * IN test_mem - true if we should test if mem_per_gres would exceed a limit.
 * IN job_resrcs_ptr - pointer to this job's job_resources_t; used to know
 *                     how much of the job's memory is available.
 * OUT err_code - If an error occurred, set this to tell the caller why the
 *                error happend.
 * RET Count of available cores on this node (sort of):
 *     NO_VAL64 if no limit or 0 if node is not usable
 */
extern uint64_t gres_step_test(List step_gres_list, List job_gres_list,
			       int node_offset, bool first_step_node,
			       uint16_t cpus_per_task, int max_rem_nodes,
			       bool ignore_alloc,
			       uint32_t job_id, uint32_t step_id,
			       bool test_mem, job_resources_t *job_resrcs_ptr,
			       int *err_code)
{
	uint64_t core_cnt, tmp_cnt;
	ListIterator step_gres_iter;
	gres_state_t *gres_state_step;
	gres_step_state_t *gres_ss = NULL;
	slurm_step_id_t tmp_step_id;
	foreach_gres_cnt_t foreach_gres_cnt;

	if (step_gres_list == NULL)
		return NO_VAL64;
	if (job_gres_list == NULL)
		return 0;

	if (cpus_per_task == 0)
		cpus_per_task = 1;
	core_cnt = NO_VAL64;
	(void) gres_init();
	*err_code = SLURM_SUCCESS;

	tmp_step_id.job_id = job_id;
	tmp_step_id.step_het_comp = NO_VAL;
	tmp_step_id.step_id = step_id;

	memset(&foreach_gres_cnt, 0, sizeof(foreach_gres_cnt));
	foreach_gres_cnt.ignore_alloc = ignore_alloc;
	foreach_gres_cnt.step_id = &tmp_step_id;

	slurm_mutex_lock(&gres_context_lock);
	step_gres_iter = list_iterator_create(step_gres_list);
	while ((gres_state_step = (gres_state_t *) list_next(step_gres_iter))) {
		gres_key_t job_search_key;

		gres_ss = (gres_step_state_t *)gres_state_step->gres_data;
		job_search_key.config_flags = gres_state_step->config_flags;
		job_search_key.plugin_id = gres_state_step->plugin_id;
		if (gres_ss->type_name)
			job_search_key.type_id = gres_ss->type_id;
		else
			job_search_key.type_id = NO_VAL;

		job_search_key.node_offset = node_offset;

		foreach_gres_cnt.job_search_key = &job_search_key;
		foreach_gres_cnt.gres_cnt = INFINITE64;

		(void)list_for_each(job_gres_list, _step_get_gres_cnt,
				    &foreach_gres_cnt);

		if (foreach_gres_cnt.gres_cnt == INFINITE64) {
			log_flag(GRES, "%s: Job lacks GRES (%s:%s) required by the step",
				 __func__, gres_state_step->gres_name,
				 gres_ss->type_name);
			core_cnt = 0;
			break;
		}

		if (foreach_gres_cnt.gres_cnt == NO_CONSUME_VAL64) {
			core_cnt = NO_VAL64;
			break;
		}

		tmp_cnt = _step_test(gres_ss, first_step_node,
				     cpus_per_task, max_rem_nodes,
				     ignore_alloc, foreach_gres_cnt.gres_cnt,
				     test_mem, node_offset,
				     &tmp_step_id,
				     job_resrcs_ptr, err_code);
		if ((tmp_cnt != NO_VAL64) && (tmp_cnt < core_cnt))
			core_cnt = tmp_cnt;

		if (core_cnt == 0)
			break;
	}
	list_iterator_destroy(step_gres_iter);
	slurm_mutex_unlock(&gres_context_lock);

	return core_cnt;
}

/*
 * Return TRUE if this plugin ID consumes GRES count > 1 for a single device
 * file (e.g. MPS)
 */
extern bool gres_id_shared(uint32_t config_flags)
{
	if (config_flags & GRES_CONF_SHARED)
		return true;
	return false;
}
/*
 * Return TRUE if this plugin ID shares resources with another GRES that
 * consumes subsets of its resources (e.g. GPU)
 */
extern bool gres_id_sharing(uint32_t plugin_id)
{
	if (plugin_id == gpu_plugin_id)
		return true;
	return false;
}

/*
 * Determine total count GRES of a given type are allocated to a job across
 * all nodes
 * IN job_gres_list - job's gres_list built by gres_job_state_validate()
 * IN gres_name - name of a GRES type
 * RET count of this GRES allocated to this job
 */
extern uint64_t gres_get_value_by_type(List job_gres_list, char *gres_name)
{
	int i;
	uint32_t plugin_id;
	uint64_t gres_cnt = 0;
	ListIterator job_gres_iter;
	gres_state_t *gres_state_job;
	gres_job_state_t *gres_js;

	if (job_gres_list == NULL)
		return NO_VAL64;

	gres_cnt = NO_VAL64;
	(void) gres_init();
	plugin_id = gres_build_id(gres_name);

	slurm_mutex_lock(&gres_context_lock);
	job_gres_iter = list_iterator_create(job_gres_list);
	while ((gres_state_job = (gres_state_t *) list_next(job_gres_iter))) {
		for (i = 0; i < gres_context_cnt; i++) {
			if (gres_state_job->plugin_id != plugin_id)
				continue;
			gres_js = (gres_job_state_t *)
				gres_state_job->gres_data;
			gres_cnt = gres_js->gres_per_node;
			break;
		}
	}
	list_iterator_destroy(job_gres_iter);
	slurm_mutex_unlock(&gres_context_lock);

	return gres_cnt;
}

/*
 * Fill in an array of GRES type ids contained within the given node gres_list
 *		and an array of corresponding counts of those GRES types.
 * IN gres_list - a List of GRES types found on a node.
 * IN arrlen - Length of the arrays (the number of elements in the gres_list).
 * IN gres_count_ids, gres_count_vals - the GRES type ID's and values found
 *		in the gres_list.
 * IN val_type - Type of value desired, see GRES_VAL_TYPE_*
 * RET SLURM_SUCCESS or error code
 */
extern int gres_node_count(List gres_list, int arr_len,
			   uint32_t *gres_count_ids,
			   uint64_t *gres_count_vals,
			   int val_type)
{
	ListIterator  node_gres_iter;
	gres_state_t *gres_state_node;
	uint64_t      val;
	int           rc, ix = 0;

	rc = gres_init();
	if ((rc == SLURM_SUCCESS) && (arr_len <= 0))
		rc = EINVAL;
	if (rc != SLURM_SUCCESS)
		return rc;

	slurm_mutex_lock(&gres_context_lock);

	node_gres_iter = list_iterator_create(gres_list);
	while ((gres_state_node = (gres_state_t*) list_next(node_gres_iter))) {
		gres_node_state_t *gres_ns;
		val = 0;
		gres_ns = (gres_node_state_t *) gres_state_node->gres_data;
		xassert(gres_ns);

		switch (val_type) {
		case (GRES_VAL_TYPE_FOUND):
			val = gres_ns->gres_cnt_found;
			break;
		case (GRES_VAL_TYPE_CONFIG):
			val = gres_ns->gres_cnt_config;
			break;
		case (GRES_VAL_TYPE_AVAIL):
			val = gres_ns->gres_cnt_avail;
			break;
		case (GRES_VAL_TYPE_ALLOC):
			val = gres_ns->gres_cnt_alloc;
		}

		gres_count_ids[ix]  = gres_state_node->plugin_id;
		gres_count_vals[ix] = val;
		if (++ix >= arr_len)
			break;
	}
	list_iterator_destroy(node_gres_iter);

	slurm_mutex_unlock(&gres_context_lock);

	return rc;
}

/* Send GRES information to slurmstepd on the specified file descriptor */
extern void gres_g_send_stepd(int fd, slurm_msg_t *msg)
{
	int len;

	/* Setup the gres_device list and other plugin-specific data */
	(void) gres_init();

	slurm_mutex_lock(&gres_context_lock);
	xassert(gres_context_buf);

	len = get_buf_offset(gres_context_buf);
	safe_write(fd, &len, sizeof(len));
	safe_write(fd, get_buf_data(gres_context_buf), len);

	slurm_mutex_unlock(&gres_context_lock);

	if (msg->msg_type != REQUEST_BATCH_JOB_LAUNCH) {
		launch_tasks_request_msg_t *job =
			(launch_tasks_request_msg_t *)msg->data;
		/* Send the merged slurm.conf/gres.conf and autodetect data */
		if (job->accel_bind_type || job->tres_bind || job->tres_freq) {
			len = get_buf_offset(gres_conf_buf);
			safe_write(fd, &len, sizeof(len));
			safe_write(fd, get_buf_data(gres_conf_buf), len);
		}
	}

	return;
rwfail:
	error("%s: failed", __func__);
	slurm_mutex_unlock(&gres_context_lock);

	return;
}

/* Receive GRES information from slurmd on the specified file descriptor */
extern void gres_g_recv_stepd(int fd, slurm_msg_t *msg)
{
	int len, rc;
	buf_t *buffer = NULL;

	slurm_mutex_lock(&gres_context_lock);

	safe_read(fd, &len, sizeof(int));

	buffer = init_buf(len);
	safe_read(fd, buffer->head, len);

	rc = _unpack_context_buf(buffer);

	if (rc == SLURM_ERROR)
		goto rwfail;

	FREE_NULL_BUFFER(buffer);
	if (msg->msg_type != REQUEST_BATCH_JOB_LAUNCH) {
		launch_tasks_request_msg_t *job =
			(launch_tasks_request_msg_t *)msg->data;
		/* Recv the merged slurm.conf/gres.conf and autodetect data */
		if (job->accel_bind_type || job->tres_bind || job->tres_freq) {
			safe_read(fd, &len, sizeof(int));

			buffer = init_buf(len);
			safe_read(fd, buffer->head, len);

			rc = _unpack_gres_conf(buffer);

			if (rc == SLURM_ERROR)
				goto rwfail;

			FREE_NULL_BUFFER(buffer);
		}
	}

	slurm_mutex_unlock(&gres_context_lock);

	/* Set debug flags and init_run only */
	(void) gres_init();

	return;
rwfail:
	FREE_NULL_BUFFER(buffer);
	error("%s: failed", __func__);
	slurm_mutex_unlock(&gres_context_lock);

	/* Set debug flags and init_run only */
	(void) gres_init();

	return;
}

/* Get generic GRES data types here. Call the plugin for others */
static int _get_job_info(int gres_inx, gres_job_state_t *gres_js,
			 uint32_t node_inx, enum gres_job_data_type data_type,
			 void *data)
{
	uint64_t *u64_data = (uint64_t *) data;
	bitstr_t **bit_data = (bitstr_t **) data;
	int rc = SLURM_SUCCESS;

	if (!gres_js || !data)
		return EINVAL;
	if (node_inx >= gres_js->node_cnt)
		return ESLURM_INVALID_NODE_COUNT;
	if (data_type == GRES_JOB_DATA_COUNT) {
		*u64_data = gres_js->gres_per_node;
	} else if (data_type == GRES_JOB_DATA_BITMAP) {
		if (gres_js->gres_bit_alloc)
			*bit_data = gres_js->gres_bit_alloc[node_inx];
		else
			*bit_data = NULL;
	} else {
		/* Support here for plugin-specific data types */
		rc = (*(gres_context[gres_inx].ops.job_info))
			(gres_js, node_inx, data_type, data);
	}

	return rc;
}

/*
 * get data from a job's GRES data structure
 * IN job_gres_list  - job's GRES data structure
 * IN gres_name - name of a GRES type
 * IN node_inx - zero-origin index of the node within the job's allocation
 *	for which data is desired
 * IN data_type - type of data to get from the job's data
 * OUT data - pointer to the data from job's GRES data structure
 *            DO NOT FREE: This is a pointer into the job's data structure
 * RET - SLURM_SUCCESS or error code
 */
extern int gres_get_job_info(List job_gres_list, char *gres_name,
			     uint32_t node_inx,
			     enum gres_job_data_type data_type, void *data)
{
	int i, rc = ESLURM_INVALID_GRES;
	uint32_t plugin_id;
	ListIterator job_gres_iter;
	gres_state_t *gres_state_job;
	gres_job_state_t *gres_js;

	if (data == NULL)
		return EINVAL;
	if (job_gres_list == NULL)	/* No GRES allocated */
		return ESLURM_INVALID_GRES;

	(void) gres_init();
	plugin_id = gres_build_id(gres_name);

	slurm_mutex_lock(&gres_context_lock);
	job_gres_iter = list_iterator_create(job_gres_list);
	while ((gres_state_job = (gres_state_t *) list_next(job_gres_iter))) {
		for (i = 0; i < gres_context_cnt; i++) {
			if (gres_state_job->plugin_id != plugin_id)
				continue;
			gres_js = (gres_job_state_t *)
				gres_state_job->gres_data;
			rc = _get_job_info(i, gres_js, node_inx,
					   data_type, data);
			break;
		}
	}
	list_iterator_destroy(job_gres_iter);
	slurm_mutex_unlock(&gres_context_lock);

	return rc;
}

/* Get generic GRES data types here. Call the plugin for others */
static int _get_step_info(int gres_inx, gres_step_state_t *gres_ss,
			  uint32_t node_inx, enum gres_step_data_type data_type,
			  void *data)
{
	uint64_t *u64_data = (uint64_t *) data;
	bitstr_t **bit_data = (bitstr_t **) data;
	int rc = SLURM_SUCCESS;

	if (!gres_ss || !data)
		return EINVAL;
	if (node_inx >= gres_ss->node_cnt)
		return ESLURM_INVALID_NODE_COUNT;
	if (data_type == GRES_STEP_DATA_COUNT) {
		*u64_data = gres_ss->gres_per_node;
	} else if (data_type == GRES_STEP_DATA_BITMAP) {
		if (gres_ss->gres_bit_alloc)
			*bit_data = gres_ss->gres_bit_alloc[node_inx];
		else
			*bit_data = NULL;
	} else {
		/* Support here for plugin-specific data types */
		rc = (*(gres_context[gres_inx].ops.step_info))
			(gres_ss, node_inx, data_type, data);
	}

	return rc;
}

/*
 * get data from a step's GRES data structure
 * IN step_gres_list  - step's GRES data structure
 * IN gres_name - name of a GRES type
 * IN node_inx - zero-origin index of the node within the job's allocation
 *	for which data is desired. Note this can differ from the step's
 *	node allocation index.
 * IN data_type - type of data to get from the step's data
 * OUT data - pointer to the data from step's GRES data structure
 *            DO NOT FREE: This is a pointer into the step's data structure
 * RET - SLURM_SUCCESS or error code
 */
extern int gres_get_step_info(List step_gres_list, char *gres_name,
			      uint32_t node_inx,
			      enum gres_step_data_type data_type, void *data)
{
	int i, rc = ESLURM_INVALID_GRES;
	uint32_t plugin_id;
	ListIterator step_gres_iter;
	gres_state_t *gres_state_step;
	gres_step_state_t *gres_ss;

	if (data == NULL)
		return EINVAL;
	if (step_gres_list == NULL)	/* No GRES allocated */
		return ESLURM_INVALID_GRES;

	(void) gres_init();
	plugin_id = gres_build_id(gres_name);

	slurm_mutex_lock(&gres_context_lock);
	step_gres_iter = list_iterator_create(step_gres_list);
	while ((gres_state_step = (gres_state_t *) list_next(step_gres_iter))) {
		for (i = 0; i < gres_context_cnt; i++) {
			if (gres_state_step->plugin_id != plugin_id)
				continue;
			gres_ss = (gres_step_state_t *)
				gres_state_step->gres_data;
			rc = _get_step_info(i, gres_ss, node_inx,
					    data_type, data);
			break;
		}
	}
	list_iterator_destroy(step_gres_iter);
	slurm_mutex_unlock(&gres_context_lock);

	return rc;
}

extern uint32_t gres_get_autodetect_flags(void)
{
	return autodetect_flags;
}

extern void gres_clear_tres_cnt(uint64_t *tres_cnt, bool locked)
{
	static bool first_run = 1;
	static slurmdb_tres_rec_t tres_rec;
	int tres_pos;
	assoc_mgr_lock_t locks = { .tres = READ_LOCK };

	/* we only need to init this once */
	if (first_run) {
		first_run = 0;
		memset(&tres_rec, 0, sizeof(slurmdb_tres_rec_t));
		tres_rec.type = "gres";
	}

	/* must be locked first before gres_contrex_lock!!! */
	if (!locked)
		assoc_mgr_lock(&locks);

	slurm_mutex_lock(&gres_context_lock);
	/* Initialize all GRES counters to zero. Increment them later. */
	for (int i = 0; i < gres_context_cnt; i++) {
		tres_rec.name =	gres_context[i].gres_name;
		if (tres_rec.name &&
		    ((tres_pos = assoc_mgr_find_tres_pos(
			      &tres_rec, true)) !=-1))
			tres_cnt[tres_pos] = 0;
	}
	slurm_mutex_unlock(&gres_context_lock);

	/* must be locked first before gres_contrex_lock!!! */
	if (!locked)
		assoc_mgr_unlock(&locks);
}

extern char *gres_device_major(char *dev_path)
{
	int loc_major, loc_minor;
	char *ret_major = NULL;
	struct stat fs;

	if (stat(dev_path, &fs) < 0) {
		error("%s: stat(%s): %m", __func__, dev_path);
		return NULL;
	}
	loc_major = (int)major(fs.st_rdev);
	loc_minor = (int)minor(fs.st_rdev);
	debug3("%s : %s major %d, minor %d",
	       __func__, dev_path, loc_major, loc_minor);
	if (S_ISBLK(fs.st_mode)) {
		xstrfmtcat(ret_major, "b %d:", loc_major);
		//info("device is block ");
	}
	if (S_ISCHR(fs.st_mode)) {
		xstrfmtcat(ret_major, "c %d:", loc_major);
		//info("device is character ");
	}
	xstrfmtcat(ret_major, "%d rwm", loc_minor);

	return ret_major;
}

/* Free memory for gres_device_t record */
extern void destroy_gres_device(void *gres_device_ptr)
{
	gres_device_t *gres_device = (gres_device_t *) gres_device_ptr;

	if (!gres_device)
		return;
	xfree(gres_device->path);
	xfree(gres_device->major);
	xfree(gres_device->unique_id);
	xfree(gres_device);
}

/* Destroy a gres_slurmd_conf_t record, free it's memory */
extern void destroy_gres_slurmd_conf(void *x)
{
	gres_slurmd_conf_t *p = (gres_slurmd_conf_t *) x;

	xassert(p);
	xfree(p->cpus);
	FREE_NULL_BITMAP(p->cpus_bitmap);
	xfree(p->file);		/* Only used by slurmd */
	xfree(p->links);
	xfree(p->name);
	xfree(p->type_name);
	xfree(p->unique_id);
	xfree(p);
}


/*
 * Convert GRES config_flags to a string. The pointer returned references local
 * storage in this function, which is not re-entrant.
 */
extern char *gres_flags2str(uint32_t config_flags)
{
	static char flag_str[128];
	char *sep = "";

	flag_str[0] = '\0';
	if (config_flags & GRES_CONF_COUNT_ONLY) {
		strcat(flag_str, sep);
		strcat(flag_str, "CountOnly");
		sep = ",";
	}

	if (config_flags & GRES_CONF_HAS_FILE) {
		strcat(flag_str, sep);
		strcat(flag_str, "HAS_FILE");
		sep = ",";
	}

	if (config_flags & GRES_CONF_LOADED) {
		strcat(flag_str, sep);
		strcat(flag_str, "LOADED");
		sep = ",";
	}

	if (config_flags & GRES_CONF_HAS_TYPE) {
		strcat(flag_str, sep);
		strcat(flag_str, "HAS_TYPE");
		sep = ",";
	}

	if (config_flags & GRES_CONF_ENV_NVML) {
		strcat(flag_str, sep);
		strcat(flag_str, "ENV_NVML");
		sep = ",";
	}

	if (config_flags & GRES_CONF_ENV_RSMI) {
		strcat(flag_str, sep);
		strcat(flag_str, "ENV_RSMI");
		sep = ",";
	}

	if (config_flags & GRES_CONF_ENV_OPENCL) {
		strcat(flag_str, sep);
		strcat(flag_str, "ENV_OPENCL");
		sep = ",";
	}

	if (config_flags & GRES_CONF_ENV_DEF) {
		strcat(flag_str, sep);
		strcat(flag_str, "ENV_DEFAULT");
		sep = ",";
	}

	if (config_flags & GRES_CONF_SHARED) {
		strcat(flag_str, sep);
		strcat(flag_str, "SHARED");
		sep = ",";
	}

	if (config_flags & GRES_CONF_ONE_SHARING) {
		strcat(flag_str, sep);
		strcat(flag_str, "ONE_SHARING");
		sep = ",";
	}

	return flag_str;
}

/*
 * Creates a gres_slurmd_conf_t record to add to a list of gres_slurmd_conf_t
 * records
 */
extern void add_gres_to_list(List gres_list, char *name, uint64_t device_cnt,
			     int cpu_cnt, char *cpu_aff_abs_range,
			     bitstr_t *cpu_aff_mac_bitstr, char *device_file,
			     char *type, char *links, char *unique_id,
			     uint32_t flags)
{
	gres_slurmd_conf_t *gres_slurmd_conf;
	bool use_empty_first_record = false;
	ListIterator itr = list_iterator_create(gres_list);

	/*
	 * If the first record already exists and has a count of 0 then
	 * overwrite it.
	 * This is a placeholder record created in _merge_config()
	 */
	gres_slurmd_conf = list_next(itr);
	if (gres_slurmd_conf && (gres_slurmd_conf->count == 0))
		use_empty_first_record = true;
	else
		gres_slurmd_conf = xmalloc(sizeof(gres_slurmd_conf_t));
	gres_slurmd_conf->cpu_cnt = cpu_cnt;
	if (cpu_aff_mac_bitstr) {
		bitstr_t *cpu_aff = bit_copy(cpu_aff_mac_bitstr);

		/*
		 * Size down (or possibly up) cpus_bitmap, if necessary, so that
		 * the size of cpus_bitmap for system-detected devices matches
		 * the size of cpus_bitmap for configured devices.
		 */
		if (bit_size(cpu_aff) != cpu_cnt) {
			/* Calculate minimum size to hold CPU affinity */
			int64_t size = bit_fls(cpu_aff) + 1;
			if (size > cpu_cnt) {
				char *cpu_str = bit_fmt_hexmask_trim(cpu_aff);
				fatal("This CPU affinity bitmask (%s) does not fit within the CPUs configured for this node (%d). Make sure that the node's CPU count is configured correctly.",
				      cpu_str, cpu_cnt);
				xfree(cpu_str);
			}
			bit_realloc(cpu_aff, cpu_cnt);
		}
		gres_slurmd_conf->cpus_bitmap = cpu_aff;
	}
	gres_slurmd_conf->config_flags = flags;

	/* Set default env flags, if necessary */
	if ((flags & GRES_CONF_ENV_DEF) &&
	    ((flags & GRES_CONF_ENV_SET) != GRES_CONF_ENV_SET))
		flags |= GRES_CONF_ENV_SET;

	if (device_file) {
		hostlist_t hl = hostlist_create(device_file);
		gres_slurmd_conf->config_flags |= GRES_CONF_HAS_FILE;
		if (hostlist_count(hl) > 1)
			gres_slurmd_conf->config_flags |= GRES_CONF_HAS_MULT;
		hostlist_destroy(hl);
	}
	if (type)
		gres_slurmd_conf->config_flags |= GRES_CONF_HAS_TYPE;
	gres_slurmd_conf->cpus = xstrdup(cpu_aff_abs_range);
	gres_slurmd_conf->type_name = xstrdup(type);
	gres_slurmd_conf->name = xstrdup(name);
	gres_slurmd_conf->file = xstrdup(device_file);
	gres_slurmd_conf->links = xstrdup(links);
	gres_slurmd_conf->unique_id = xstrdup(unique_id);
	gres_slurmd_conf->count = device_cnt;
	gres_slurmd_conf->plugin_id = gres_build_id(name);
	if (!use_empty_first_record)
		list_append(gres_list, gres_slurmd_conf);
	list_iterator_destroy(itr);
}

extern char *gres_prepend_tres_type(const char *gres_str)
{
	char *output = NULL;

	if (gres_str) {
		output = xstrdup_printf("gres:%s", gres_str);
		xstrsubstituteall(output, ",", ",gres:");
	}
	return output;
}

extern bool gres_use_busy_dev(gres_state_t *gres_state_node,
			      bool use_total_gres)
{
	gres_node_state_t *gres_ns = gres_state_node->gres_data;

	if (!use_total_gres &&
	    gres_id_shared(gres_state_node->config_flags) &&
	    (gres_state_node->config_flags & GRES_CONF_ONE_SHARING) &&
	    (gres_ns->gres_cnt_alloc != 0)) {
		/* We must use the ONE already active GRES of this type */
		return true;
	}

	return false;
}<|MERGE_RESOLUTION|>--- conflicted
+++ resolved
@@ -390,14 +390,9 @@
 		return 0;
 
 	/* This gres has been allocated on this node */
-<<<<<<< HEAD
 	if (!gres_js->node_cnt ||
-	    gres_js->gres_cnt_node_alloc[job_key->node_offset])
-=======
-	if (!gres_data_ptr->node_cnt ||
-	    ((job_key->node_offset < gres_data_ptr->node_cnt) &&
-	     gres_data_ptr->gres_cnt_node_alloc[job_key->node_offset]))
->>>>>>> 503aa719
+	    ((job_key->node_offset < gres_js->node_cnt) &&
+	     gres_js->gres_cnt_node_alloc[job_key->node_offset]))
 		return 1;
 
 	return 0;

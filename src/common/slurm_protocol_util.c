--- conflicted
+++ resolved
@@ -157,20 +157,7 @@
 	         (msg->msg_type == ACCOUNTING_FIRST_REG)) {
 		uint32_t rpc_version =
 			((accounting_update_msg_t *)msg->data)->rpc_version;
-<<<<<<< HEAD
-		if (rpc_version >= 9)
-			header->version = SLURM_PROTOCOL_VERSION;
-		else if (rpc_version >= 8)
-			header->version = SLURM_2_2_PROTOCOL_VERSION;
-		else if (rpc_version >= 6)
-			header->version = SLURM_2_1_PROTOCOL_VERSION;
-		else if (rpc_version >= 5)
-			header->version = SLURM_2_0_PROTOCOL_VERSION;
-		else
-			header->version = SLURM_1_3_PROTOCOL_VERSION;
-=======
 		header->version = _get_slurm_version(rpc_version);
->>>>>>> 50449e17
 	} else
 		header->version = SLURM_PROTOCOL_VERSION;
 

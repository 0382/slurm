/*****************************************************************************\
 *  slurmdb_pack.c - un/pack definitions used by slurmdb api
 ******************************************************************************
 *  Copyright (C) 2011-2015 SchedMD LLC.
 *  Copyright (C) 2010 Lawrence Livermore National Security.
 *  Produced at Lawrence Livermore National Laboratory (cf, DISCLAIMER).
 *  Written by Danny Auble da@schedmd.com, et. al.
 *  CODE-OCEC-09-009. All rights reserved.
 *
 *  This file is part of Slurm, a resource management program.
 *  For details, see <https://slurm.schedmd.com/>.
 *  Please also read the included file: DISCLAIMER.
 *
 *  Slurm is free software; you can redistribute it and/or modify it under
 *  the terms of the GNU General Public License as published by the Free
 *  Software Foundation; either version 2 of the License, or (at your option)
 *  any later version.
 *
 *  In addition, as a special exception, the copyright holders give permission
 *  to link the code of portions of this program with the OpenSSL library under
 *  certain conditions as described in each individual source file, and
 *  distribute linked combinations including the two. You must obey the GNU
 *  General Public License in all respects for all of the code used other than
 *  OpenSSL. If you modify file(s) with this exception, you may extend this
 *  exception to your version of the file(s), but you are not obligated to do
 *  so. If you do not wish to do so, delete this exception statement from your
 *  version.  If you delete this exception statement from all source files in
 *  the program, then also delete it here.
 *
 *  Slurm is distributed in the hope that it will be useful, but WITHOUT ANY
 *  WARRANTY; without even the implied warranty of MERCHANTABILITY or FITNESS
 *  FOR A PARTICULAR PURPOSE.  See the GNU General Public License for more
 *  details.
 *
 *  You should have received a copy of the GNU General Public License along
 *  with Slurm; if not, write to the Free Software Foundation, Inc.,
 *  51 Franklin Street, Fifth Floor, Boston, MA 02110-1301  USA.
\*****************************************************************************/

#include <stdlib.h>

#include "src/common/list.h"
#include "src/common/pack.h"
#include "src/common/slurm_jobacct_gather.h"
#include "src/common/slurm_protocol_defs.h"
#include "src/common/slurm_protocol_pack.h"
#include "src/common/slurmdb_pack.h"
#include "src/common/slurmdbd_defs.h"

#define KB_ADJ 1024
#define MB_ADJ 1048576

static int _for_each_pack_str(void *x, void *arg)
{
	char *str = (char *) x;
	buf_t *buffer = (buf_t *) arg;

	packstr(str, buffer);

	return SLURM_SUCCESS;
}

static void _pack_list_of_str(List l, buf_t *buffer)
{
	uint32_t count = NO_VAL;

	if (l)
		count = list_count(l);

	pack32(count, buffer);
	if (count && (count != NO_VAL))
		list_for_each(l, _for_each_pack_str, buffer);
}

static void _pack_slurmdb_stats(slurmdb_stats_t *stats,
				uint16_t protocol_version, buf_t *buffer)
{
	int i=0;

	xassert(buffer);

	if (protocol_version >= SLURM_MIN_PROTOCOL_VERSION) {
		if (!stats) {
			packdouble(0, buffer);

			pack64(0, buffer);

			for (i=0; i<16; i++) {
				packnull(buffer);
			}
			return;
		}

		packdouble(stats->act_cpufreq, buffer);

		pack64(stats->consumed_energy, buffer);

		packstr(stats->tres_usage_in_ave, buffer);
		packstr(stats->tres_usage_in_max, buffer);
		packstr(stats->tres_usage_in_max_nodeid, buffer);
		packstr(stats->tres_usage_in_max_taskid, buffer);
		packstr(stats->tres_usage_in_min, buffer);
		packstr(stats->tres_usage_in_min_nodeid, buffer);
		packstr(stats->tres_usage_in_min_taskid, buffer);
		packstr(stats->tres_usage_in_tot, buffer);
		packstr(stats->tres_usage_out_ave, buffer);
		packstr(stats->tres_usage_out_max, buffer);
		packstr(stats->tres_usage_out_max_nodeid, buffer);
		packstr(stats->tres_usage_out_max_taskid, buffer);
		packstr(stats->tres_usage_out_min, buffer);
		packstr(stats->tres_usage_out_min_nodeid, buffer);
		packstr(stats->tres_usage_out_min_taskid, buffer);
		packstr(stats->tres_usage_out_tot, buffer);
	} else {
		error("%s: protocol_version %hu not supported",
		      __func__, protocol_version);
	}
}

static int _unpack_slurmdb_stats(slurmdb_stats_t *stats,
				 uint16_t protocol_version, buf_t *buffer)
{
	uint32_t uint32_tmp;

	xassert(stats);
	xassert(buffer);

	if (protocol_version >= SLURM_MIN_PROTOCOL_VERSION) {
		safe_unpackdouble(&stats->act_cpufreq, buffer);

		safe_unpack64(&stats->consumed_energy, buffer);

		safe_unpackstr_xmalloc(&stats->tres_usage_in_ave,
				       &uint32_tmp, buffer);
		safe_unpackstr_xmalloc(&stats->tres_usage_in_max,
				       &uint32_tmp, buffer);
		safe_unpackstr_xmalloc(&stats->tres_usage_in_max_nodeid,
				       &uint32_tmp, buffer);
		safe_unpackstr_xmalloc(&stats->tres_usage_in_max_taskid,
				       &uint32_tmp, buffer);
		safe_unpackstr_xmalloc(&stats->tres_usage_in_min,
				       &uint32_tmp, buffer);
		safe_unpackstr_xmalloc(&stats->tres_usage_in_min_nodeid,
				       &uint32_tmp, buffer);
		safe_unpackstr_xmalloc(&stats->tres_usage_in_min_taskid,
				       &uint32_tmp, buffer);
		safe_unpackstr_xmalloc(&stats->tres_usage_in_tot,
				       &uint32_tmp, buffer);
		safe_unpackstr_xmalloc(&stats->tres_usage_out_ave,
				       &uint32_tmp, buffer);
		safe_unpackstr_xmalloc(&stats->tres_usage_out_max,
				       &uint32_tmp, buffer);
		safe_unpackstr_xmalloc(&stats->tres_usage_out_max_nodeid,
				       &uint32_tmp, buffer);
		safe_unpackstr_xmalloc(&stats->tres_usage_out_max_taskid,
				       &uint32_tmp, buffer);
		safe_unpackstr_xmalloc(&stats->tres_usage_out_min,
				       &uint32_tmp, buffer);
		safe_unpackstr_xmalloc(&stats->tres_usage_out_min_nodeid,
				       &uint32_tmp, buffer);
		safe_unpackstr_xmalloc(&stats->tres_usage_out_min_taskid,
				       &uint32_tmp, buffer);
		safe_unpackstr_xmalloc(&stats->tres_usage_out_tot,
				       &uint32_tmp, buffer);
	} else {
		error("%s: protocol_version %hu not supported",
		      __func__, protocol_version);
		goto unpack_error;
	}

	return SLURM_SUCCESS;

unpack_error:
	slurmdb_free_slurmdb_stats_members(stats);
	memset(stats, 0, sizeof(slurmdb_stats_t));
	return SLURM_ERROR;
}


extern void slurmdb_pack_user_rec(void *in, uint16_t protocol_version,
				  buf_t *buffer)
{
	slurmdb_user_rec_t *object = (slurmdb_user_rec_t *)in;

	xassert(buffer);

	if (protocol_version >= SLURM_MIN_PROTOCOL_VERSION) {
		if (!object) {
			pack16(0, buffer);
			pack32(NO_VAL, buffer);
			pack32(NO_VAL, buffer);
			packnull(buffer);
			packnull(buffer);
			pack32(0, buffer);
			packnull(buffer);
			packnull(buffer);
			pack32(0, buffer);
			pack32(NO_VAL, buffer);
			return;
		}

		pack16(object->admin_level, buffer);

		slurm_pack_list(object->assoc_list, slurmdb_pack_assoc_rec,
				buffer, protocol_version);

		slurm_pack_list(object->coord_accts, slurmdb_pack_coord_rec,
				buffer, protocol_version);

		packstr(object->default_acct, buffer);
		packstr(object->default_wckey, buffer);
		pack32(object->flags, buffer);
		packstr(object->name, buffer);
		packstr(object->old_name, buffer);

		pack32(object->uid, buffer);

		slurm_pack_list(object->wckey_list, slurmdb_pack_wckey_rec,
				buffer, protocol_version);
	} else {
		error("%s: protocol_version %hu not supported",
		      __func__, protocol_version);
	}
}

extern int slurmdb_unpack_user_rec(void **object, uint16_t protocol_version,
				   buf_t *buffer)
{
	uint32_t uint32_tmp;
	slurmdb_user_rec_t *object_ptr = xmalloc(sizeof(slurmdb_user_rec_t));
	uint32_t count = NO_VAL;
	slurmdb_coord_rec_t *coord = NULL;
	slurmdb_assoc_rec_t *assoc = NULL;
	slurmdb_wckey_rec_t *wckey = NULL;
	int i;

	xassert(object);
	xassert(buffer);

	*object = object_ptr;

	if (protocol_version >= SLURM_MIN_PROTOCOL_VERSION) {
		safe_unpack16(&object_ptr->admin_level, buffer);
		safe_unpack32(&count, buffer);
		if (count > NO_VAL)
			goto unpack_error;
		if (count != NO_VAL) {
			object_ptr->assoc_list =
				list_create(slurmdb_destroy_assoc_rec);
			for (i = 0; i < count; i++) {
				if (slurmdb_unpack_assoc_rec(
					    (void *)&assoc, protocol_version,
					    buffer)
				    == SLURM_ERROR)
					goto unpack_error;
				list_append(object_ptr->assoc_list, assoc);
			}
		}
		safe_unpack32(&count, buffer);
		if (count > NO_VAL)
			goto unpack_error;
		if (count != NO_VAL) {
			object_ptr->coord_accts =
				list_create(slurmdb_destroy_coord_rec);
			for (i = 0; i < count; i++) {
				if (slurmdb_unpack_coord_rec(
					    (void *)&coord, protocol_version,
					    buffer)
				    == SLURM_ERROR)
					goto unpack_error;
				list_append(object_ptr->coord_accts, coord);
			}
		}
		safe_unpackstr_xmalloc(&object_ptr->default_acct, &uint32_tmp,
				       buffer);
		safe_unpackstr_xmalloc(&object_ptr->default_wckey, &uint32_tmp,
				       buffer);
		safe_unpack32(&object_ptr->flags, buffer);
		safe_unpackstr_xmalloc(&object_ptr->name, &uint32_tmp, buffer);
		safe_unpackstr_xmalloc(&object_ptr->old_name,
				       &uint32_tmp, buffer);
		safe_unpack32(&object_ptr->uid, buffer);
		safe_unpack32(&count, buffer);
		if (count > NO_VAL)
			goto unpack_error;
		if (count != NO_VAL) {
			object_ptr->wckey_list =
				list_create(slurmdb_destroy_wckey_rec);
			for (i = 0; i < count; i++) {
				if (slurmdb_unpack_wckey_rec(
					    (void *)&wckey, protocol_version,
					    buffer)
				    == SLURM_ERROR)
					goto unpack_error;
				list_append(object_ptr->wckey_list, wckey);
			}
		}
	} else {
		error("%s: protocol_version %hu not supported",
		      __func__, protocol_version);
		goto unpack_error;
	}

	return SLURM_SUCCESS;

unpack_error:
	slurmdb_destroy_user_rec(object_ptr);
	*object = NULL;
	return SLURM_ERROR;
}

extern void slurmdb_pack_used_limits(void *in, uint32_t tres_cnt,
				     uint16_t protocol_version, buf_t *buffer)
{
	slurmdb_used_limits_t *object = (slurmdb_used_limits_t *)in;

	xassert(buffer);

	if (protocol_version >= SLURM_MIN_PROTOCOL_VERSION) {
		if (!object) {
			pack32(0, buffer);
			packnull(buffer);
			pack32(0, buffer);
			pack32(0, buffer);
			pack64_array(NULL, 0, buffer);
			pack64_array(NULL, 0, buffer);
			pack32(0, buffer);
			return;
		}

		pack32(object->accrue_cnt, buffer);
		packstr(object->acct, buffer);
		pack32(object->jobs, buffer);
		pack32(object->submit_jobs, buffer);
		pack64_array(object->tres, tres_cnt, buffer);
		pack64_array(object->tres_run_mins, tres_cnt, buffer);
		pack32(object->uid, buffer);
	} else {
		error("%s: protocol_version %hu not supported",
		      __func__, protocol_version);
	}
}

extern int slurmdb_unpack_used_limits(void **object, uint32_t tres_cnt,
				      uint16_t protocol_version, buf_t *buffer)
{
	slurmdb_used_limits_t *object_ptr =
		xmalloc(sizeof(slurmdb_used_limits_t));
	uint32_t tmp32;

	xassert(object);
	xassert(buffer);

	*object = (void *)object_ptr;

	if (protocol_version >= SLURM_MIN_PROTOCOL_VERSION) {
		safe_unpack32(&object_ptr->accrue_cnt, buffer);
		safe_unpackstr_xmalloc(&object_ptr->acct, &tmp32, buffer);
		safe_unpack32(&object_ptr->jobs, buffer);
		safe_unpack32(&object_ptr->submit_jobs, buffer);
		safe_unpack64_array(&object_ptr->tres, &tmp32, buffer);
		if (tmp32 != tres_cnt)
			goto unpack_error;
		safe_unpack64_array(&object_ptr->tres_run_mins, &tmp32, buffer);
		if (tmp32 != tres_cnt)
			goto unpack_error;

		safe_unpack32(&object_ptr->uid, buffer);
	} else {
		error("%s: too old of a version %u", __func__, protocol_version);
		goto unpack_error;
	}

	return SLURM_SUCCESS;

unpack_error:
	slurmdb_destroy_used_limits(object_ptr);
	*object = NULL;
	return SLURM_ERROR;
}

extern void slurmdb_pack_account_rec(void *in, uint16_t protocol_version,
				     buf_t *buffer)
{
	slurmdb_account_rec_t *object = (slurmdb_account_rec_t *)in;

	xassert(buffer);

	if (protocol_version >= SLURM_MIN_PROTOCOL_VERSION) {
		if (!object) {
			pack32(NO_VAL, buffer);
			pack32(NO_VAL, buffer);
			packnull(buffer);
			pack32(0, buffer);
			packnull(buffer);
			packnull(buffer);
			return;
		}

		slurm_pack_list(object->assoc_list, slurmdb_pack_assoc_rec,
				buffer, protocol_version);
		slurm_pack_list(object->coordinators, slurmdb_pack_coord_rec,
				buffer, protocol_version);

		packstr(object->description, buffer);
		pack32(object->flags, buffer);
		packstr(object->name, buffer);
		packstr(object->organization, buffer);
	} else {
		error("%s: protocol_version %hu not supported",
		      __func__, protocol_version);
	}
}

extern int slurmdb_unpack_account_rec(void **object, uint16_t protocol_version,
				      buf_t *buffer)
{
	uint32_t uint32_tmp;
	int i;
	uint32_t count;
	slurmdb_coord_rec_t *coord = NULL;
	slurmdb_assoc_rec_t *assoc = NULL;
	slurmdb_account_rec_t *object_ptr =
		xmalloc(sizeof(slurmdb_account_rec_t));

	xassert(object);
	xassert(buffer);

	*object = object_ptr;

	if (protocol_version >= SLURM_MIN_PROTOCOL_VERSION) {
		safe_unpack32(&count, buffer);
		if (count != NO_VAL) {
			object_ptr->assoc_list =
				list_create(slurmdb_destroy_assoc_rec);
			for(i=0; i<count; i++) {
				if (slurmdb_unpack_assoc_rec(
					    (void *)&assoc, protocol_version,
					    buffer)
				    == SLURM_ERROR)
					goto unpack_error;
				list_append(object_ptr->assoc_list, assoc);
			}
		}
		safe_unpack32(&count, buffer);
		if (count != NO_VAL) {
			object_ptr->coordinators =
				list_create(slurmdb_destroy_coord_rec);
			for(i=0; i<count; i++) {
				if (slurmdb_unpack_coord_rec(
					    (void *)&coord, protocol_version,
					    buffer)
				    == SLURM_ERROR)
					goto unpack_error;
				list_append(object_ptr->coordinators, coord);
			}
		}
		safe_unpackstr_xmalloc(&object_ptr->description,
				       &uint32_tmp, buffer);
		safe_unpack32(&object_ptr->flags, buffer);
		safe_unpackstr_xmalloc(&object_ptr->name, &uint32_tmp, buffer);
		safe_unpackstr_xmalloc(&object_ptr->organization,
				       &uint32_tmp, buffer);
	} else {
		error("%s: protocol_version %hu not supported",
		      __func__, protocol_version);
		goto unpack_error;
	}

	return SLURM_SUCCESS;

unpack_error:
	slurmdb_destroy_account_rec(object_ptr);
	*object = NULL;
	return SLURM_ERROR;
}

extern void slurmdb_pack_coord_rec(void *in, uint16_t protocol_version,
				   buf_t *buffer)
{
	slurmdb_coord_rec_t *object = (slurmdb_coord_rec_t *)in;

	xassert(buffer);

	if (protocol_version >= SLURM_MIN_PROTOCOL_VERSION) {
		if (!object) {
			packnull(buffer);
			pack16(0, buffer);
			return;
		}

		packstr(object->name, buffer);
		pack16(object->direct, buffer);
	} else {
		error("%s: protocol_version %hu not supported",
		      __func__, protocol_version);
	}
}

extern int slurmdb_unpack_coord_rec(void **object, uint16_t protocol_version,
				    buf_t *buffer)
{
	uint32_t uint32_tmp;
	slurmdb_coord_rec_t *object_ptr = xmalloc(sizeof(slurmdb_coord_rec_t));

	xassert(object);
	xassert(buffer);

	if (protocol_version >= SLURM_MIN_PROTOCOL_VERSION) {
		*object = object_ptr;
		safe_unpackstr_xmalloc(&object_ptr->name, &uint32_tmp, buffer);
		safe_unpack16(&object_ptr->direct, buffer);
	} else {
		error("%s: protocol_version %hu not supported",
		      __func__, protocol_version);
		goto unpack_error;
	}

	return SLURM_SUCCESS;

unpack_error:
	slurmdb_destroy_coord_rec(object_ptr);
	*object = NULL;
	return SLURM_ERROR;
}

extern void slurmdb_pack_cluster_accounting_rec(void *in,
						uint16_t protocol_version,
						buf_t *buffer)
{
	slurmdb_cluster_accounting_rec_t *object =
		(slurmdb_cluster_accounting_rec_t *)in;

	xassert(buffer);

	if (protocol_version >= SLURM_MIN_PROTOCOL_VERSION) {
		if (!object) {
			pack64(0, buffer);
			slurmdb_pack_tres_rec(NULL, protocol_version, buffer);
			pack64(0, buffer);
			pack64(0, buffer);
			pack64(0, buffer);
			pack64(0, buffer);
			pack64(0, buffer);
			pack_time(0, buffer);
			pack64(0, buffer);
			return;
		}

		pack64(object->alloc_secs, buffer);
		slurmdb_pack_tres_rec(&object->tres_rec, protocol_version,
				      buffer);
		pack64(object->down_secs, buffer);
		pack64(object->idle_secs, buffer);
		pack64(object->over_secs, buffer);
		pack64(object->pdown_secs, buffer);
		pack_time(object->period_start, buffer);
		pack64(object->plan_secs, buffer);
	} else {
		error("%s: protocol_version %hu not supported",
		      __func__, protocol_version);
	}
}

extern int slurmdb_unpack_cluster_accounting_rec(void **object,
						 uint16_t protocol_version,
						 buf_t *buffer)
{
	slurmdb_cluster_accounting_rec_t *object_ptr =
		xmalloc(sizeof(slurmdb_cluster_accounting_rec_t));

	xassert(object);
	xassert(buffer);

	*object = object_ptr;

	if (protocol_version >= SLURM_MIN_PROTOCOL_VERSION) {
		safe_unpack64(&object_ptr->alloc_secs, buffer);
		if (slurmdb_unpack_tres_rec_noalloc(
			    &object_ptr->tres_rec, protocol_version, buffer)
		    != SLURM_SUCCESS)
			goto unpack_error;
		safe_unpack64(&object_ptr->down_secs, buffer);
		safe_unpack64(&object_ptr->idle_secs, buffer);
		safe_unpack64(&object_ptr->over_secs, buffer);
		safe_unpack64(&object_ptr->pdown_secs, buffer);
		safe_unpack_time(&object_ptr->period_start, buffer);
		safe_unpack64(&object_ptr->plan_secs, buffer);
	} else {
		error("%s: protocol_version %hu not supported",
		      __func__, protocol_version);
		goto unpack_error;
	}

	return SLURM_SUCCESS;

unpack_error:
	slurmdb_destroy_cluster_accounting_rec(object_ptr);
	*object = NULL;
	return SLURM_ERROR;
}

extern void slurmdb_pack_clus_res_rec(void *in, uint16_t protocol_version,
				      buf_t *buffer)
{
	slurmdb_clus_res_rec_t *object = (slurmdb_clus_res_rec_t *)in;

	xassert(buffer);

	if (protocol_version >= SLURM_MIN_PROTOCOL_VERSION) {
		if (!object) {
			packnull(buffer);
			pack16(NO_VAL16, buffer);
			return;
		}
		packstr(object->cluster, buffer);
		pack16(object->percent_allowed, buffer);
	} else {
		error("%s: protocol_version %hu not supported",
		      __func__, protocol_version);
	}
}

extern int slurmdb_unpack_clus_res_rec(void **object, uint16_t protocol_version,
				       buf_t *buffer)
{
	uint32_t uint32_tmp;
	slurmdb_clus_res_rec_t *object_ptr =
		xmalloc(sizeof(slurmdb_clus_res_rec_t));

	xassert(object);
	xassert(buffer);

	*object = object_ptr;

	slurmdb_init_clus_res_rec(object_ptr, 0);

	if (protocol_version >= SLURM_MIN_PROTOCOL_VERSION) {
		safe_unpackstr_xmalloc(&object_ptr->cluster, &uint32_tmp,
				       buffer);
		safe_unpack16(&object_ptr->percent_allowed, buffer);
	} else {
		error("%s: protocol_version %hu not supported",
		      __func__, protocol_version);
		goto unpack_error;
	}

	return SLURM_SUCCESS;

unpack_error:
	slurmdb_destroy_clus_res_rec(object_ptr);
	*object = NULL;
	return SLURM_ERROR;
}

extern void slurmdb_pack_cluster_rec(void *in, uint16_t protocol_version,
				     buf_t *buffer)
{
	slurmdb_cluster_rec_t *object = (slurmdb_cluster_rec_t *)in;
	slurm_persist_conn_t *persist_conn;

	if (protocol_version >= SLURM_MIN_PROTOCOL_VERSION) {
		if (!object) {
			pack32(NO_VAL, buffer);		/* count */
			pack16(0, buffer);
			packnull(buffer);
			pack32(0, buffer);
			pack16(1, buffer);

			pack32(NO_VAL, buffer);		/* count */
			packnull(buffer);
			pack32(0, buffer);
			pack32(0, buffer);
			pack8(0, buffer);
			pack8(0, buffer);

			pack32(NO_VAL, buffer);		/* flags */

			packnull(buffer);
			packnull(buffer);

			pack32(NO_VAL, buffer);		/* plugin_id_select */

			slurmdb_pack_assoc_rec(NULL, protocol_version, buffer);

			pack16(0, buffer);
			pack8(0, buffer);
			pack8(0, buffer);
			packnull(buffer);
			return;
		}

		slurm_pack_list(object->accounting_list,
				slurmdb_pack_cluster_accounting_rec,
				buffer, protocol_version);

		pack16(object->classification, buffer);
		packstr(object->control_host, buffer);
		pack32(object->control_port, buffer);
		pack16(object->dimensions, buffer);

		_pack_list_of_str(object->fed.feature_list, buffer);

		packstr(object->fed.name, buffer);
		pack32(object->fed.id, buffer);
		pack32(object->fed.state, buffer);
		pack8((uint8_t)object->fed.sync_recvd, buffer);
		pack8((uint8_t)object->fed.sync_sent, buffer);

		pack32(object->flags, buffer);

		packstr(object->name, buffer);
		packstr(object->nodes, buffer);

		pack32(object->plugin_id_select, buffer);

		slurmdb_pack_assoc_rec(object->root_assoc,
				       protocol_version, buffer);

		pack16(object->rpc_version, buffer);
		persist_conn = object->fed.recv;
		pack8((persist_conn && persist_conn->fd != -1) ? 1 : 0, buffer);
		persist_conn = object->fed.send;
		pack8((persist_conn && persist_conn->fd != -1) ? 1 : 0, buffer);
		packstr(object->tres_str, buffer);
	} else {
		error("%s: protocol_version %hu not supported",
		      __func__, protocol_version);
	}
}

extern int slurmdb_unpack_cluster_rec(void **object, uint16_t protocol_version,
				      buf_t *buffer)
{
	uint32_t uint32_tmp;
	uint8_t uint8_tmp;
	int i;
	uint32_t count;
	slurmdb_cluster_rec_t *object_ptr =
		xmalloc(sizeof(slurmdb_cluster_rec_t));
	slurmdb_cluster_accounting_rec_t *slurmdb_info = NULL;
	slurm_persist_conn_t *conn;

	*object = object_ptr;

	slurmdb_init_cluster_rec(object_ptr, 0);
	if (protocol_version >= SLURM_MIN_PROTOCOL_VERSION) {
		safe_unpack32(&count, buffer);
		if (count > NO_VAL)
			goto unpack_error;
		if (count != NO_VAL) {
			object_ptr->accounting_list = list_create(
				slurmdb_destroy_cluster_accounting_rec);
			for (i = 0; i < count; i++) {
				if (slurmdb_unpack_cluster_accounting_rec(
					    (void *)&slurmdb_info,
					    protocol_version, buffer) ==
				    SLURM_ERROR)
					goto unpack_error;
				list_append(object_ptr->accounting_list,
					    slurmdb_info);
			}
		}

		safe_unpack16(&object_ptr->classification, buffer);
		safe_unpackstr_xmalloc(&object_ptr->control_host,
				       &uint32_tmp, buffer);
		safe_unpack32(&object_ptr->control_port, buffer);
		safe_unpack16(&object_ptr->dimensions, buffer);

		safe_unpack32(&count, buffer);
		if (count > NO_VAL)
			goto unpack_error;
		if (count != NO_VAL) {
			object_ptr->fed.feature_list = list_create(xfree_ptr);
			for (i = 0; i < count; i++) {
				char *tmp_feature = NULL;
				safe_unpackstr_xmalloc(&tmp_feature,
						       &uint32_tmp, buffer);
				list_append(object_ptr->fed.feature_list,
					    tmp_feature);
			}
		}
		safe_unpackstr_xmalloc(&object_ptr->fed.name,
				       &uint32_tmp, buffer);
		safe_unpack32(&object_ptr->fed.id, buffer);
		safe_unpack32(&object_ptr->fed.state, buffer);
		safe_unpack8(&uint8_tmp, buffer);
		object_ptr->fed.sync_recvd = uint8_tmp;
		safe_unpack8(&uint8_tmp, buffer);
		object_ptr->fed.sync_sent = uint8_tmp;

		safe_unpack32(&object_ptr->flags, buffer);

		safe_unpackstr_xmalloc(&object_ptr->name, &uint32_tmp, buffer);
		safe_unpackstr_xmalloc(&object_ptr->nodes, &uint32_tmp, buffer);

		safe_unpack32(&object_ptr->plugin_id_select, buffer);

		if (slurmdb_unpack_assoc_rec(
			    (void **)&object_ptr->root_assoc,
			    protocol_version, buffer)
		    == SLURM_ERROR)
			goto unpack_error;

		safe_unpack16(&object_ptr->rpc_version, buffer);
		safe_unpack8(&uint8_tmp, buffer);
		if (uint8_tmp) {
			conn = xmalloc(sizeof(slurm_persist_conn_t));
			conn->fd = -1;
			object_ptr->fed.recv = conn;
		}
		safe_unpack8(&uint8_tmp, buffer);
		if (uint8_tmp) {
			conn = xmalloc(sizeof(slurm_persist_conn_t));
			conn->fd = -1;
			object_ptr->fed.send = conn;
		}
		safe_unpackstr_xmalloc(&object_ptr->tres_str,
				       &uint32_tmp, buffer);
	} else {
		error("%s: protocol_version %hu not supported",
		      __func__, protocol_version);
		goto unpack_error;
	}

	/* Take the lower of the remote cluster is using and what I am or I
	 * won't be able to talk to the remote cluster. domo arigato. */
	object_ptr->rpc_version = MIN(SLURM_PROTOCOL_VERSION,
				      object_ptr->rpc_version);

	return SLURM_SUCCESS;

unpack_error:
	slurmdb_destroy_cluster_rec(object_ptr);
	*object = NULL;
	return SLURM_ERROR;
}

extern void slurmdb_pack_federation_rec(void *in, uint16_t protocol_version,
					buf_t *buffer)
{
	slurmdb_federation_rec_t *object = (slurmdb_federation_rec_t *)in;

	xassert(buffer);

	if (protocol_version >= SLURM_MIN_PROTOCOL_VERSION) {
		if (!object) {
			pack8(0, buffer); /* NULL */
			return;
		}
		pack8(1, buffer); /* Not NULL */
		packstr(object->name, buffer);
		pack32(object->flags, buffer);

		slurm_pack_list(object->cluster_list, slurmdb_pack_cluster_rec,
				buffer, protocol_version);
	} else {
		error("%s: protocol_version %hu not supported.",
		      __func__, protocol_version);
	}
}

extern int slurmdb_unpack_federation_rec(void **object,
					 uint16_t protocol_version,
					 buf_t *buffer)
{
	uint8_t  uint8_tmp;
	uint32_t uint32_tmp;
	uint32_t count;
	int      i;
	slurmdb_cluster_rec_t *tmp_cluster = NULL;
	slurmdb_federation_rec_t *object_ptr = NULL;

	xassert(object);
	xassert(buffer);

	*object = NULL;

	if (protocol_version >= SLURM_MIN_PROTOCOL_VERSION) {
		safe_unpack8(&uint8_tmp, buffer);
		if (!uint8_tmp) /* NULL fed_rec */
			return SLURM_SUCCESS;

		object_ptr = xmalloc(sizeof(slurmdb_federation_rec_t));
		slurmdb_init_federation_rec(object_ptr, 0);
		*object = object_ptr;

		safe_unpackstr_xmalloc(&object_ptr->name, &uint32_tmp, buffer);
		safe_unpack32(&object_ptr->flags, buffer);

		safe_unpack32(&count, buffer);
		if (count != NO_VAL) {
			object_ptr->cluster_list =
				list_create(slurmdb_destroy_cluster_rec);
			for(i = 0; i < count; i++) {
				if (slurmdb_unpack_cluster_rec(
						(void **)&tmp_cluster,
						protocol_version, buffer)
				    != SLURM_SUCCESS) {
					error("unpacking cluster_rec");
					goto unpack_error;
				}
				list_append(object_ptr->cluster_list,
					    tmp_cluster);
			}
		}
	} else {
		error("%s: protocol_version %hu is not supported.",
		      __func__, protocol_version);
		goto unpack_error;
	}

	return SLURM_SUCCESS;

unpack_error:
	slurmdb_destroy_federation_rec(object_ptr);
	*object = NULL;
	return SLURM_ERROR;
}

extern void slurmdb_pack_accounting_rec(void *in, uint16_t protocol_version,
					buf_t *buffer)
{
	slurmdb_accounting_rec_t *object = (slurmdb_accounting_rec_t *)in;

	if (protocol_version >= SLURM_MIN_PROTOCOL_VERSION) {
		if (!object) {
			pack64(0, buffer);
			slurmdb_pack_tres_rec(NULL, protocol_version, buffer);
			pack32(0, buffer);
			pack_time(0, buffer);
			return;
		}

		pack64(object->alloc_secs, buffer);
		slurmdb_pack_tres_rec(&object->tres_rec,
				      protocol_version, buffer);
		pack32(object->id, buffer);
		pack_time(object->period_start, buffer);
	} else {
		error("%s: protocol_version %hu not supported",
		      __func__, protocol_version);
	}
}

extern int slurmdb_unpack_accounting_rec(void **object,
					 uint16_t protocol_version,
					 buf_t *buffer)
{
	slurmdb_accounting_rec_t *object_ptr =
		xmalloc(sizeof(slurmdb_accounting_rec_t));

	*object = object_ptr;

	if (protocol_version >= SLURM_MIN_PROTOCOL_VERSION) {
		safe_unpack64(&object_ptr->alloc_secs, buffer);
		if (slurmdb_unpack_tres_rec_noalloc(
			    &object_ptr->tres_rec, protocol_version, buffer)
		    != SLURM_SUCCESS)
			goto unpack_error;
		safe_unpack32(&object_ptr->id, buffer);
		safe_unpack_time(&object_ptr->period_start, buffer);
	} else {
		error("%s: protocol_version %hu not supported",
		      __func__, protocol_version);
		goto unpack_error;
	}

	return SLURM_SUCCESS;

unpack_error:
	slurmdb_destroy_accounting_rec(object_ptr);
	*object = NULL;
	return SLURM_ERROR;
}

extern void slurmdb_pack_assoc_rec(void *in, uint16_t protocol_version,
				   buf_t *buffer)
{
	slurmdb_assoc_rec_t *object = (slurmdb_assoc_rec_t *)in;

	if (protocol_version >= SLURM_23_02_PROTOCOL_VERSION) {
		if (!object) {
			pack32(NO_VAL, buffer);
			packnull(buffer);
			packnull(buffer);
			packnull(buffer);

			pack32(NO_VAL, buffer);
			pack16(0, buffer);

			pack32(NO_VAL, buffer);

			packnull(buffer);
			packnull(buffer);
			packnull(buffer);
			pack32(NO_VAL, buffer);
			pack32(NO_VAL, buffer);
			pack32(NO_VAL, buffer);
			pack32(NO_VAL, buffer);

			pack32(0, buffer);
			pack16(0, buffer);
			pack32(0, buffer);

			packnull(buffer);
			packnull(buffer);
			packnull(buffer);
			packnull(buffer);
			pack32(NO_VAL, buffer);
			pack32(NO_VAL, buffer);
			pack32(NO_VAL, buffer);
			pack32(NO_VAL, buffer);
			pack32(NO_VAL, buffer);

			packnull(buffer);
			pack32(0, buffer);
			packnull(buffer);
			pack32(0, buffer);

			pack32(NO_VAL, buffer);

			pack32(0, buffer);
			pack32(0, buffer);

			packnull(buffer);
			return;
		}

		slurm_pack_list(object->accounting_list,
				slurmdb_pack_accounting_rec,
				buffer, protocol_version);

		packstr(object->acct, buffer);
		packstr(object->cluster, buffer);
		packstr(object->comment, buffer);

		pack32(object->def_qos_id, buffer);
		pack16(object->flags, buffer);

		/* this used to be named fairshare to not have to redo
		   the order of things just to be in alpha order we
		   just renamed it and called it good */
		pack32(object->shares_raw, buffer);

		packstr(object->grp_tres_mins, buffer);
		packstr(object->grp_tres_run_mins, buffer);
		packstr(object->grp_tres, buffer);
		pack32(object->grp_jobs, buffer);
		pack32(object->grp_jobs_accrue, buffer);
		pack32(object->grp_submit_jobs, buffer);
		pack32(object->grp_wall, buffer);

		pack32(object->id, buffer);
		pack16(object->is_def, buffer);
		pack32(object->lft, buffer);

		packstr(object->max_tres_mins_pj, buffer);
		packstr(object->max_tres_run_mins, buffer);
		packstr(object->max_tres_pj, buffer);
		packstr(object->max_tres_pn, buffer);
		pack32(object->max_jobs, buffer);
		pack32(object->max_jobs_accrue, buffer);
		pack32(object->min_prio_thresh, buffer);
		pack32(object->max_submit_jobs, buffer);
		pack32(object->max_wall_pj, buffer);

		packstr(object->parent_acct, buffer);
		pack32(object->parent_id, buffer);
		packstr(object->partition, buffer);
		pack32(object->priority, buffer);

		_pack_list_of_str(object->qos_list, buffer);

		pack32(object->rgt, buffer);
		pack32(object->uid, buffer);

		packstr(object->user, buffer);
	} else if (protocol_version >= SLURM_MIN_PROTOCOL_VERSION) {
		if (!object) {
			pack32(NO_VAL, buffer);
			packnull(buffer);
			packnull(buffer);

			pack32(NO_VAL, buffer);
			pack16(0, buffer);

			pack32(NO_VAL, buffer);

			packnull(buffer);
			packnull(buffer);
			packnull(buffer);
			pack32(NO_VAL, buffer);
			pack32(NO_VAL, buffer);
			pack32(NO_VAL, buffer);
			pack32(NO_VAL, buffer);

			pack32(0, buffer);
			pack16(0, buffer);
			pack32(0, buffer);

			packnull(buffer);
			packnull(buffer);
			packnull(buffer);
			packnull(buffer);
			pack32(NO_VAL, buffer);
			pack32(NO_VAL, buffer);
			pack32(NO_VAL, buffer);
			pack32(NO_VAL, buffer);
			pack32(NO_VAL, buffer);

			packnull(buffer);
			pack32(0, buffer);
			packnull(buffer);
			pack32(0, buffer);

			pack32(NO_VAL, buffer);

			pack32(0, buffer);
			pack32(0, buffer);

			packnull(buffer);
			return;
		}

		slurm_pack_list(object->accounting_list,
				slurmdb_pack_accounting_rec,
				buffer, protocol_version);

		packstr(object->acct, buffer);
		packstr(object->cluster, buffer);

		pack32(object->def_qos_id, buffer);
		pack16(object->flags, buffer);

		/* this used to be named fairshare to not have to redo
		   the order of things just to be in alpha order we
		   just renamed it and called it good */
		pack32(object->shares_raw, buffer);

		packstr(object->grp_tres_mins, buffer);
		packstr(object->grp_tres_run_mins, buffer);
		packstr(object->grp_tres, buffer);
		pack32(object->grp_jobs, buffer);
		pack32(object->grp_jobs_accrue, buffer);
		pack32(object->grp_submit_jobs, buffer);
		pack32(object->grp_wall, buffer);

		pack32(object->id, buffer);
		pack16(object->is_def, buffer);
		pack32(object->lft, buffer);

		packstr(object->max_tres_mins_pj, buffer);
		packstr(object->max_tres_run_mins, buffer);
		packstr(object->max_tres_pj, buffer);
		packstr(object->max_tres_pn, buffer);
		pack32(object->max_jobs, buffer);
		pack32(object->max_jobs_accrue, buffer);
		pack32(object->min_prio_thresh, buffer);
		pack32(object->max_submit_jobs, buffer);
		pack32(object->max_wall_pj, buffer);

		packstr(object->parent_acct, buffer);
		pack32(object->parent_id, buffer);
		packstr(object->partition, buffer);
		pack32(object->priority, buffer);

		_pack_list_of_str(object->qos_list, buffer);

		pack32(object->rgt, buffer);
		pack32(object->uid, buffer);

		packstr(object->user, buffer);
	} else {
		error("%s: protocol_version %hu not supported",
		      __func__, protocol_version);
	}
}

extern int slurmdb_unpack_assoc_rec_members(slurmdb_assoc_rec_t *object_ptr,
					    uint16_t protocol_version,
					    buf_t *buffer)
{
	uint32_t uint32_tmp;
	int i;
	uint32_t count;
	char *tmp_info = NULL;
	slurmdb_accounting_rec_t *slurmdb_info = NULL;

	slurmdb_init_assoc_rec(object_ptr, 0);

	if (protocol_version >= SLURM_23_02_PROTOCOL_VERSION) {
		safe_unpack32(&count, buffer);
		if (count > NO_VAL)
			goto unpack_error;
		if (count != NO_VAL) {
			object_ptr->accounting_list =
				list_create(slurmdb_destroy_accounting_rec);
			for (i = 0; i < count; i++) {
				if (slurmdb_unpack_accounting_rec(
					    (void **)&slurmdb_info,
					    protocol_version,
					    buffer) == SLURM_ERROR)
					goto unpack_error;
				list_append(object_ptr->accounting_list,
					    slurmdb_info);
			}
		}

		safe_unpackstr_xmalloc(&object_ptr->acct, &uint32_tmp, buffer);
		safe_unpackstr_xmalloc(&object_ptr->cluster, &uint32_tmp,
				       buffer);
		safe_unpackstr(&object_ptr->comment, buffer);

		safe_unpack32(&object_ptr->def_qos_id, buffer);
		safe_unpack16(&object_ptr->flags, buffer);

		safe_unpack32(&object_ptr->shares_raw, buffer);

		safe_unpackstr_xmalloc(&object_ptr->grp_tres_mins,
				       &uint32_tmp, buffer);
		safe_unpackstr_xmalloc(&object_ptr->grp_tres_run_mins,
				       &uint32_tmp, buffer);
		safe_unpackstr_xmalloc(&object_ptr->grp_tres,
				       &uint32_tmp, buffer);
		safe_unpack32(&object_ptr->grp_jobs, buffer);
		safe_unpack32(&object_ptr->grp_jobs_accrue, buffer);
		safe_unpack32(&object_ptr->grp_submit_jobs, buffer);
		safe_unpack32(&object_ptr->grp_wall, buffer);

		safe_unpack32(&object_ptr->id, buffer);
		safe_unpack16(&object_ptr->is_def, buffer);
		safe_unpack32(&object_ptr->lft, buffer);

		safe_unpackstr_xmalloc(&object_ptr->max_tres_mins_pj,
				       &uint32_tmp, buffer);
		safe_unpackstr_xmalloc(&object_ptr->max_tres_run_mins,
				       &uint32_tmp, buffer);
		safe_unpackstr_xmalloc(&object_ptr->max_tres_pj,
				       &uint32_tmp, buffer);
		safe_unpackstr_xmalloc(&object_ptr->max_tres_pn,
				       &uint32_tmp, buffer);
		safe_unpack32(&object_ptr->max_jobs, buffer);
		safe_unpack32(&object_ptr->max_jobs_accrue, buffer);
		safe_unpack32(&object_ptr->min_prio_thresh, buffer);
		safe_unpack32(&object_ptr->max_submit_jobs, buffer);
		safe_unpack32(&object_ptr->max_wall_pj, buffer);

		safe_unpackstr_xmalloc(&object_ptr->parent_acct, &uint32_tmp,
				       buffer);
		safe_unpack32(&object_ptr->parent_id, buffer);
		safe_unpackstr_xmalloc(&object_ptr->partition, &uint32_tmp,
				       buffer);
		safe_unpack32(&object_ptr->priority, buffer);

		safe_unpack32(&count, buffer);
		/* This needs to look for zero to tell if something
		   has changed */
		if (count != NO_VAL) {
			object_ptr->qos_list = list_create(xfree_ptr);
			for(i=0; i<count; i++) {
				safe_unpackstr_xmalloc(&tmp_info, &uint32_tmp,
						       buffer);
				list_append(object_ptr->qos_list, tmp_info);
			}
		}

		safe_unpack32(&object_ptr->rgt, buffer);
		safe_unpack32(&object_ptr->uid, buffer);

		safe_unpackstr_xmalloc(&object_ptr->user, &uint32_tmp, buffer);
	} else if (protocol_version >= SLURM_MIN_PROTOCOL_VERSION) {
		safe_unpack32(&count, buffer);
		if (count > NO_VAL)
			goto unpack_error;
		if (count != NO_VAL) {
			object_ptr->accounting_list =
				list_create(slurmdb_destroy_accounting_rec);
			for (i = 0; i < count; i++) {
				if (slurmdb_unpack_accounting_rec(
					    (void **)&slurmdb_info,
					    protocol_version,
					    buffer) == SLURM_ERROR)
					goto unpack_error;
				list_append(object_ptr->accounting_list,
					    slurmdb_info);
			}
		}

		safe_unpackstr_xmalloc(&object_ptr->acct, &uint32_tmp, buffer);
		safe_unpackstr_xmalloc(&object_ptr->cluster, &uint32_tmp,
				       buffer);

		safe_unpack32(&object_ptr->def_qos_id, buffer);
		safe_unpack16(&object_ptr->flags, buffer);

		safe_unpack32(&object_ptr->shares_raw, buffer);

		safe_unpackstr_xmalloc(&object_ptr->grp_tres_mins,
				       &uint32_tmp, buffer);
		safe_unpackstr_xmalloc(&object_ptr->grp_tres_run_mins,
				       &uint32_tmp, buffer);
		safe_unpackstr_xmalloc(&object_ptr->grp_tres,
				       &uint32_tmp, buffer);
		safe_unpack32(&object_ptr->grp_jobs, buffer);
		safe_unpack32(&object_ptr->grp_jobs_accrue, buffer);
		safe_unpack32(&object_ptr->grp_submit_jobs, buffer);
		safe_unpack32(&object_ptr->grp_wall, buffer);

		safe_unpack32(&object_ptr->id, buffer);
		safe_unpack16(&object_ptr->is_def, buffer);
		safe_unpack32(&object_ptr->lft, buffer);

		safe_unpackstr_xmalloc(&object_ptr->max_tres_mins_pj,
				       &uint32_tmp, buffer);
		safe_unpackstr_xmalloc(&object_ptr->max_tres_run_mins,
				       &uint32_tmp, buffer);
		safe_unpackstr_xmalloc(&object_ptr->max_tres_pj,
				       &uint32_tmp, buffer);
		safe_unpackstr_xmalloc(&object_ptr->max_tres_pn,
				       &uint32_tmp, buffer);
		safe_unpack32(&object_ptr->max_jobs, buffer);
		safe_unpack32(&object_ptr->max_jobs_accrue, buffer);
		safe_unpack32(&object_ptr->min_prio_thresh, buffer);
		safe_unpack32(&object_ptr->max_submit_jobs, buffer);
		safe_unpack32(&object_ptr->max_wall_pj, buffer);

		safe_unpackstr_xmalloc(&object_ptr->parent_acct, &uint32_tmp,
				       buffer);
		safe_unpack32(&object_ptr->parent_id, buffer);
		safe_unpackstr_xmalloc(&object_ptr->partition, &uint32_tmp,
				       buffer);
		safe_unpack32(&object_ptr->priority, buffer);

		safe_unpack32(&count, buffer);
		/* This needs to look for zero to tell if something
		   has changed */
		if (count != NO_VAL) {
			object_ptr->qos_list = list_create(xfree_ptr);
			for(i=0; i<count; i++) {
				safe_unpackstr_xmalloc(&tmp_info, &uint32_tmp,
						       buffer);
				list_append(object_ptr->qos_list, tmp_info);
			}
		}

		safe_unpack32(&object_ptr->rgt, buffer);
		safe_unpack32(&object_ptr->uid, buffer);

		safe_unpackstr_xmalloc(&object_ptr->user, &uint32_tmp, buffer);
	} else {
		error("%s: protocol_version %hu not supported",
		      __func__, protocol_version);
		goto unpack_error;
	}

	return SLURM_SUCCESS;

unpack_error:

	return SLURM_ERROR;
}

extern int slurmdb_unpack_assoc_rec(void **object, uint16_t protocol_version,
				    buf_t *buffer)
{
	int rc;
	slurmdb_assoc_rec_t *object_ptr = xmalloc(sizeof(slurmdb_assoc_rec_t));

	*object = object_ptr;

	slurmdb_init_assoc_rec(object_ptr, 0);

	if ((rc = slurmdb_unpack_assoc_rec_members(
		     object_ptr, protocol_version, buffer)) != SLURM_SUCCESS) {
		slurmdb_destroy_assoc_rec(object_ptr);
		*object = NULL;
	}
	return rc;
}

extern void slurmdb_pack_assoc_usage(void *in, uint16_t protocol_version,
				     buf_t *buffer)
{
	slurmdb_assoc_usage_t *usage = (slurmdb_assoc_usage_t *)in;

	xassert(buffer);
	xassert(usage);

	if (protocol_version >= SLURM_MIN_PROTOCOL_VERSION) {
		pack32(usage->accrue_cnt, buffer);
		pack64_array(usage->grp_used_tres, usage->tres_cnt, buffer);
		pack64_array(usage->grp_used_tres_run_secs, usage->tres_cnt,
			     buffer);
		packdouble(usage->grp_used_wall, buffer);
		packdouble(usage->fs_factor, buffer);
		pack32(usage->level_shares, buffer);
		packdouble(usage->shares_norm, buffer);
		packlongdouble(usage->usage_efctv, buffer);
		packlongdouble(usage->usage_norm, buffer);
		packlongdouble(usage->usage_raw, buffer);
		packlongdouble_array(usage->usage_tres_raw, usage->tres_cnt,
				     buffer);
		pack32(usage->used_jobs, buffer);
		pack32(usage->used_submit_jobs, buffer);
		packlongdouble(usage->level_fs, buffer);
		pack_bit_str_hex(usage->valid_qos, buffer);
	} else {
		error("%s: protocol_version %hu not supported",
		      __func__, protocol_version);
	}
}

extern int slurmdb_unpack_assoc_usage(void **object, uint16_t protocol_version,
				      buf_t *buffer)
{
	slurmdb_assoc_usage_t *object_ptr =
		xmalloc(sizeof(slurmdb_assoc_usage_t));
	uint32_t tmp32;
	*object = object_ptr;

	if (protocol_version >= SLURM_MIN_PROTOCOL_VERSION) {
		safe_unpack32(&object_ptr->accrue_cnt, buffer);
		safe_unpack64_array(&object_ptr->grp_used_tres, &tmp32, buffer);
		object_ptr->tres_cnt = tmp32;
		safe_unpack64_array(&object_ptr->grp_used_tres_run_secs,
				    &tmp32, buffer);
		safe_unpackdouble(&object_ptr->grp_used_wall, buffer);
		safe_unpackdouble(&object_ptr->fs_factor, buffer);
		safe_unpack32(&object_ptr->level_shares, buffer);
		safe_unpackdouble(&object_ptr->shares_norm, buffer);
		safe_unpacklongdouble(&object_ptr->usage_efctv, buffer);
		safe_unpacklongdouble(&object_ptr->usage_norm, buffer);
		safe_unpacklongdouble(&object_ptr->usage_raw, buffer);
		safe_unpacklongdouble_array(&object_ptr->usage_tres_raw,
					    &tmp32, buffer);

		safe_unpack32(&object_ptr->used_jobs, buffer);
		safe_unpack32(&object_ptr->used_submit_jobs, buffer);
		safe_unpacklongdouble(&object_ptr->level_fs, buffer);
		unpack_bit_str_hex(&object_ptr->valid_qos, buffer);
	} else {
		error("%s: protocol_version %hu not supported",
		      __func__, protocol_version);
		goto unpack_error;
	}

	return SLURM_SUCCESS;

unpack_error:
	slurmdb_destroy_assoc_usage(object_ptr);
	*object = NULL;

	return SLURM_ERROR;
}

extern void slurmdb_pack_assoc_rec_with_usage(void *in,
					      uint16_t protocol_version,
					      buf_t *buffer)
{
	slurmdb_assoc_rec_t *object = (slurmdb_assoc_rec_t *)in;

	slurmdb_pack_assoc_rec(in, protocol_version, buffer);
	slurmdb_pack_assoc_usage(object->usage, protocol_version, buffer);

	if (protocol_version >= SLURM_MIN_PROTOCOL_VERSION) {
		pack64_array(object->grp_tres_mins_ctld,
			     object->usage->tres_cnt, buffer);
		pack64_array(object->grp_tres_run_mins_ctld,
			     object->usage->tres_cnt, buffer);
		pack64_array(object->grp_tres_ctld,
			     object->usage->tres_cnt, buffer);

		pack64_array(object->max_tres_mins_ctld,
			     object->usage->tres_cnt, buffer);
		pack64_array(object->max_tres_run_mins_ctld,
			     object->usage->tres_cnt, buffer);
		pack64_array(object->max_tres_ctld,
			     object->usage->tres_cnt, buffer);
		pack64_array(object->max_tres_pn_ctld,
		     object->usage->tres_cnt, buffer);
	} else {
		error("%s: protocol_version %hu not supported",
		      __func__, protocol_version);
	}

}

extern int slurmdb_unpack_assoc_rec_with_usage(void **object,
					       uint16_t protocol_version,
					       buf_t *buffer)
{
	int rc;
	uint32_t uint32_tmp;
	slurmdb_assoc_rec_t *object_ptr;

	xassert(object);
	xassert(buffer);

	if ((rc = slurmdb_unpack_assoc_rec(object, protocol_version, buffer))
	    != SLURM_SUCCESS)
		return rc;

	object_ptr = *object;

	if ((rc = slurmdb_unpack_assoc_usage((void **)&object_ptr->usage,
					     protocol_version, buffer)))
		goto unpack_error;

	if (protocol_version >= SLURM_MIN_PROTOCOL_VERSION) {
		safe_unpack64_array(&object_ptr->grp_tres_mins_ctld,
				    &uint32_tmp, buffer);
		safe_unpack64_array(&object_ptr->grp_tres_run_mins_ctld,
				    &uint32_tmp, buffer);
		safe_unpack64_array(&object_ptr->grp_tres_ctld,
				    &uint32_tmp, buffer);

		safe_unpack64_array(&object_ptr->max_tres_mins_ctld,
				    &uint32_tmp, buffer);
		safe_unpack64_array(&object_ptr->max_tres_run_mins_ctld,
				    &uint32_tmp, buffer);
		safe_unpack64_array(&object_ptr->max_tres_ctld,
				    &uint32_tmp, buffer);
		safe_unpack64_array(&object_ptr->max_tres_pn_ctld,
				    &uint32_tmp, buffer);
	} else {
		error("%s: protocol_version %hu not supported",
		      __func__, protocol_version);
		goto unpack_error;
	}

	return rc;

unpack_error:
	slurmdb_destroy_assoc_rec(object_ptr);
	*object = NULL;
	return SLURM_ERROR;
}

extern void slurmdb_pack_event_rec(void *in, uint16_t protocol_version,
				   buf_t *buffer)
{
	slurmdb_event_rec_t *object = (slurmdb_event_rec_t *)in;

	xassert(buffer);

	if (protocol_version >= SLURM_MIN_PROTOCOL_VERSION) {
		if (!object) {
			packnull(buffer);
			packnull(buffer);
			pack16(0, buffer);
			packnull(buffer);
			pack_time(0, buffer);
			pack_time(0, buffer);
			packnull(buffer);
			pack32(NO_VAL, buffer);
			pack32(NO_VAL, buffer);
			packnull(buffer);
			return;
		}

		packstr(object->cluster, buffer);
		packstr(object->cluster_nodes, buffer);
		pack16(object->event_type, buffer);
		packstr(object->node_name, buffer);
		pack_time(object->period_start, buffer);
		pack_time(object->period_end, buffer);
		packstr(object->reason, buffer);
		pack32(object->reason_uid, buffer);
		pack32(object->state, buffer);
		packstr(object->tres_str, buffer);
	} else {
		error("%s: protocol_version %hu not supported",
		      __func__, protocol_version);
	}
}

extern int slurmdb_unpack_event_rec(void **object, uint16_t protocol_version,
				    buf_t *buffer)
{
	uint32_t uint32_tmp;
	slurmdb_event_rec_t *object_ptr = xmalloc(sizeof(slurmdb_event_rec_t));

	xassert(buffer);
	xassert(object);

	*object = object_ptr;

	if (protocol_version >= SLURM_MIN_PROTOCOL_VERSION) {
		safe_unpackstr_xmalloc(&object_ptr->cluster,
				       &uint32_tmp, buffer);
		safe_unpackstr_xmalloc(&object_ptr->cluster_nodes,
				       &uint32_tmp, buffer);
		safe_unpack16(&object_ptr->event_type, buffer);
		safe_unpackstr_xmalloc(&object_ptr->node_name,
				       &uint32_tmp, buffer);
		safe_unpack_time(&object_ptr->period_start, buffer);
		safe_unpack_time(&object_ptr->period_end, buffer);
		safe_unpackstr_xmalloc(&object_ptr->reason,
				       &uint32_tmp, buffer);
		safe_unpack32(&object_ptr->reason_uid, buffer);
		safe_unpack32(&object_ptr->state, buffer);
		safe_unpackstr_xmalloc(&object_ptr->tres_str,
				       &uint32_tmp, buffer);
	} else {
		error("%s: protocol_version %hu not supported",
		      __func__, protocol_version);
		goto unpack_error;
	}

	return SLURM_SUCCESS;

unpack_error:
	slurmdb_destroy_event_rec(object_ptr);
	*object = NULL;
	return SLURM_ERROR;
}

extern void slurmdb_pack_qos_rec(void *in, uint16_t protocol_version,
				 buf_t *buffer)
{
	slurmdb_qos_rec_t *object = (slurmdb_qos_rec_t *)in;

	if (protocol_version >= SLURM_MIN_PROTOCOL_VERSION) {
		if (!object) {
			packnull(buffer);
			pack32(0, buffer);

			pack32(QOS_FLAG_NOTSET, buffer);

			pack32(NO_VAL, buffer);
			packnull(buffer);
			packnull(buffer);
			packnull(buffer);
			pack32(NO_VAL, buffer);
			pack32(NO_VAL, buffer);
			pack32(NO_VAL, buffer);
			pack32(NO_VAL, buffer);

			packnull(buffer);
			packnull(buffer);
			packnull(buffer);
			packnull(buffer);
			packnull(buffer);
			packnull(buffer);
			packnull(buffer);
			pack32(NO_VAL, buffer);
			pack32(NO_VAL, buffer);
			pack32(NO_VAL, buffer);
			pack32(NO_VAL, buffer);
			pack32(NO_VAL, buffer);
			pack32(NO_VAL, buffer);
			pack32(NO_VAL, buffer);
			pack32(NO_VAL, buffer);
			packnull(buffer);

			packnull(buffer);

			pack_bit_str_hex(NULL, buffer);
			pack32(NO_VAL, buffer);

			pack16(0, buffer);
			pack32(0, buffer);
			pack32(0, buffer);

			packdouble((double) NO_VAL64, buffer);
			packdouble((double) NO_VAL64, buffer);
			return;
		}
		packstr(object->description, buffer);
		pack32(object->id, buffer);

		pack32(object->flags, buffer);

		pack32(object->grace_time, buffer);
		packstr(object->grp_tres_mins, buffer);
		packstr(object->grp_tres_run_mins, buffer);
		packstr(object->grp_tres, buffer);
		pack32(object->grp_jobs, buffer);
		pack32(object->grp_jobs_accrue, buffer);
		pack32(object->grp_submit_jobs, buffer);
		pack32(object->grp_wall, buffer);

		packstr(object->max_tres_mins_pj, buffer);
		packstr(object->max_tres_run_mins_pa, buffer);
		packstr(object->max_tres_run_mins_pu, buffer);
		packstr(object->max_tres_pa, buffer);
		packstr(object->max_tres_pj, buffer);
		packstr(object->max_tres_pn, buffer);
		packstr(object->max_tres_pu, buffer);
		pack32(object->max_jobs_pa, buffer);
		pack32(object->max_jobs_pu, buffer);
		pack32(object->max_jobs_accrue_pa, buffer);
		pack32(object->max_jobs_accrue_pu, buffer);
		pack32(object->min_prio_thresh, buffer);
		pack32(object->max_submit_jobs_pa, buffer);
		pack32(object->max_submit_jobs_pu, buffer);
		pack32(object->max_wall_pj, buffer);
		packstr(object->min_tres_pj, buffer);

		packstr(object->name, buffer);

		pack_bit_str_hex(object->preempt_bitstr, buffer);

		_pack_list_of_str(object->preempt_list, buffer);

		pack16(object->preempt_mode, buffer);
		pack32(object->preempt_exempt_time, buffer);
		pack32(object->priority, buffer);

		packdouble(object->usage_factor, buffer);
		packdouble(object->usage_thres, buffer);
		packdouble(object->limit_factor, buffer);
<<<<<<< HEAD
=======
	} else if (protocol_version >= SLURM_MIN_PROTOCOL_VERSION) {
		if (!object) {
			packnull(buffer);
			pack32(0, buffer);

			pack32(QOS_FLAG_NOTSET, buffer);

			pack32(NO_VAL, buffer);
			packnull(buffer);
			packnull(buffer);
			packnull(buffer);
			pack32(NO_VAL, buffer);
			pack32(NO_VAL, buffer);
			pack32(NO_VAL, buffer);
			pack32(NO_VAL, buffer);

			packnull(buffer);
			packnull(buffer);
			packnull(buffer);
			packnull(buffer);
			packnull(buffer);
			packnull(buffer);
			packnull(buffer);
			pack32(NO_VAL, buffer);
			pack32(NO_VAL, buffer);
			pack32(NO_VAL, buffer);
			pack32(NO_VAL, buffer);
			pack32(NO_VAL, buffer);
			pack32(NO_VAL, buffer);
			pack32(NO_VAL, buffer);
			pack32(NO_VAL, buffer);
			packnull(buffer);

			packnull(buffer);

			pack_bit_str_hex(NULL, buffer);
			pack32(NO_VAL, buffer);

			pack16(0, buffer);
			pack32(0, buffer);
			pack32(0, buffer);

			packdouble((double) NO_VAL64, buffer);
			packdouble((double) NO_VAL64, buffer);
			return;
		}
		packstr(object->description, buffer);
		pack32(object->id, buffer);

		pack32(object->flags, buffer);

		pack32(object->grace_time, buffer);
		packstr(object->grp_tres_mins, buffer);
		packstr(object->grp_tres_run_mins, buffer);
		packstr(object->grp_tres, buffer);
		pack32(object->grp_jobs, buffer);
		pack32(object->grp_jobs_accrue, buffer);
		pack32(object->grp_submit_jobs, buffer);
		pack32(object->grp_wall, buffer);

		packstr(object->max_tres_mins_pj, buffer);
		packstr(object->max_tres_run_mins_pa, buffer);
		packstr(object->max_tres_run_mins_pu, buffer);
		packstr(object->max_tres_pa, buffer);
		packstr(object->max_tres_pj, buffer);
		packstr(object->max_tres_pn, buffer);
		packstr(object->max_tres_pu, buffer);
		pack32(object->max_jobs_pa, buffer);
		pack32(object->max_jobs_pu, buffer);
		pack32(object->max_jobs_accrue_pa, buffer);
		pack32(object->max_jobs_accrue_pu, buffer);
		pack32(object->min_prio_thresh, buffer);
		pack32(object->max_submit_jobs_pa, buffer);
		pack32(object->max_submit_jobs_pu, buffer);
		pack32(object->max_wall_pj, buffer);
		packstr(object->min_tres_pj, buffer);

		packstr(object->name, buffer);

		pack_bit_str_hex(object->preempt_bitstr, buffer);

		_pack_list_of_str(object->preempt_list, buffer);

		pack16(object->preempt_mode, buffer);
		pack32(object->preempt_exempt_time, buffer);
		pack32(object->priority, buffer);

		packdouble(object->usage_factor, buffer);
		packdouble(object->usage_thres, buffer);
>>>>>>> dcda9cb9
	} else {
		error("%s: protocol_version %hu not supported",
		      __func__, protocol_version);
	}
}

extern int slurmdb_unpack_qos_rec(void **object, uint16_t protocol_version,
				  buf_t *buffer)
{
	uint32_t uint32_tmp;
	int i;
	slurmdb_qos_rec_t *object_ptr = xmalloc(sizeof(slurmdb_qos_rec_t));
	uint32_t count = NO_VAL;
	char *tmp_info = NULL;

	*object = object_ptr;

	slurmdb_init_qos_rec(object_ptr, 0, NO_VAL);

	if (protocol_version >= SLURM_MIN_PROTOCOL_VERSION) {
		safe_unpackstr_xmalloc(&object_ptr->description,
				       &uint32_tmp, buffer);
		safe_unpack32(&object_ptr->id, buffer);

		safe_unpack32(&object_ptr->flags, buffer);

		safe_unpack32(&object_ptr->grace_time, buffer);
		safe_unpackstr_xmalloc(&object_ptr->grp_tres_mins,
				       &uint32_tmp, buffer);
		safe_unpackstr_xmalloc(&object_ptr->grp_tres_run_mins,
				       &uint32_tmp, buffer);
		safe_unpackstr_xmalloc(&object_ptr->grp_tres,
				       &uint32_tmp, buffer);
		safe_unpack32(&object_ptr->grp_jobs, buffer);
		safe_unpack32(&object_ptr->grp_jobs_accrue, buffer);
		safe_unpack32(&object_ptr->grp_submit_jobs, buffer);
		safe_unpack32(&object_ptr->grp_wall, buffer);

		safe_unpackstr_xmalloc(&object_ptr->max_tres_mins_pj,
				       &uint32_tmp, buffer);
		safe_unpackstr_xmalloc(&object_ptr->max_tres_run_mins_pa,
				       &uint32_tmp, buffer);
		safe_unpackstr_xmalloc(&object_ptr->max_tres_run_mins_pu,
				       &uint32_tmp, buffer);
		safe_unpackstr_xmalloc(&object_ptr->max_tres_pa,
				       &uint32_tmp, buffer);
		safe_unpackstr_xmalloc(&object_ptr->max_tres_pj,
				       &uint32_tmp, buffer);
		safe_unpackstr_xmalloc(&object_ptr->max_tres_pn,
				       &uint32_tmp, buffer);
		safe_unpackstr_xmalloc(&object_ptr->max_tres_pu,
				       &uint32_tmp, buffer);
		safe_unpack32(&object_ptr->max_jobs_pa, buffer);
		safe_unpack32(&object_ptr->max_jobs_pu, buffer);
		safe_unpack32(&object_ptr->max_jobs_accrue_pa, buffer);
		safe_unpack32(&object_ptr->max_jobs_accrue_pu, buffer);
		safe_unpack32(&object_ptr->min_prio_thresh, buffer);
		safe_unpack32(&object_ptr->max_submit_jobs_pa, buffer);
		safe_unpack32(&object_ptr->max_submit_jobs_pu, buffer);
		safe_unpack32(&object_ptr->max_wall_pj, buffer);
		safe_unpackstr_xmalloc(&object_ptr->min_tres_pj,
				       &uint32_tmp, buffer);

		safe_unpackstr_xmalloc(&object_ptr->name, &uint32_tmp, buffer);

		unpack_bit_str_hex(&object_ptr->preempt_bitstr, buffer);

		safe_unpack32(&count, buffer);
		if (count > NO_VAL)
			goto unpack_error;
		if (count != NO_VAL) {
			object_ptr->preempt_list = list_create(xfree_ptr);
			for (i = 0; i < count; i++) {
				safe_unpackstr_xmalloc(&tmp_info, &uint32_tmp,
						       buffer);
				list_append(object_ptr->preempt_list,
					    tmp_info);
			}
		}

		safe_unpack16(&object_ptr->preempt_mode, buffer);
		safe_unpack32(&object_ptr->preempt_exempt_time, buffer);
		safe_unpack32(&object_ptr->priority, buffer);

		safe_unpackdouble(&object_ptr->usage_factor, buffer);
		safe_unpackdouble(&object_ptr->usage_thres, buffer);
		safe_unpackdouble(&object_ptr->limit_factor, buffer);
	} else {
		error("%s: protocol_version %hu not supported",
		      __func__, protocol_version);
		goto unpack_error;
	}

	return SLURM_SUCCESS;

unpack_error:
	slurmdb_destroy_qos_rec(object_ptr);
	*object = NULL;
	return SLURM_ERROR;
}

extern void slurmdb_pack_qos_usage(void *in, uint16_t protocol_version,
				   buf_t *buffer)
{
	slurmdb_qos_usage_t *usage = (slurmdb_qos_usage_t *)in;
	uint32_t count;
	ListIterator itr;
	void *used_limits;

	if (protocol_version >= SLURM_MIN_PROTOCOL_VERSION) {
		pack32(usage->accrue_cnt, buffer);
		pack32(usage->grp_used_jobs, buffer);
		pack32(usage->grp_used_submit_jobs, buffer);
		pack64_array(usage->grp_used_tres, usage->tres_cnt, buffer);
		pack64_array(usage->grp_used_tres_run_secs,
			     usage->tres_cnt, buffer);
		packdouble(usage->grp_used_wall, buffer);
		packdouble(usage->norm_priority, buffer);
		packlongdouble(usage->usage_raw, buffer);
		packlongdouble_array(usage->usage_tres_raw,
				     usage->tres_cnt, buffer);

		if (!usage->user_limit_list ||
		    !(count = list_count(usage->user_limit_list)))
			count = NO_VAL;

		/* We have to pack anything that is verified by
		 * tres_cnt after this.  It is used in the unpack,
		 * that is the reason it isn't alpha.
		 */
		pack32(count, buffer);
		if (count != NO_VAL) {
			itr = list_iterator_create(usage->user_limit_list);
			while ((used_limits = list_next(itr)))
				slurmdb_pack_used_limits(
					used_limits, usage->tres_cnt,
					protocol_version, buffer);
			list_iterator_destroy(itr);
		}
		if (!usage->acct_limit_list ||
		    !(count = list_count(usage->acct_limit_list)))
			count = NO_VAL;

		pack32(count, buffer);
		if (count != NO_VAL) {
			itr = list_iterator_create(usage->acct_limit_list);
			while ((used_limits = list_next(itr)))
				slurmdb_pack_used_limits(
					used_limits, usage->tres_cnt,
					protocol_version, buffer);
			list_iterator_destroy(itr);
		}
	} else {
		error("%s: version too old %u", __func__, protocol_version);
		return;
	}

}

extern int slurmdb_unpack_qos_usage(void **object, uint16_t protocol_version,
				    buf_t *buffer)
{
	slurmdb_qos_usage_t *object_ptr = xmalloc(sizeof(slurmdb_qos_usage_t));

	uint32_t count;
	void *used_limits;
	int i;

	*object = object_ptr;

	if (protocol_version >= SLURM_MIN_PROTOCOL_VERSION) {
		safe_unpack32(&object_ptr->accrue_cnt, buffer);
		safe_unpack32(&object_ptr->grp_used_jobs, buffer);
		safe_unpack32(&object_ptr->grp_used_submit_jobs, buffer);
		safe_unpack64_array(&object_ptr->grp_used_tres,
				    &object_ptr->tres_cnt, buffer);
		safe_unpack64_array(&object_ptr->grp_used_tres_run_secs,
				    &object_ptr->tres_cnt, buffer);
		safe_unpackdouble(&object_ptr->grp_used_wall, buffer);
		safe_unpackdouble(&object_ptr->norm_priority, buffer);
		safe_unpacklongdouble(&object_ptr->usage_raw, buffer);
		safe_unpacklongdouble_array(&object_ptr->usage_tres_raw,
					    &count, buffer);

		safe_unpack32(&count, buffer);
		if (count > NO_VAL)
			goto unpack_error;
		if (count != NO_VAL) {
			object_ptr->user_limit_list =
				list_create(slurmdb_destroy_used_limits);
			for (i = 0; i < count; i++) {
				if (slurmdb_unpack_used_limits(
					    &used_limits,
					    object_ptr->tres_cnt,
					    protocol_version, buffer)
				    != SLURM_SUCCESS)
					goto unpack_error;
				list_append(object_ptr->user_limit_list,
					    used_limits);
			}
		}

		safe_unpack32(&count, buffer);
		if (count > NO_VAL)
			goto unpack_error;
		if (count != NO_VAL) {
			object_ptr->acct_limit_list =
				list_create(slurmdb_destroy_used_limits);
			for (i = 0; i < count; i++) {
				if (slurmdb_unpack_used_limits(
					    &used_limits,
					    object_ptr->tres_cnt,
					    protocol_version, buffer)
				    != SLURM_SUCCESS)
					goto unpack_error;
				list_append(object_ptr->acct_limit_list,
					    used_limits);
			}
		}
	} else {
		error("%s: version too old %u", __func__, protocol_version);
		goto unpack_error;
	}

	return SLURM_SUCCESS;

unpack_error:
	slurmdb_destroy_qos_usage(object_ptr);
	*object = NULL;

	return SLURM_ERROR;
}

extern void slurmdb_pack_qos_rec_with_usage(void *in, uint16_t protocol_version,
					    buf_t *buffer)
{
	slurmdb_qos_rec_t *object = (slurmdb_qos_rec_t *)in;

	slurmdb_pack_qos_rec(in, protocol_version, buffer);

	if (protocol_version >= SLURM_MIN_PROTOCOL_VERSION) {
		pack64_array(object->grp_tres_mins_ctld,
			     object->usage->tres_cnt, buffer);
		pack64_array(object->grp_tres_run_mins_ctld,
			     object->usage->tres_cnt, buffer);
		pack64_array(object->grp_tres_ctld,
			     object->usage->tres_cnt, buffer);

		pack64_array(object->max_tres_mins_pj_ctld,
			     object->usage->tres_cnt, buffer);
		pack64_array(object->max_tres_run_mins_pa_ctld,
			     object->usage->tres_cnt, buffer);
		pack64_array(object->max_tres_run_mins_pu_ctld,
			     object->usage->tres_cnt, buffer);
		pack64_array(object->max_tres_pa_ctld,
			     object->usage->tres_cnt, buffer);
		pack64_array(object->max_tres_pj_ctld,
			     object->usage->tres_cnt, buffer);
		pack64_array(object->max_tres_pn_ctld,
			     object->usage->tres_cnt, buffer);
		pack64_array(object->max_tres_pu_ctld,
			     object->usage->tres_cnt, buffer);
		pack64_array(object->min_tres_pj_ctld,
			     object->usage->tres_cnt, buffer);
	} else {
		error("%s: version too old %u", __func__, protocol_version);
		return;
	}

	slurmdb_pack_qos_usage(object->usage,
			       protocol_version, buffer);

}

extern int slurmdb_unpack_qos_rec_with_usage(void **object,
					     uint16_t protocol_version,
					     buf_t *buffer)
{
	int rc;
	slurmdb_qos_rec_t *object_ptr;
	uint32_t uint32_tmp;

	if ((rc = slurmdb_unpack_qos_rec(object, protocol_version, buffer))
	    != SLURM_SUCCESS)
		return rc;

	object_ptr = *object;

	if (protocol_version >= SLURM_MIN_PROTOCOL_VERSION) {
		safe_unpack64_array(&object_ptr->grp_tres_mins_ctld,
				    &uint32_tmp, buffer);
		safe_unpack64_array(&object_ptr->grp_tres_run_mins_ctld,
				    &uint32_tmp, buffer);
		safe_unpack64_array(&object_ptr->grp_tres_ctld,
				    &uint32_tmp, buffer);

		safe_unpack64_array(&object_ptr->max_tres_mins_pj_ctld,
				    &uint32_tmp, buffer);
		safe_unpack64_array(&object_ptr->max_tres_run_mins_pa_ctld,
				    &uint32_tmp, buffer);
		safe_unpack64_array(&object_ptr->max_tres_run_mins_pu_ctld,
				    &uint32_tmp, buffer);
		safe_unpack64_array(&object_ptr->max_tres_pa_ctld,
				    &uint32_tmp, buffer);
		safe_unpack64_array(&object_ptr->max_tres_pj_ctld,
				    &uint32_tmp, buffer);
		safe_unpack64_array(&object_ptr->max_tres_pn_ctld,
				    &uint32_tmp, buffer);
		safe_unpack64_array(&object_ptr->max_tres_pu_ctld,
				    &uint32_tmp, buffer);
		safe_unpack64_array(&object_ptr->min_tres_pj_ctld,
				    &uint32_tmp, buffer);
	} else {
		error("%s: version too old %u", __func__, protocol_version);
		goto unpack_error;
	}

	rc = slurmdb_unpack_qos_usage((void **)&object_ptr->usage,
				      protocol_version, buffer);

	return rc;

unpack_error:
	slurmdb_destroy_qos_rec(object_ptr);
	*object = NULL;
	return SLURM_ERROR;
}

extern void slurmdb_pack_reservation_rec(void *in, uint16_t protocol_version,
					 buf_t *buffer)
{
	slurmdb_reservation_rec_t *object = (slurmdb_reservation_rec_t *)in;

	if (protocol_version >= SLURM_MIN_PROTOCOL_VERSION) {
		if (!object) {
			packnull(buffer);
			packnull(buffer);
			pack64(NO_VAL64, buffer);
			pack32(NO_VAL, buffer);
			packnull(buffer);
			packnull(buffer);
			packnull(buffer);
			pack_time(0, buffer);
			pack_time(0, buffer);
			pack_time(0, buffer);
			packnull(buffer);
			pack32(NO_VAL, buffer);
			packdouble(0.0, buffer);
			return;
		}

		packstr(object->assocs, buffer);
		packstr(object->cluster, buffer);
		pack64(object->flags, buffer);
		pack32(object->id, buffer);
		packstr(object->name, buffer);
		packstr(object->nodes, buffer);
		packstr(object->node_inx, buffer);
		pack_time(object->time_end, buffer);
		pack_time(object->time_start, buffer);
		pack_time(object->time_start_prev, buffer);
		packstr(object->tres_str, buffer);

		slurm_pack_list(object->tres_list, slurmdb_pack_tres_rec,
				buffer, protocol_version);

		packdouble(object->unused_wall, buffer);
	} else {
		error("%s: protocol_version %hu not supported",
		      __func__, protocol_version);
	}
}

extern int slurmdb_unpack_reservation_rec(void **object,
					  uint16_t protocol_version,
					  buf_t *buffer)
{
	uint32_t uint32_tmp, count;
	int i;
	void *tmp_info;
	slurmdb_reservation_rec_t *object_ptr =
		xmalloc(sizeof(slurmdb_reservation_rec_t));

	*object = object_ptr;

	if (protocol_version >= SLURM_MIN_PROTOCOL_VERSION) {
		safe_unpackstr_xmalloc(&object_ptr->assocs, &uint32_tmp,
				       buffer);
		safe_unpackstr_xmalloc(&object_ptr->cluster, &uint32_tmp,
				       buffer);
		safe_unpack64(&object_ptr->flags, buffer);
		safe_unpack32(&object_ptr->id, buffer);
		safe_unpackstr_xmalloc(&object_ptr->name, &uint32_tmp, buffer);
		safe_unpackstr_xmalloc(&object_ptr->nodes, &uint32_tmp, buffer);
		safe_unpackstr_xmalloc(&object_ptr->node_inx, &uint32_tmp,
				       buffer);
		safe_unpack_time(&object_ptr->time_end, buffer);
		safe_unpack_time(&object_ptr->time_start, buffer);
		safe_unpack_time(&object_ptr->time_start_prev, buffer);
		safe_unpackstr_xmalloc(&object_ptr->tres_str,
				       &uint32_tmp, buffer);
		safe_unpack32(&count, buffer);
		if (count != NO_VAL) {
			object_ptr->tres_list =
				list_create(slurmdb_destroy_tres_rec);
			for (i = 0; i < count; i++) {
				if (slurmdb_unpack_tres_rec(&tmp_info,
							    protocol_version,
							    buffer)
				    != SLURM_SUCCESS)
					goto unpack_error;
				list_append(object_ptr->tres_list, tmp_info);
			}
		}
		safe_unpackdouble(&object_ptr->unused_wall, buffer);
	} else {
		error("%s: protocol_version %hu not supported",
		      __func__, protocol_version);
		goto unpack_error;
	}

	return SLURM_SUCCESS;

unpack_error:
	slurmdb_destroy_reservation_rec(object_ptr);
	*object = NULL;
	return SLURM_ERROR;
}


extern void slurmdb_pack_res_rec(void *in, uint16_t protocol_version,
				 buf_t *buffer)
{
	slurmdb_res_rec_t *object = (slurmdb_res_rec_t *)in;

	if (!object) {
		pack32(NO_VAL, buffer); // clus_res_list
		pack32(NO_VAL, buffer); // clus_res_rec
		pack32(NO_VAL, buffer); // count
		packnull(buffer); // description
		pack32(SLURMDB_RES_FLAG_NOTSET, buffer); // flags
		pack32(NO_VAL, buffer); // id
		packnull(buffer); // manager
		packnull(buffer); // name
		pack16(0, buffer); // percent_used
		packnull(buffer); // server
		pack32(SLURMDB_RESOURCE_NOTSET, buffer); // type

		return;
	}

	slurm_pack_list(object->clus_res_list, slurmdb_pack_clus_res_rec,
			buffer, protocol_version);

	if (object->clus_res_rec) {
		pack32(0, buffer); /* anything not NO_VAL */
		slurmdb_pack_clus_res_rec(
			object->clus_res_rec, protocol_version, buffer);
	} else
		pack32(NO_VAL, buffer);

	pack32(object->count, buffer);
	packstr(object->description, buffer);
	pack32(object->flags, buffer);
	pack32(object->id, buffer);
	packstr(object->manager, buffer);
	packstr(object->name, buffer);
	pack16(object->percent_used, buffer);
	packstr(object->server, buffer);
	pack32(object->type, buffer);
}

extern int slurmdb_unpack_res_rec(void **object, uint16_t protocol_version,
				  buf_t *buffer)
{
	uint32_t uint32_tmp;
	uint32_t count;
	int i;
	slurmdb_res_rec_t *object_ptr =
		xmalloc(sizeof(slurmdb_res_rec_t));
	slurmdb_clus_res_rec_t *clus_res;

	*object = object_ptr;

	slurmdb_init_res_rec(object_ptr, 0);

	safe_unpack32(&count, buffer);
	if (count != NO_VAL) {
		object_ptr->clus_res_list =
			list_create(slurmdb_destroy_clus_res_rec);
		for (i=0; i<count; i++) {
			if (slurmdb_unpack_clus_res_rec(
				    (void **)&clus_res, protocol_version, buffer)
			    != SLURM_SUCCESS)
				goto unpack_error;
			list_append(object_ptr->clus_res_list, clus_res);
		}
	}

	safe_unpack32(&count, buffer);
	if (count != NO_VAL) {
		if (slurmdb_unpack_clus_res_rec(
			    (void **)&object_ptr->clus_res_rec,
			    protocol_version, buffer) != SLURM_SUCCESS)
			goto unpack_error;
	}

	safe_unpack32(&object_ptr->count, buffer);
	safe_unpackstr_xmalloc(&object_ptr->description, &uint32_tmp, buffer);
	safe_unpack32(&object_ptr->flags, buffer);
	safe_unpack32(&object_ptr->id, buffer);
	safe_unpackstr_xmalloc(&object_ptr->manager, &uint32_tmp, buffer);
	safe_unpackstr_xmalloc(&object_ptr->name, &uint32_tmp, buffer);
	safe_unpack16(&object_ptr->percent_used, buffer);
	safe_unpackstr_xmalloc(&object_ptr->server, &uint32_tmp, buffer);
	safe_unpack32(&object_ptr->type, buffer);

	return SLURM_SUCCESS;

unpack_error:
	slurmdb_destroy_res_rec(object_ptr);
	*object = NULL;
	return SLURM_ERROR;
}

extern void slurmdb_pack_txn_rec(void *in, uint16_t protocol_version,
				 buf_t *buffer)
{
	slurmdb_txn_rec_t *object = (slurmdb_txn_rec_t *)in;

	if (protocol_version >= SLURM_MIN_PROTOCOL_VERSION) {
		if (!object) {
			packnull(buffer);
			pack16(0, buffer);
			packnull(buffer);
			packnull(buffer);
			pack32(0, buffer);
			packnull(buffer);
			pack_time(0, buffer);
			packnull(buffer);
			packnull(buffer);
			return;
		}

		packstr(object->accts, buffer);
		pack16(object->action, buffer);
		packstr(object->actor_name, buffer);
		packstr(object->clusters, buffer);
		pack32(object->id, buffer);
		packstr(object->set_info, buffer);
		pack_time(object->timestamp, buffer);
		packstr(object->users, buffer);
		packstr(object->where_query, buffer);
	}
}

extern int slurmdb_unpack_txn_rec(void **object, uint16_t protocol_version,
				  buf_t *buffer)
{
	uint32_t uint32_tmp;
	slurmdb_txn_rec_t *object_ptr = xmalloc(sizeof(slurmdb_txn_rec_t));

	*object = object_ptr;
	if (protocol_version >= SLURM_MIN_PROTOCOL_VERSION) {
		safe_unpackstr_xmalloc(&object_ptr->accts,
				       &uint32_tmp, buffer);
		safe_unpack16(&object_ptr->action, buffer);
		safe_unpackstr_xmalloc(&object_ptr->actor_name,
				       &uint32_tmp, buffer);
		safe_unpackstr_xmalloc(&object_ptr->clusters,
				       &uint32_tmp, buffer);
		safe_unpack32(&object_ptr->id, buffer);
		safe_unpackstr_xmalloc(&object_ptr->set_info,
				       &uint32_tmp, buffer);
		safe_unpack_time(&object_ptr->timestamp, buffer);
		safe_unpackstr_xmalloc(&object_ptr->users,
				       &uint32_tmp, buffer);
		safe_unpackstr_xmalloc(&object_ptr->where_query,
				       &uint32_tmp, buffer);
	}
	return SLURM_SUCCESS;

unpack_error:
	slurmdb_destroy_txn_rec(object_ptr);
	*object = NULL;
	return SLURM_ERROR;

}

extern void slurmdb_pack_wckey_rec(void *in, uint16_t protocol_version,
				   buf_t *buffer)
{
	slurmdb_wckey_rec_t *object = (slurmdb_wckey_rec_t *)in;

	if (protocol_version >= SLURM_MIN_PROTOCOL_VERSION) {
		if (!object) {
			pack32(NO_VAL, buffer);

			packnull(buffer);

			pack32(0, buffer);

			pack32(NO_VAL, buffer);

			packnull(buffer);

			pack32(NO_VAL, buffer);

			packnull(buffer);

			return;
		}

		slurm_pack_list(object->accounting_list,
				slurmdb_pack_accounting_rec,
				buffer, protocol_version);

		packstr(object->cluster, buffer);

		pack32(object->flags, buffer);

		pack32(object->id, buffer);

		pack16(object->is_def, buffer);

		packstr(object->name, buffer);

		pack32(object->uid, buffer);

		packstr(object->user, buffer);
	}
}

extern int slurmdb_unpack_wckey_rec(void **object, uint16_t protocol_version,
				    buf_t *buffer)
{
	uint32_t uint32_tmp;
	int i;
	uint32_t count;
	slurmdb_wckey_rec_t *object_ptr =
		xmalloc(sizeof(slurmdb_wckey_rec_t));
	slurmdb_accounting_rec_t *slurmdb_info = NULL;

	*object = object_ptr;

	if (protocol_version >= SLURM_MIN_PROTOCOL_VERSION) {
		safe_unpack32(&count, buffer);
		if (count > NO_VAL)
			goto unpack_error;
		if (count != NO_VAL) {
			object_ptr->accounting_list =
				list_create(slurmdb_destroy_accounting_rec);
			for (i = 0; i < count; i++) {
				if (slurmdb_unpack_accounting_rec(
					    (void **)&slurmdb_info,
					    protocol_version,
					    buffer) == SLURM_ERROR)
					goto unpack_error;
				list_append(object_ptr->accounting_list,
					    slurmdb_info);
			}
		}

		safe_unpackstr_xmalloc(&object_ptr->cluster, &uint32_tmp,
				       buffer);

		safe_unpack32(&object_ptr->flags, buffer);

		safe_unpack32(&object_ptr->id, buffer);

		safe_unpack16(&object_ptr->is_def, buffer);

		safe_unpackstr_xmalloc(&object_ptr->name, &uint32_tmp, buffer);

		safe_unpack32(&object_ptr->uid, buffer);

		safe_unpackstr_xmalloc(&object_ptr->user, &uint32_tmp, buffer);
	}

	return SLURM_SUCCESS;

unpack_error:
	slurmdb_destroy_wckey_rec(object_ptr);
	*object = NULL;
	return SLURM_ERROR;
}

extern void slurmdb_pack_archive_rec(void *in, uint16_t protocol_version,
				     buf_t *buffer)
{
	slurmdb_archive_rec_t *object = (slurmdb_archive_rec_t *)in;

	if (!object) {
		packnull(buffer);
		packnull(buffer);
		return;
	}

	packstr(object->archive_file, buffer);
	packstr(object->insert, buffer);
}

extern int slurmdb_unpack_archive_rec(void **object, uint16_t protocol_version,
				      buf_t *buffer)
{
	uint32_t uint32_tmp;
	slurmdb_archive_rec_t *object_ptr =
		xmalloc(sizeof(slurmdb_archive_rec_t));

	*object = object_ptr;

	safe_unpackstr_xmalloc(&object_ptr->archive_file, &uint32_tmp, buffer);
	safe_unpackstr_xmalloc(&object_ptr->insert, &uint32_tmp, buffer);

	return SLURM_SUCCESS;

unpack_error:
	slurmdb_destroy_archive_rec(object_ptr);
	*object = NULL;
	return SLURM_ERROR;

}

extern void slurmdb_pack_tres_cond(void *in, uint16_t protocol_version,
				   buf_t *buffer)
{
	slurmdb_tres_cond_t *object = (slurmdb_tres_cond_t *)in;

	if (protocol_version >= SLURM_MIN_PROTOCOL_VERSION) {
		if (!object) {
			pack64(NO_VAL, buffer);
			pack32(NO_VAL, buffer);
			pack32(NO_VAL, buffer);
			pack32(NO_VAL, buffer);
			pack32(NO_VAL, buffer);
			pack16(0, buffer);
			return;
		}

		pack64(object->count, buffer);
		_pack_list_of_str(object->format_list, buffer);
		_pack_list_of_str(object->id_list, buffer);
		_pack_list_of_str(object->name_list, buffer);
		_pack_list_of_str(object->type_list, buffer);
		pack16(object->with_deleted, buffer);
	}
}

extern int slurmdb_unpack_tres_cond(void **object, uint16_t protocol_version,
				    buf_t *buffer)
{
	uint32_t uint32_tmp;
	int i;
	uint32_t count;
	char *tmp_info = NULL;
	slurmdb_tres_cond_t *object_ptr =
		xmalloc(sizeof(slurmdb_tres_cond_t));

	*object = object_ptr;

	if (protocol_version >= SLURM_MIN_PROTOCOL_VERSION) {

		safe_unpack64(&object_ptr->count, buffer);

		safe_unpack32(&count, buffer);
		if (count > NO_VAL)
			goto unpack_error;
		if (count != NO_VAL) {
			object_ptr->format_list = list_create(xfree_ptr);
			for (i = 0; i < count; i++) {
				safe_unpackstr_xmalloc(&tmp_info, &uint32_tmp,
						       buffer);
				list_append(object_ptr->format_list, tmp_info);
			}
		}

		safe_unpack32(&count, buffer);
		if (count > NO_VAL)
			goto unpack_error;
		if (count != NO_VAL) {
			if (!object_ptr->id_list)
				object_ptr->id_list = list_create(xfree_ptr);
			for (i=0; i<count; i++) {
				safe_unpackstr_xmalloc(
					&tmp_info, &uint32_tmp, buffer);
				list_append(object_ptr->id_list,
					    tmp_info);
			}
		}

		safe_unpack32(&count, buffer);
		if (count > NO_VAL)
			goto unpack_error;
		if (count != NO_VAL) {
			if (!object_ptr->name_list)
				object_ptr->name_list = list_create(xfree_ptr);
			for (i=0; i<count; i++) {
				safe_unpackstr_xmalloc(
					&tmp_info, &uint32_tmp, buffer);
				list_append(object_ptr->name_list,
					    tmp_info);
			}
		}
		safe_unpack32(&count, buffer);
		if (count > NO_VAL)
			goto unpack_error;
		if (count != NO_VAL) {
			if (!object_ptr->type_list)
				object_ptr->type_list = list_create(xfree_ptr);
			for (i=0; i<count; i++) {
				safe_unpackstr_xmalloc(
					&tmp_info, &uint32_tmp, buffer);
				list_append(object_ptr->type_list,
					    tmp_info);
			}
		}

		safe_unpack16(&object_ptr->with_deleted, buffer);
	} else
		goto unpack_error;

	return SLURM_SUCCESS;

unpack_error:
	slurmdb_destroy_tres_cond(object_ptr);
	*object = NULL;

	return SLURM_ERROR;
}

extern void slurmdb_pack_tres_rec(void *in, uint16_t protocol_version,
				  buf_t *buffer)
{
	slurmdb_tres_rec_t *object = (slurmdb_tres_rec_t *)in;

	if (!object) {
		pack64(0, buffer);
		pack64(0, buffer);
		pack32(0, buffer);
		packnull(buffer);
		packnull(buffer);
		return;
	}

	pack64(object->alloc_secs, buffer);
	pack64(object->count, buffer);
	pack32(object->id, buffer);
	packstr(object->name, buffer);
	packstr(object->type, buffer);
}

extern int slurmdb_unpack_tres_rec_noalloc(slurmdb_tres_rec_t *object_ptr,
					   uint16_t protocol_version,
					   buf_t *buffer)
{
	uint32_t uint32_tmp;

	safe_unpack64(&object_ptr->alloc_secs, buffer);
	safe_unpack64(&object_ptr->count, buffer);
	safe_unpack32(&object_ptr->id, buffer);
	safe_unpackstr_xmalloc(&object_ptr->name, &uint32_tmp, buffer);
	safe_unpackstr_xmalloc(&object_ptr->type, &uint32_tmp, buffer);

	return SLURM_SUCCESS;

unpack_error:
	return SLURM_ERROR;

}

extern int slurmdb_unpack_tres_rec(void **object, uint16_t protocol_version,
				   buf_t *buffer)
{
	int rc;
	slurmdb_tres_rec_t *object_ptr =
		xmalloc(sizeof(slurmdb_tres_rec_t));

	*object = object_ptr;

	rc = slurmdb_unpack_tres_rec_noalloc(object_ptr, protocol_version,
					     buffer);

	if (rc != SLURM_SUCCESS) {
		slurmdb_destroy_tres_rec(object_ptr);
		*object = NULL;
	}

	return rc;
}

extern void slurmdb_pack_user_cond(void *in, uint16_t protocol_version,
				   buf_t *buffer)
{
	slurmdb_user_cond_t *object = (slurmdb_user_cond_t *)in;

	if (protocol_version >= SLURM_MIN_PROTOCOL_VERSION) {
		if (!object) {
			pack16(0, buffer);
			slurmdb_pack_assoc_cond(
				NULL, protocol_version, buffer);
			pack32(NO_VAL, buffer);
			pack32(NO_VAL, buffer);
			pack16(0, buffer);
			pack16(0, buffer);
			pack16(0, buffer);
			pack16(0, buffer);
			return;
		}

		pack16(object->admin_level, buffer);

		slurmdb_pack_assoc_cond(object->assoc_cond,
					protocol_version, buffer);

		_pack_list_of_str(object->def_acct_list, buffer);
		_pack_list_of_str(object->def_wckey_list, buffer);

		pack16(object->with_assocs, buffer);
		pack16(object->with_coords, buffer);
		pack16(object->with_deleted, buffer);
		pack16(object->with_wckeys, buffer);
	}
}

extern int slurmdb_unpack_user_cond(void **object, uint16_t protocol_version,
				    buf_t *buffer)
{
	uint32_t uint32_tmp;
	int i;
	uint32_t count;
	slurmdb_user_cond_t *object_ptr = xmalloc(sizeof(slurmdb_user_cond_t));
	char *tmp_info = NULL;

	*object = object_ptr;

	if (protocol_version >= SLURM_MIN_PROTOCOL_VERSION) {
		safe_unpack16(&object_ptr->admin_level, buffer);

		if (slurmdb_unpack_assoc_cond(
			    (void **)&object_ptr->assoc_cond,
			    protocol_version, buffer) == SLURM_ERROR)
			goto unpack_error;

		safe_unpack32(&count, buffer);
		if (count > NO_VAL)
			goto unpack_error;
		if (count != NO_VAL) {
			if (!object_ptr->def_acct_list)
				object_ptr->def_acct_list =
					list_create(xfree_ptr);
			for (i = 0; i < count; i++) {
				safe_unpackstr_xmalloc(
					&tmp_info, &uint32_tmp, buffer);
				list_append(object_ptr->def_acct_list,
					    tmp_info);
			}
		}

		safe_unpack32(&count, buffer);
		if (count > NO_VAL)
			goto unpack_error;
		if (count != NO_VAL) {
			object_ptr->def_wckey_list = list_create(xfree_ptr);
			for (i = 0; i < count; i++) {
				safe_unpackstr_xmalloc(&tmp_info,
						       &uint32_tmp, buffer);
				list_append(object_ptr->def_wckey_list,
					    tmp_info);
			}
		}
		safe_unpack16(&object_ptr->with_assocs, buffer);
		safe_unpack16(&object_ptr->with_coords, buffer);
		safe_unpack16(&object_ptr->with_deleted, buffer);
		safe_unpack16(&object_ptr->with_wckeys, buffer);
	}

	return SLURM_SUCCESS;

unpack_error:
	slurmdb_destroy_user_cond(object_ptr);
	*object = NULL;
	return SLURM_ERROR;
}

extern void slurmdb_pack_account_cond(void *in, uint16_t protocol_version,
				      buf_t *buffer)
{
	slurmdb_account_cond_t *object = (slurmdb_account_cond_t *)in;

	if (protocol_version >= SLURM_MIN_PROTOCOL_VERSION) {
		if (!object) {
			slurmdb_pack_assoc_cond(NULL, protocol_version,
						buffer);
			pack32(NO_VAL, buffer);
			pack32(NO_VAL, buffer);
			pack16(0, buffer);
			pack16(0, buffer);
			pack16(0, buffer);
			return;
		}
		slurmdb_pack_assoc_cond(object->assoc_cond,
					protocol_version, buffer);

		_pack_list_of_str(object->description_list, buffer);
		_pack_list_of_str(object->organization_list, buffer);

		pack16(object->with_assocs, buffer);
		pack16(object->with_coords, buffer);
		pack16(object->with_deleted, buffer);
	}
}

extern int slurmdb_unpack_account_cond(void **object, uint16_t protocol_version,
				       buf_t *buffer)
{
	uint32_t uint32_tmp;
	int i;
	uint32_t count;
	slurmdb_account_cond_t *object_ptr =
		xmalloc(sizeof(slurmdb_account_cond_t));
	char *tmp_info = NULL;

	*object = object_ptr;

	if (protocol_version >= SLURM_MIN_PROTOCOL_VERSION) {
		if (slurmdb_unpack_assoc_cond(
			    (void **)&object_ptr->assoc_cond,
			    protocol_version, buffer) == SLURM_ERROR)
			goto unpack_error;

		safe_unpack32(&count, buffer);
		if (count != NO_VAL) {
			object_ptr->description_list = list_create(xfree_ptr);
			for(i=0; i<count; i++) {
				safe_unpackstr_xmalloc(&tmp_info,
						       &uint32_tmp, buffer);
				list_append(object_ptr->description_list,
					    tmp_info);
			}
		}
		safe_unpack32(&count, buffer);
		if (count != NO_VAL) {
			object_ptr->organization_list = list_create(xfree_ptr);
			for(i=0; i<count; i++) {
				safe_unpackstr_xmalloc(&tmp_info,
						       &uint32_tmp, buffer);
				list_append(object_ptr->organization_list,
					    tmp_info);
			}
		}

		safe_unpack16(&object_ptr->with_assocs, buffer);
		safe_unpack16(&object_ptr->with_coords, buffer);
		safe_unpack16(&object_ptr->with_deleted, buffer);
	}
	return SLURM_SUCCESS;

unpack_error:
	slurmdb_destroy_account_cond(object_ptr);
	*object = NULL;
	return SLURM_ERROR;
}

extern void slurmdb_pack_cluster_cond(void *in, uint16_t protocol_version,
				      buf_t *buffer)
{
	slurmdb_cluster_cond_t *object = (slurmdb_cluster_cond_t *)in;

	if (protocol_version >= SLURM_MIN_PROTOCOL_VERSION) {
		if (!object) {
			pack16(0, buffer);
			pack32(NO_VAL, buffer);
			pack32(NO_VAL, buffer);
			pack32(NO_VAL, buffer);
			pack32(NO_VAL, buffer);
			pack32(NO_VAL, buffer);
			pack32(NO_VAL, buffer);
			pack_time(0, buffer);
			pack_time(0, buffer);
			pack16(0, buffer);
			pack16(0, buffer);
			return;
		}

		pack16(object->classification, buffer);

		_pack_list_of_str(object->cluster_list, buffer);
		_pack_list_of_str(object->federation_list, buffer);

		pack32(object->flags, buffer);

		_pack_list_of_str(object->format_list, buffer);
		_pack_list_of_str(object->plugin_id_select_list, buffer);
		_pack_list_of_str(object->rpc_version_list, buffer);

		pack_time(object->usage_end, buffer);
		pack_time(object->usage_start, buffer);

		pack16(object->with_usage, buffer);
		pack16(object->with_deleted, buffer);
	}
}

extern int slurmdb_unpack_cluster_cond(void **object, uint16_t protocol_version,
				       buf_t *buffer)
{
	uint32_t uint32_tmp;
	int i;
	uint32_t count;
	slurmdb_cluster_cond_t *object_ptr =
		xmalloc(sizeof(slurmdb_cluster_cond_t));
	char *tmp_info = NULL;

	*object = object_ptr;

	slurmdb_init_cluster_cond(object_ptr, 0);
	if (protocol_version >= SLURM_MIN_PROTOCOL_VERSION) {
		safe_unpack16(&object_ptr->classification, buffer);
		safe_unpack32(&count, buffer);
		if (count > NO_VAL)
			goto unpack_error;
		if (count && (count != NO_VAL)) {
			object_ptr->cluster_list = list_create(xfree_ptr);
			for (i = 0; i < count; i++) {
				safe_unpackstr_xmalloc(&tmp_info,
						       &uint32_tmp, buffer);
				list_append(object_ptr->cluster_list, tmp_info);
			}
		}

		safe_unpack32(&count, buffer);
		if (count > NO_VAL)
			goto unpack_error;
		if (count && (count != NO_VAL)) {
			object_ptr->federation_list = list_create(xfree_ptr);
			for (i = 0; i < count; i++) {
				safe_unpackstr_xmalloc(&tmp_info,
						       &uint32_tmp, buffer);
				list_append(object_ptr->federation_list,
					    tmp_info);
			}
		}

		safe_unpack32(&object_ptr->flags, buffer);

		safe_unpack32(&count, buffer);
		if (count > NO_VAL)
			goto unpack_error;
		if (count && (count != NO_VAL)) {
			object_ptr->format_list = list_create(xfree_ptr);
			for (i = 0; i < count; i++) {
				safe_unpackstr_xmalloc(&tmp_info, &uint32_tmp,
						       buffer);
				list_append(object_ptr->format_list, tmp_info);
			}
		}

		safe_unpack32(&count, buffer);
		if (count > NO_VAL)
			goto unpack_error;
		if (count && (count != NO_VAL)) {
			object_ptr->plugin_id_select_list =
				list_create(xfree_ptr);
			for (i = 0; i < count; i++) {
				safe_unpackstr_xmalloc(&tmp_info,
						       &uint32_tmp, buffer);
				list_append(object_ptr->plugin_id_select_list,
					    tmp_info);
			}
		}

		safe_unpack32(&count, buffer);
		if (count > NO_VAL)
			goto unpack_error;
		if (count && (count != NO_VAL)) {
			object_ptr->rpc_version_list = list_create(xfree_ptr);
			for (i = 0; i < count; i++) {
				safe_unpackstr_xmalloc(&tmp_info,
						       &uint32_tmp, buffer);
				list_append(object_ptr->rpc_version_list,
					    tmp_info);
			}
		}

		safe_unpack_time(&object_ptr->usage_end, buffer);
		safe_unpack_time(&object_ptr->usage_start, buffer);

		safe_unpack16(&object_ptr->with_usage, buffer);
		safe_unpack16(&object_ptr->with_deleted, buffer);
	} else
		goto unpack_error;

	return SLURM_SUCCESS;

unpack_error:
	slurmdb_destroy_cluster_cond(object_ptr);
	*object = NULL;
	return SLURM_ERROR;
}

extern void slurmdb_pack_federation_cond(void *in, uint16_t protocol_version,
					 buf_t *buffer)
{
	slurmdb_federation_cond_t *object = (slurmdb_federation_cond_t *)in;

	if (protocol_version >= SLURM_MIN_PROTOCOL_VERSION) {
		if (!object) {
			pack32(NO_VAL, buffer);
			pack32(NO_VAL, buffer);
			pack32(NO_VAL, buffer);
			pack16(0, buffer);
			return;
		}

		_pack_list_of_str(object->cluster_list, buffer);
		_pack_list_of_str(object->federation_list, buffer);
		_pack_list_of_str(object->format_list, buffer);

		pack16(object->with_deleted, buffer);
	}
}

extern int slurmdb_unpack_federation_cond(void **object,
					  uint16_t protocol_version,
					  buf_t *buffer)
{
	uint32_t uint32_tmp;
	int i;
	uint32_t count;
	slurmdb_federation_cond_t *object_ptr =
		xmalloc(sizeof(slurmdb_federation_cond_t));
	char *tmp_info = NULL;

	*object = object_ptr;

	slurmdb_init_federation_cond(object_ptr, 0);
	if (protocol_version >= SLURM_MIN_PROTOCOL_VERSION) {
		safe_unpack32(&count, buffer);
		if (count > NO_VAL)
			goto unpack_error;
		if (count && (count != NO_VAL)) {
			object_ptr->cluster_list = list_create(xfree_ptr);
			for (i = 0; i < count; i++) {
				safe_unpackstr_xmalloc(&tmp_info,
						       &uint32_tmp, buffer);
				list_append(object_ptr->cluster_list,
					    tmp_info);
			}
		}

		safe_unpack32(&count, buffer);
		if (count > NO_VAL)
			goto unpack_error;
		if (count && (count != NO_VAL)) {
			object_ptr->federation_list = list_create(xfree_ptr);
			for (i = 0; i < count; i++) {
				safe_unpackstr_xmalloc(&tmp_info,
						       &uint32_tmp, buffer);
				list_append(object_ptr->federation_list,
					    tmp_info);
			}
		}

		safe_unpack32(&count, buffer);
		if (count > NO_VAL)
			goto unpack_error;
		if (count && (count != NO_VAL)) {
			object_ptr->format_list = list_create(xfree_ptr);
			for (i = 0; i < count; i++) {
				safe_unpackstr_xmalloc(&tmp_info, &uint32_tmp,
						       buffer);
				list_append(object_ptr->format_list, tmp_info);
			}
		}

		safe_unpack16(&object_ptr->with_deleted, buffer);
	} else
		goto unpack_error;

	return SLURM_SUCCESS;

unpack_error:
	slurmdb_destroy_federation_cond(object_ptr);
	*object = NULL;
	return SLURM_ERROR;
}

extern void slurmdb_pack_assoc_cond(void *in, uint16_t protocol_version,
				    buf_t *buffer)
{
	slurmdb_assoc_cond_t *object = (slurmdb_assoc_cond_t *)in;

	if (protocol_version >= SLURM_MIN_PROTOCOL_VERSION) {
		if (!object) {
			pack32(NO_VAL, buffer);
			pack32(NO_VAL, buffer);

			pack32(NO_VAL, buffer);

			pack32(NO_VAL, buffer);
			pack32(NO_VAL, buffer);

			pack16(0, buffer);

			pack32(NO_VAL, buffer);
			pack32(NO_VAL, buffer);

			pack32(NO_VAL, buffer);

			pack_time(0, buffer);
			pack_time(0, buffer);

			pack32(NO_VAL, buffer);

			pack16(0, buffer);
			pack16(0, buffer);
			pack16(0, buffer);
			pack16(0, buffer);
			pack16(0, buffer);
			pack16(0, buffer);
			return;
		}

		_pack_list_of_str(object->acct_list, buffer);
		_pack_list_of_str(object->cluster_list, buffer);
		_pack_list_of_str(object->def_qos_id_list, buffer);
		_pack_list_of_str(object->format_list, buffer);
		_pack_list_of_str(object->id_list, buffer);

		pack16(object->only_defs, buffer);

		_pack_list_of_str(object->partition_list, buffer);
		_pack_list_of_str(object->parent_acct_list, buffer);
		_pack_list_of_str(object->qos_list, buffer);

		pack_time(object->usage_end, buffer);
		pack_time(object->usage_start, buffer);

		_pack_list_of_str(object->user_list, buffer);

		pack16(object->with_usage, buffer);
		pack16(object->with_deleted, buffer);
		pack16(object->with_raw_qos, buffer);
		pack16(object->with_sub_accts, buffer);
		pack16(object->without_parent_info, buffer);
		pack16(object->without_parent_limits, buffer);
	} else {
		error("%s: protocol_version %hu not supported",
		      __func__, protocol_version);
	}
}

extern int slurmdb_unpack_assoc_cond(void **object,
				     uint16_t protocol_version, buf_t *buffer)
{
	uint32_t uint32_tmp;
	int i;
	uint32_t count;
	slurmdb_assoc_cond_t *object_ptr =
		xmalloc(sizeof(slurmdb_assoc_cond_t));
	char *tmp_info = NULL;
	*object = object_ptr;

	if (protocol_version >= SLURM_MIN_PROTOCOL_VERSION) {
		safe_unpack32(&count, buffer);
		if (count > NO_VAL)
			goto unpack_error;
		if (count != NO_VAL) {
			object_ptr->acct_list = list_create(xfree_ptr);
			for (i = 0; i < count; i++) {
				safe_unpackstr_xmalloc(&tmp_info, &uint32_tmp,
						       buffer);
				list_append(object_ptr->acct_list, tmp_info);
			}
		}
		safe_unpack32(&count, buffer);
		if (count > NO_VAL)
			goto unpack_error;
		if (count != NO_VAL) {
			object_ptr->cluster_list = list_create(xfree_ptr);
			for (i = 0; i < count; i++) {
				safe_unpackstr_xmalloc(&tmp_info, &uint32_tmp,
						       buffer);
				list_append(object_ptr->cluster_list,
					    tmp_info);
			}
		}

		safe_unpack32(&count, buffer);
		if (count > NO_VAL)
			goto unpack_error;
		if (count != NO_VAL) {
			object_ptr->def_qos_id_list = list_create(xfree_ptr);
			for (i = 0; i < count; i++) {
				safe_unpackstr_xmalloc(&tmp_info, &uint32_tmp,
						       buffer);
				list_append(object_ptr->def_qos_id_list,
					    tmp_info);
			}
		}

		safe_unpack32(&count, buffer);
		if (count > NO_VAL)
			goto unpack_error;
		if (count && (count != NO_VAL)) {
			object_ptr->format_list = list_create(xfree_ptr);
			for (i = 0; i < count; i++) {
				safe_unpackstr_xmalloc(&tmp_info, &uint32_tmp,
						       buffer);
				list_append(object_ptr->format_list, tmp_info);
			}
		}

		safe_unpack32(&count, buffer);
		if (count != NO_VAL) {
			object_ptr->id_list = list_create(xfree_ptr);
			for(i=0; i<count; i++) {
				safe_unpackstr_xmalloc(&tmp_info, &uint32_tmp,
						       buffer);
				list_append(object_ptr->id_list, tmp_info);
			}
		}

		safe_unpack16(&object_ptr->only_defs, buffer);

		safe_unpack32(&count, buffer);
		if (count > NO_VAL)
			goto unpack_error;
		if (count != NO_VAL) {
			object_ptr->partition_list = list_create(xfree_ptr);
			for (i = 0; i < count; i++) {
				safe_unpackstr_xmalloc(&tmp_info, &uint32_tmp,
						       buffer);
				list_append(object_ptr->partition_list,
					    tmp_info);
			}
		}

		safe_unpack32(&count, buffer);
		if (count > NO_VAL)
			goto unpack_error;
		if (count != NO_VAL) {
			object_ptr->parent_acct_list = list_create(xfree_ptr);
			for (i = 0; i < count; i++) {
				safe_unpackstr_xmalloc(&tmp_info, &uint32_tmp,
						       buffer);
				list_append(object_ptr->parent_acct_list,
					    tmp_info);
			}
		}

		safe_unpack32(&count, buffer);
		if (count > NO_VAL)
			goto unpack_error;
		if (count != NO_VAL) {
			object_ptr->qos_list = list_create(xfree_ptr);
			for (i = 0; i < count; i++) {
				safe_unpackstr_xmalloc(&tmp_info, &uint32_tmp,
						       buffer);
				list_append(object_ptr->qos_list, tmp_info);
			}
		}

		safe_unpack_time(&object_ptr->usage_end, buffer);
		safe_unpack_time(&object_ptr->usage_start, buffer);

		safe_unpack32(&count, buffer);
		if (count > NO_VAL)
			goto unpack_error;
		if (count != NO_VAL) {
			object_ptr->user_list = list_create(xfree_ptr);
			for (i = 0; i < count; i++) {
				safe_unpackstr_xmalloc(&tmp_info, &uint32_tmp,
						       buffer);
				list_append(object_ptr->user_list, tmp_info);
			}
		}

		safe_unpack16(&object_ptr->with_usage, buffer);
		safe_unpack16(&object_ptr->with_deleted, buffer);
		safe_unpack16(&object_ptr->with_raw_qos, buffer);
		safe_unpack16(&object_ptr->with_sub_accts, buffer);
		safe_unpack16(&object_ptr->without_parent_info, buffer);
		safe_unpack16(&object_ptr->without_parent_limits, buffer);
	} else {
		error("%s: protocol_version %hu not supported",
		      __func__, protocol_version);
		goto unpack_error;
	}

	return SLURM_SUCCESS;

unpack_error:
	slurmdb_destroy_assoc_cond(object_ptr);
	*object = NULL;
	return SLURM_ERROR;
}

extern void slurmdb_pack_event_cond(void *in, uint16_t protocol_version,
				    buf_t *buffer)
{
	slurmdb_event_cond_t *object = (slurmdb_event_cond_t *)in;

	xassert(object);

	if (protocol_version >= SLURM_22_05_PROTOCOL_VERSION) {
		_pack_list_of_str(object->cluster_list, buffer);

		pack32(object->cond_flags, buffer);
		pack32(object->cpus_max, buffer);
		pack32(object->cpus_min, buffer);
		pack16(object->event_type, buffer);

		_pack_list_of_str(object->format_list, buffer);

		packstr(object->node_list, buffer);

		pack_time(object->period_end, buffer);
		pack_time(object->period_start, buffer);

		_pack_list_of_str(object->reason_list, buffer);
		_pack_list_of_str(object->reason_uid_list, buffer);
		_pack_list_of_str(object->state_list, buffer);
	} else if (protocol_version >= SLURM_MIN_PROTOCOL_VERSION) {
		_pack_list_of_str(object->cluster_list, buffer);

		pack32(object->cpus_max, buffer);
		pack32(object->cpus_min, buffer);
		pack16(object->event_type, buffer);

		_pack_list_of_str(object->format_list, buffer);

		packstr(object->node_list, buffer);

		pack_time(object->period_end, buffer);
		pack_time(object->period_start, buffer);

		_pack_list_of_str(object->reason_list, buffer);
		_pack_list_of_str(object->reason_uid_list, buffer);
		_pack_list_of_str(object->state_list, buffer);
	}
}

extern int slurmdb_unpack_event_cond(void **object, uint16_t protocol_version,
				     buf_t *buffer)
{
	uint32_t uint32_tmp;
	int i;
	uint32_t count;
	slurmdb_event_cond_t *object_ptr =
		xmalloc(sizeof(slurmdb_event_cond_t));
	char *tmp_info = NULL;

	*object = object_ptr;

	if (protocol_version >= SLURM_22_05_PROTOCOL_VERSION) {
		safe_unpack32(&count, buffer);
		if (count > NO_VAL)
			goto unpack_error;
		if (count != NO_VAL) {
			object_ptr->cluster_list = list_create(xfree_ptr);
			for (i = 0; i < count; i++) {
				safe_unpackstr_xmalloc(&tmp_info, &uint32_tmp,
						       buffer);
				list_append(object_ptr->cluster_list, tmp_info);
			}
		}
		safe_unpack32(&object_ptr->cond_flags, buffer);
		safe_unpack32(&object_ptr->cpus_max, buffer);
		safe_unpack32(&object_ptr->cpus_min, buffer);
		safe_unpack16(&object_ptr->event_type, buffer);

		safe_unpack32(&count, buffer);
		if (count > NO_VAL)
			goto unpack_error;
		if (count && (count != NO_VAL)) {
			object_ptr->format_list = list_create(xfree_ptr);
			for (i = 0; i < count; i++) {
				safe_unpackstr_xmalloc(&tmp_info, &uint32_tmp,
						       buffer);
				list_append(object_ptr->format_list, tmp_info);
			}
		}

		safe_unpackstr_xmalloc(&object_ptr->node_list, &uint32_tmp,
				       buffer);

		safe_unpack_time(&object_ptr->period_end, buffer);
		safe_unpack_time(&object_ptr->period_start, buffer);

		safe_unpack32(&count, buffer);
		if (count > NO_VAL)
			goto unpack_error;
		if (count != NO_VAL) {
			object_ptr->reason_list = list_create(xfree_ptr);
			for (i = 0; i < count; i++) {
				safe_unpackstr_xmalloc(&tmp_info, &uint32_tmp,
						       buffer);
				list_append(object_ptr->reason_list, tmp_info);
			}
		}

		safe_unpack32(&count, buffer);
		if (count > NO_VAL)
			goto unpack_error;
		if (count != NO_VAL) {
			object_ptr->reason_uid_list = list_create(xfree_ptr);
			for (i = 0; i < count; i++) {
				safe_unpackstr_xmalloc(&tmp_info, &uint32_tmp,
						       buffer);
				list_append(object_ptr->reason_uid_list,
					    tmp_info);
			}
		}

		safe_unpack32(&count, buffer);
		if (count > NO_VAL)
			goto unpack_error;
		if (count != NO_VAL) {
			object_ptr->state_list = list_create(xfree_ptr);
			for (i = 0; i < count; i++) {
				safe_unpackstr_xmalloc(&tmp_info, &uint32_tmp,
						       buffer);
				list_append(object_ptr->state_list, tmp_info);
			}
		}
	} else if (protocol_version >= SLURM_MIN_PROTOCOL_VERSION) {
		safe_unpack32(&count, buffer);
		if (count > NO_VAL)
			goto unpack_error;
		if (count != NO_VAL) {
			object_ptr->cluster_list = list_create(xfree_ptr);
			for (i = 0; i < count; i++) {
				safe_unpackstr_xmalloc(&tmp_info, &uint32_tmp,
						       buffer);
				list_append(object_ptr->cluster_list, tmp_info);
			}
		}
		safe_unpack32(&object_ptr->cpus_max, buffer);
		safe_unpack32(&object_ptr->cpus_min, buffer);
		safe_unpack16(&object_ptr->event_type, buffer);

		safe_unpack32(&count, buffer);
		if (count > NO_VAL)
			goto unpack_error;
		if (count && (count != NO_VAL)) {
			object_ptr->format_list = list_create(xfree_ptr);
			for (i = 0; i < count; i++) {
				safe_unpackstr_xmalloc(&tmp_info, &uint32_tmp,
						       buffer);
				list_append(object_ptr->format_list, tmp_info);
			}
		}

		safe_unpackstr_xmalloc(&object_ptr->node_list, &uint32_tmp,
				       buffer);

		safe_unpack_time(&object_ptr->period_end, buffer);
		safe_unpack_time(&object_ptr->period_start, buffer);

		safe_unpack32(&count, buffer);
		if (count > NO_VAL)
			goto unpack_error;
		if (count != NO_VAL) {
			object_ptr->reason_list = list_create(xfree_ptr);
			for (i = 0; i < count; i++) {
				safe_unpackstr_xmalloc(&tmp_info, &uint32_tmp,
						       buffer);
				list_append(object_ptr->reason_list, tmp_info);
			}
		}

		safe_unpack32(&count, buffer);
		if (count > NO_VAL)
			goto unpack_error;
		if (count != NO_VAL) {
			object_ptr->reason_uid_list = list_create(xfree_ptr);
			for (i = 0; i < count; i++) {
				safe_unpackstr_xmalloc(&tmp_info, &uint32_tmp,
						       buffer);
				list_append(object_ptr->reason_uid_list,
					    tmp_info);
			}
		}

		safe_unpack32(&count, buffer);
		if (count > NO_VAL)
			goto unpack_error;
		if (count != NO_VAL) {
			object_ptr->state_list = list_create(xfree_ptr);
			for (i = 0; i < count; i++) {
				safe_unpackstr_xmalloc(&tmp_info, &uint32_tmp,
						       buffer);
				list_append(object_ptr->state_list, tmp_info);
			}
		}
	} else
		goto unpack_error;

	return SLURM_SUCCESS;

unpack_error:
	slurmdb_destroy_event_cond(object_ptr);
	*object = NULL;
	return SLURM_ERROR;
}

extern void slurmdb_pack_job_cond(void *in, uint16_t protocol_version,
				  buf_t *buffer)
{
	slurmdb_job_cond_t *object = (slurmdb_job_cond_t *)in;

	if (protocol_version >= SLURM_MIN_PROTOCOL_VERSION) {
		if (!object) {
			pack32(NO_VAL, buffer);	/* count(acct_list) */
			pack32(NO_VAL, buffer);	/* count(associd_list) */
			pack32(NO_VAL, buffer);	/* count(cluster_list) */
			pack32(NO_VAL, buffer);	/* count(constraint_list) */
			pack32(0, buffer);	/* cpus_max */
			pack32(0, buffer);	/* cpus_min */
			pack32(SLURMDB_JOB_FLAG_NOTSET, buffer); /* db_flags */
			pack32(0, buffer);	/* exitcode */
			pack32(0, buffer);	/* job cond flags */
			pack32(NO_VAL, buffer);	/* count(format_list) */
			pack32(NO_VAL, buffer);	/* count(groupid_list) */
			pack32(NO_VAL, buffer);	/* count(jobname_list) */
			pack32(0, buffer);	/* nodes_max */
			pack32(0, buffer);	/* nodes_min */
			pack32(NO_VAL, buffer);	/* count(partition_list) */
			pack32(NO_VAL, buffer);	/* count(qos_list) */
			pack32(NO_VAL, buffer);	/* count(reason_list) */
			pack32(NO_VAL, buffer);	/* count(resv_list) */
			pack32(NO_VAL, buffer);	/* count(resvid_list) */
			pack32(NO_VAL, buffer);	/* count(step_list) */
			pack32(NO_VAL, buffer);	/* count(state_list) */
			pack32(0, buffer);	/* timelimit_max */
			pack32(0, buffer);	/* timelimit_min */
			pack_time(0, buffer);	/* usage_end */
			pack_time(0, buffer);	/* usage_start */
			packnull(buffer);	/* used_nodes */
			pack32(NO_VAL, buffer);	/* count(userid_list) */
			pack32(NO_VAL, buffer);	/* count(wckey_list) */
			return;
		}

		_pack_list_of_str(object->acct_list, buffer);
		_pack_list_of_str(object->associd_list, buffer);
		_pack_list_of_str(object->cluster_list, buffer);
		_pack_list_of_str(object->constraint_list, buffer);

		pack32(object->cpus_max, buffer);
		pack32(object->cpus_min, buffer);
		pack32(object->db_flags, buffer);
		pack32((uint32_t)object->exitcode, buffer);
		pack32(object->flags, buffer);

		_pack_list_of_str(object->format_list, buffer);
		_pack_list_of_str(object->groupid_list, buffer);
		_pack_list_of_str(object->jobname_list, buffer);

		pack32(object->nodes_max, buffer);
		pack32(object->nodes_min, buffer);

		_pack_list_of_str(object->partition_list, buffer);
		_pack_list_of_str(object->qos_list, buffer);
		_pack_list_of_str(object->reason_list, buffer);
		_pack_list_of_str(object->resv_list, buffer);
		_pack_list_of_str(object->resvid_list, buffer);

		slurm_pack_list(object->step_list, slurm_pack_selected_step,
				buffer, protocol_version);

		_pack_list_of_str(object->state_list, buffer);

		pack32(object->timelimit_max, buffer);
		pack32(object->timelimit_min, buffer);
		pack_time(object->usage_end, buffer);
		pack_time(object->usage_start, buffer);

		packstr(object->used_nodes, buffer);

		_pack_list_of_str(object->userid_list, buffer);
		_pack_list_of_str(object->wckey_list, buffer);
	}
}

extern int slurmdb_unpack_job_cond(void **object, uint16_t protocol_version,
				   buf_t *buffer)
{
	uint32_t uint32_tmp;
	int i;
	uint32_t count;
	slurmdb_job_cond_t *object_ptr = xmalloc(sizeof(slurmdb_job_cond_t));
	char *tmp_info = NULL;
	slurm_selected_step_t *job = NULL;

	*object = object_ptr;

	if (protocol_version >= SLURM_MIN_PROTOCOL_VERSION) {
		safe_unpack32(&count, buffer);
		if (count > NO_VAL)
			goto unpack_error;
		if (count != NO_VAL) {
			object_ptr->acct_list = list_create(xfree_ptr);
			for (i = 0; i < count; i++) {
				safe_unpackstr_xmalloc(&tmp_info, &uint32_tmp,
						       buffer);
				list_append(object_ptr->acct_list, tmp_info);
			}
		}

		safe_unpack32(&count, buffer);
		if (count > NO_VAL)
			goto unpack_error;
		if (count != NO_VAL) {
			object_ptr->associd_list = list_create(xfree_ptr);
			for (i = 0; i < count; i++) {
				safe_unpackstr_xmalloc(&tmp_info, &uint32_tmp,
						       buffer);
				list_append(object_ptr->associd_list, tmp_info);
			}
		}

		safe_unpack32(&count, buffer);
		if (count > NO_VAL)
			goto unpack_error;
		if (count != NO_VAL) {
			object_ptr->cluster_list = list_create(xfree_ptr);
			for (i = 0; i < count; i++) {
				safe_unpackstr_xmalloc(&tmp_info, &uint32_tmp,
						       buffer);
				list_append(object_ptr->cluster_list, tmp_info);
			}
		}

		safe_unpack32(&count, buffer);
		if (count > NO_VAL)
			goto unpack_error;
		if (count && (count != NO_VAL)) {
			object_ptr->constraint_list = list_create(xfree_ptr);
			for (i = 0; i < count; i++) {
				safe_unpackstr_xmalloc(&tmp_info, &uint32_tmp,
						       buffer);
				list_append(object_ptr->constraint_list,
					    tmp_info);
			}
		}

		safe_unpack32(&object_ptr->cpus_max, buffer);
		safe_unpack32(&object_ptr->cpus_min, buffer);
		safe_unpack32(&object_ptr->db_flags, buffer);
		safe_unpack32(&uint32_tmp, buffer);
		object_ptr->exitcode = (int32_t)uint32_tmp;
		safe_unpack32(&object_ptr->flags, buffer);

		safe_unpack32(&count, buffer);
		if (count > NO_VAL)
			goto unpack_error;
		if (count && (count != NO_VAL)) {
			object_ptr->format_list = list_create(xfree_ptr);
			for (i = 0; i < count; i++) {
				safe_unpackstr_xmalloc(&tmp_info, &uint32_tmp,
						       buffer);
				list_append(object_ptr->format_list, tmp_info);
			}
		}

		safe_unpack32(&count, buffer);
		if (count > NO_VAL)
			goto unpack_error;
		if (count != NO_VAL) {
			object_ptr->groupid_list = list_create(xfree_ptr);
			for (i = 0; i < count; i++) {
				safe_unpackstr_xmalloc(&tmp_info, &uint32_tmp,
						       buffer);
				list_append(object_ptr->groupid_list, tmp_info);
			}
		}

		safe_unpack32(&count, buffer);
		if (count > NO_VAL)
			goto unpack_error;
		if (count != NO_VAL) {
			object_ptr->jobname_list = list_create(xfree_ptr);
			for (i = 0; i < count; i++) {
				safe_unpackstr_xmalloc(&tmp_info, &uint32_tmp,
						       buffer);
				list_append(object_ptr->jobname_list, tmp_info);
			}
		}

		safe_unpack32(&object_ptr->nodes_max, buffer);
		safe_unpack32(&object_ptr->nodes_min, buffer);

		safe_unpack32(&count, buffer);
		if (count > NO_VAL)
			goto unpack_error;
		if (count != NO_VAL) {
			object_ptr->partition_list = list_create(xfree_ptr);
			for (i = 0; i < count; i++) {
				safe_unpackstr_xmalloc(&tmp_info,
						       &uint32_tmp, buffer);
				list_append(object_ptr->partition_list,
					    tmp_info);
			}
		}

		safe_unpack32(&count, buffer);
		if (count > NO_VAL)
			goto unpack_error;
		if (count != NO_VAL) {
			object_ptr->qos_list = list_create(xfree_ptr);
			for (i = 0; i < count; i++) {
				safe_unpackstr_xmalloc(&tmp_info,
						       &uint32_tmp, buffer);
				list_append(object_ptr->qos_list,
					    tmp_info);
			}
		}

		safe_unpack32(&count, buffer);
		if (count != NO_VAL) {
			object_ptr->reason_list = list_create(xfree_ptr);
			for (i = 0; i < count; i++) {
				safe_unpackstr_xmalloc(&tmp_info,
						       &uint32_tmp, buffer);
				list_append(object_ptr->reason_list,
					    tmp_info);
			}
		}

		safe_unpack32(&count, buffer);
		if (count != NO_VAL) {
			object_ptr->resv_list = list_create(xfree_ptr);
			for (i = 0; i < count; i++) {
				safe_unpackstr_xmalloc(&tmp_info,
						       &uint32_tmp, buffer);
				list_append(object_ptr->resv_list,
					    tmp_info);
			}
		}

		safe_unpack32(&count, buffer);
		if (count > NO_VAL)
			goto unpack_error;
		if (count != NO_VAL) {
			object_ptr->resvid_list = list_create(xfree_ptr);
			for (i = 0; i < count; i++) {
				safe_unpackstr_xmalloc(&tmp_info,
						       &uint32_tmp, buffer);
				list_append(object_ptr->resvid_list,
					    tmp_info);
			}
		}

		safe_unpack32(&count, buffer);
		if (count > NO_VAL)
			goto unpack_error;
		if (count != NO_VAL) {
			object_ptr->step_list =
				list_create(slurm_destroy_selected_step);
			for (i = 0; i < count; i++) {
				if (slurm_unpack_selected_step(
					    &job, protocol_version, buffer)
				    != SLURM_SUCCESS) {
					error("unpacking selected step");
					goto unpack_error;
				}
				/* There is no such thing as jobid 0,
				 * if we process it the database will
				 * return all jobs. */
				if (!job->step_id.job_id)
					slurm_destroy_selected_step(job);
				else
					list_append(object_ptr->step_list, job);
			}
			if (!list_count(object_ptr->step_list))
				FREE_NULL_LIST(object_ptr->step_list);
		}

		safe_unpack32(&count, buffer);
		if (count > NO_VAL)
			goto unpack_error;
		if (count != NO_VAL) {
			object_ptr->state_list = list_create(xfree_ptr);
			for (i = 0; i < count; i++) {
				safe_unpackstr_xmalloc(&tmp_info,
						       &uint32_tmp, buffer);
				list_append(object_ptr->state_list, tmp_info);
			}
		}

		safe_unpack32(&object_ptr->timelimit_max, buffer);
		safe_unpack32(&object_ptr->timelimit_min, buffer);
		safe_unpack_time(&object_ptr->usage_end, buffer);
		safe_unpack_time(&object_ptr->usage_start, buffer);

		safe_unpackstr_xmalloc(&object_ptr->used_nodes,
				       &uint32_tmp, buffer);

		safe_unpack32(&count, buffer);
		if (count > NO_VAL)
			goto unpack_error;
		if (count != NO_VAL) {
			object_ptr->userid_list = list_create(xfree_ptr);
			for (i = 0; i < count; i++) {
				safe_unpackstr_xmalloc(&tmp_info, &uint32_tmp,
						       buffer);
				list_append(object_ptr->userid_list, tmp_info);
			}
		}

		safe_unpack32(&count, buffer);
		if (count > NO_VAL)
			goto unpack_error;
		if (count != NO_VAL) {
			object_ptr->wckey_list = list_create(xfree_ptr);
			for (i = 0; i < count; i++) {
				safe_unpackstr_xmalloc(&tmp_info, &uint32_tmp,
						       buffer);
				list_append(object_ptr->wckey_list, tmp_info);
			}
		}
	} else
		goto unpack_error;

	return SLURM_SUCCESS;

unpack_error:
	slurmdb_destroy_job_cond(object_ptr);
	*object = NULL;
	return SLURM_ERROR;
}

extern void slurmdb_pack_job_rec(void *object, uint16_t protocol_version,
				 buf_t *buffer)
{
	slurmdb_job_rec_t *job = (slurmdb_job_rec_t *)object;
	ListIterator itr = NULL;
	slurmdb_step_rec_t *step = NULL;
	uint32_t count = 0;

	if (protocol_version >= SLURM_22_05_PROTOCOL_VERSION) {
		packstr(job->account, buffer);
		packstr(job->admin_comment, buffer);
		pack32(job->alloc_nodes, buffer);
		pack32(job->array_job_id, buffer);
		pack32(job->array_max_tasks, buffer);
		pack32(job->array_task_id, buffer);
		packstr(job->array_task_str, buffer);

		pack32(job->associd, buffer);
		packstr(job->blockid, buffer);
		packstr(job->cluster, buffer);
		packstr(job->constraints, buffer);
		packstr(job->container, buffer);
		pack64(job->db_index, buffer);
		pack32((uint32_t)job->derived_ec, buffer);
		packstr(job->derived_es, buffer);
		pack32(job->elapsed, buffer);
		pack_time(job->eligible, buffer);
		pack_time(job->end, buffer);
		packstr(job->env, buffer);
		pack32((uint32_t)job->exitcode, buffer);
		pack32(job->flags, buffer);
		/* the first_step_ptr
		   is set up on the client side so does
		   not need to be packed */
		pack32(job->gid, buffer);
		pack32(job->jobid, buffer);
		packstr(job->jobname, buffer);
		pack32(job->lft, buffer);
		packstr(job->mcs_label, buffer);
		packstr(job->nodes, buffer);
		pack32(job->het_job_id, buffer);
		pack32(job->het_job_offset, buffer);
		packstr(job->partition, buffer);
		pack32(job->priority, buffer);
		pack32(job->qosid, buffer);
		pack32(job->req_cpus, buffer);
		pack64(job->req_mem, buffer);
		pack32(job->requid, buffer);
		packstr(job->resv_name, buffer);
		pack32(job->resvid, buffer);
		packstr(job->script, buffer);
		pack32(job->show_full, buffer);
		pack_time(job->start, buffer);
		pack32(job->state, buffer);
		pack32(job->state_reason_prev, buffer);

		if (job->steps)
			count = list_count(job->steps);
		else
			count = 0;

		pack32(count, buffer);
		if (count) {
			itr = list_iterator_create(job->steps);
			while ((step = list_next(itr))) {
				slurmdb_pack_step_rec(step, protocol_version,
						      buffer);
			}
			list_iterator_destroy(itr);
		}
		pack_time(job->submit, buffer);
		packstr(job->submit_line, buffer);
		pack32(job->suspended, buffer);
		packstr(job->system_comment, buffer);
		pack64(job->sys_cpu_sec, buffer);
		pack64(job->sys_cpu_usec, buffer);
		pack32(job->timelimit, buffer);
		pack64(job->tot_cpu_sec, buffer);
		pack64(job->tot_cpu_usec, buffer);

		packstr(job->tres_alloc_str, buffer);
		packstr(job->tres_req_str, buffer);

		pack32(job->uid, buffer);
		packstr(job->user, buffer);
		pack64(job->user_cpu_sec, buffer);
		pack64(job->user_cpu_usec, buffer);
		packstr(job->wckey, buffer);
		pack32(job->wckeyid, buffer);
		packstr(job->work_dir, buffer);
	} else if (protocol_version >= SLURM_MIN_PROTOCOL_VERSION) {
		packstr(job->account, buffer);
		packstr(job->admin_comment, buffer);
		pack32(job->alloc_nodes, buffer);
		pack32(job->array_job_id, buffer);
		pack32(job->array_max_tasks, buffer);
		pack32(job->array_task_id, buffer);
		packstr(job->array_task_str, buffer);

		pack32(job->associd, buffer);
		packstr(job->blockid, buffer);
		packstr(job->cluster, buffer);
		packstr(job->constraints, buffer);
		packstr(job->container, buffer);
		pack64(job->db_index, buffer);
		pack32((uint32_t)job->derived_ec, buffer);
		packstr(job->derived_es, buffer);
		pack32(job->elapsed, buffer);
		pack_time(job->eligible, buffer);
		pack_time(job->end, buffer);
		packstr(job->env, buffer);
		pack32((uint32_t)job->exitcode, buffer);
		pack32(job->flags, buffer);
		/* the first_step_ptr
		   is set up on the client side so does
		   not need to be packed */
		pack32(job->gid, buffer);
		pack32(job->jobid, buffer);
		packstr(job->jobname, buffer);
		pack32(job->lft, buffer);
		packstr(job->mcs_label, buffer);
		packstr(job->nodes, buffer);
		pack32(job->het_job_id, buffer);
		pack32(job->het_job_offset, buffer);
		packstr(job->partition, buffer);
		pack32(job->priority, buffer);
		pack32(job->qosid, buffer);
		pack32(job->req_cpus, buffer);
		pack64(job->req_mem, buffer);
		pack32(job->requid, buffer);
		packstr(job->resv_name, buffer);
		pack32(job->resvid, buffer);
		packstr(job->script, buffer);
		pack32(job->show_full, buffer);
		pack_time(job->start, buffer);
		pack32(job->state, buffer);
		pack32(job->state_reason_prev, buffer);
		/* job->stats removed in 22.05 */
		_pack_slurmdb_stats(NULL, protocol_version, buffer);

		if (job->steps)
			count = list_count(job->steps);
		else
			count = 0;

		pack32(count, buffer);
		if (count) {
			itr = list_iterator_create(job->steps);
			while ((step = list_next(itr))) {
				slurmdb_pack_step_rec(step, protocol_version,
						      buffer);
			}
			list_iterator_destroy(itr);
		}
		pack_time(job->submit, buffer);
		packstr(job->submit_line, buffer);
		pack32(job->suspended, buffer);
		packstr(job->system_comment, buffer);
		pack64(job->sys_cpu_sec, buffer);
		pack64(job->sys_cpu_usec, buffer);
		pack32(job->timelimit, buffer);
		pack64(job->tot_cpu_sec, buffer);
		pack64(job->tot_cpu_usec, buffer);
		pack16(1, buffer); /* job->track_steps removed in 22.05 */

		packstr(job->tres_alloc_str, buffer);
		packstr(job->tres_req_str, buffer);

		pack32(job->uid, buffer);
		packstr(job->user, buffer);
		pack64(job->user_cpu_sec, buffer);
		pack64(job->user_cpu_usec, buffer);
		packstr(job->wckey, buffer);
		pack32(job->wckeyid, buffer);
		packstr(job->work_dir, buffer);
	} else {
		error("%s: protocol_version %hu not supported",
		      __func__, protocol_version);
	}
}

extern int slurmdb_unpack_job_rec(void **job, uint16_t protocol_version,
				  buf_t *buffer)
{
	slurmdb_job_rec_t *job_ptr = xmalloc(sizeof(slurmdb_job_rec_t));
	int i = 0;
	slurmdb_step_rec_t *step = NULL;
	uint32_t count = 0;
	uint32_t uint32_tmp;
	uint16_t uint16_tmp = 0;

	*job = job_ptr;

	if (protocol_version >= SLURM_22_05_PROTOCOL_VERSION) {
		safe_unpackstr_xmalloc(&job_ptr->account, &uint32_tmp, buffer);
		safe_unpackstr_xmalloc(&job_ptr->admin_comment, &uint32_tmp,
				       buffer);
		safe_unpack32(&job_ptr->alloc_nodes, buffer);
		safe_unpack32(&job_ptr->array_job_id, buffer);
		safe_unpack32(&job_ptr->array_max_tasks, buffer);
		safe_unpack32(&job_ptr->array_task_id, buffer);
		safe_unpackstr_xmalloc(&job_ptr->array_task_str,
				       &uint32_tmp, buffer);
		safe_unpack32(&job_ptr->associd, buffer);
		safe_unpackstr_xmalloc(&job_ptr->blockid, &uint32_tmp, buffer);
		safe_unpackstr_xmalloc(&job_ptr->cluster, &uint32_tmp, buffer);
		safe_unpackstr_xmalloc(&job_ptr->constraints,
				       &uint32_tmp, buffer);
		safe_unpackstr_xmalloc(&job_ptr->container,
				       &uint32_tmp, buffer);
		safe_unpack64(&job_ptr->db_index, buffer);
		safe_unpack32(&uint32_tmp, buffer);
		job_ptr->derived_ec = (int32_t)uint32_tmp;
		safe_unpackstr_xmalloc(&job_ptr->derived_es, &uint32_tmp,
				       buffer);
		safe_unpack32(&job_ptr->elapsed, buffer);
		safe_unpack_time(&job_ptr->eligible, buffer);
		safe_unpack_time(&job_ptr->end, buffer);
		safe_unpackstr_xmalloc(&job_ptr->env,
				       &uint32_tmp, buffer);
		safe_unpack32(&uint32_tmp, buffer);
		job_ptr->exitcode = (int32_t)uint32_tmp;
		safe_unpack32(&job_ptr->flags, buffer);

		safe_unpack32(&job_ptr->gid, buffer);
		safe_unpack32(&job_ptr->jobid, buffer);
		safe_unpackstr_xmalloc(&job_ptr->jobname, &uint32_tmp, buffer);
		safe_unpack32(&job_ptr->lft, buffer);
		safe_unpackstr_xmalloc(&job_ptr->mcs_label,
				       &uint32_tmp, buffer);
		safe_unpackstr_xmalloc(&job_ptr->nodes, &uint32_tmp, buffer);
		safe_unpack32(&job_ptr->het_job_id, buffer);
		safe_unpack32(&job_ptr->het_job_offset, buffer);
		safe_unpackstr_xmalloc(&job_ptr->partition, &uint32_tmp,
				       buffer);
		safe_unpack32(&job_ptr->priority, buffer);
		safe_unpack32(&job_ptr->qosid, buffer);
		safe_unpack32(&job_ptr->req_cpus, buffer);
		safe_unpack64(&job_ptr->req_mem, buffer);
		safe_unpack32(&job_ptr->requid, buffer);
		safe_unpackstr_xmalloc(&job_ptr->resv_name, &uint32_tmp,
				       buffer);
		safe_unpack32(&job_ptr->resvid, buffer);
		safe_unpackstr_xmalloc(&job_ptr->script,
				       &uint32_tmp, buffer);
		safe_unpack32(&job_ptr->show_full, buffer);
		safe_unpack_time(&job_ptr->start, buffer);
		safe_unpack32(&uint32_tmp, buffer);
		job_ptr->state = uint32_tmp;
		safe_unpack32(&job_ptr->state_reason_prev, buffer);

		safe_unpack32(&count, buffer);
		job_ptr->steps = list_create(slurmdb_destroy_step_rec);
		for (i = 0; i < count; i++) {
			if (slurmdb_unpack_step_rec(&step, protocol_version,
						    buffer)
			    == SLURM_ERROR)
				goto unpack_error;

			step->job_ptr = job_ptr;
			if (!job_ptr->first_step_ptr)
				job_ptr->first_step_ptr = step;
			list_append(job_ptr->steps, step);
		}

		safe_unpack_time(&job_ptr->submit, buffer);
		safe_unpackstr_xmalloc(&job_ptr->submit_line,
				       &uint32_tmp, buffer);
		safe_unpack32(&job_ptr->suspended, buffer);
		safe_unpackstr_xmalloc(&job_ptr->system_comment, &uint32_tmp,
				       buffer);
		safe_unpack64(&job_ptr->sys_cpu_sec, buffer);
		safe_unpack64(&job_ptr->sys_cpu_usec, buffer);
		safe_unpack32(&job_ptr->timelimit, buffer);
		safe_unpack64(&job_ptr->tot_cpu_sec, buffer);
		safe_unpack64(&job_ptr->tot_cpu_usec, buffer);
		safe_unpackstr_xmalloc(&job_ptr->tres_alloc_str,
				       &uint32_tmp, buffer);
		safe_unpackstr_xmalloc(&job_ptr->tres_req_str,
				       &uint32_tmp, buffer);
		safe_unpack32(&job_ptr->uid, buffer);
		safe_unpackstr_xmalloc(&job_ptr->user, &uint32_tmp, buffer);
		safe_unpack64(&job_ptr->user_cpu_sec, buffer);
		safe_unpack64(&job_ptr->user_cpu_usec, buffer);
		safe_unpackstr_xmalloc(&job_ptr->wckey, &uint32_tmp, buffer);
		safe_unpack32(&job_ptr->wckeyid, buffer);
		safe_unpackstr_xmalloc(&job_ptr->work_dir, &uint32_tmp, buffer);
	} else if (protocol_version >= SLURM_MIN_PROTOCOL_VERSION) {
		slurmdb_stats_t stats = {0};

		safe_unpackstr_xmalloc(&job_ptr->account, &uint32_tmp, buffer);
		safe_unpackstr_xmalloc(&job_ptr->admin_comment, &uint32_tmp,
				       buffer);
		safe_unpack32(&job_ptr->alloc_nodes, buffer);
		safe_unpack32(&job_ptr->array_job_id, buffer);
		safe_unpack32(&job_ptr->array_max_tasks, buffer);
		safe_unpack32(&job_ptr->array_task_id, buffer);
		safe_unpackstr_xmalloc(&job_ptr->array_task_str,
				       &uint32_tmp, buffer);
		safe_unpack32(&job_ptr->associd, buffer);
		safe_unpackstr_xmalloc(&job_ptr->blockid, &uint32_tmp, buffer);
		safe_unpackstr_xmalloc(&job_ptr->cluster, &uint32_tmp, buffer);
		safe_unpackstr_xmalloc(&job_ptr->constraints,
				       &uint32_tmp, buffer);
		safe_unpackstr_xmalloc(&job_ptr->container,
				       &uint32_tmp, buffer);
		safe_unpack64(&job_ptr->db_index, buffer);
		safe_unpack32(&uint32_tmp, buffer);
		job_ptr->derived_ec = (int32_t)uint32_tmp;
		safe_unpackstr_xmalloc(&job_ptr->derived_es, &uint32_tmp,
				       buffer);
		safe_unpack32(&job_ptr->elapsed, buffer);
		safe_unpack_time(&job_ptr->eligible, buffer);
		safe_unpack_time(&job_ptr->end, buffer);
		safe_unpackstr_xmalloc(&job_ptr->env,
				       &uint32_tmp, buffer);
		safe_unpack32(&uint32_tmp, buffer);
		job_ptr->exitcode = (int32_t)uint32_tmp;
		safe_unpack32(&job_ptr->flags, buffer);

		safe_unpack32(&job_ptr->gid, buffer);
		safe_unpack32(&job_ptr->jobid, buffer);
		safe_unpackstr_xmalloc(&job_ptr->jobname, &uint32_tmp, buffer);
		safe_unpack32(&job_ptr->lft, buffer);
		safe_unpackstr_xmalloc(&job_ptr->mcs_label,
				       &uint32_tmp, buffer);
		safe_unpackstr_xmalloc(&job_ptr->nodes, &uint32_tmp, buffer);
		safe_unpack32(&job_ptr->het_job_id, buffer);
		safe_unpack32(&job_ptr->het_job_offset, buffer);
		safe_unpackstr_xmalloc(&job_ptr->partition, &uint32_tmp,
				       buffer);
		safe_unpack32(&job_ptr->priority, buffer);
		safe_unpack32(&job_ptr->qosid, buffer);
		safe_unpack32(&job_ptr->req_cpus, buffer);
		safe_unpack64(&job_ptr->req_mem, buffer);
		safe_unpack32(&job_ptr->requid, buffer);
		safe_unpackstr_xmalloc(&job_ptr->resv_name, &uint32_tmp,
				       buffer);
		safe_unpack32(&job_ptr->resvid, buffer);
		safe_unpackstr_xmalloc(&job_ptr->script,
				       &uint32_tmp, buffer);
		safe_unpack32(&job_ptr->show_full, buffer);
		safe_unpack_time(&job_ptr->start, buffer);
		safe_unpack32(&uint32_tmp, buffer);
		job_ptr->state = uint32_tmp;
		safe_unpack32(&job_ptr->state_reason_prev, buffer);
		/* job->stats removed in 22.05 */
		if (_unpack_slurmdb_stats(&stats, protocol_version, buffer)
		    != SLURM_SUCCESS)
			goto unpack_error;
		slurmdb_free_slurmdb_stats_members(&stats);

		safe_unpack32(&count, buffer);
		job_ptr->steps = list_create(slurmdb_destroy_step_rec);
		for (i = 0; i < count; i++) {
			if (slurmdb_unpack_step_rec(&step, protocol_version,
						    buffer)
			    == SLURM_ERROR)
				goto unpack_error;

			step->job_ptr = job_ptr;
			if (!job_ptr->first_step_ptr)
				job_ptr->first_step_ptr = step;
			list_append(job_ptr->steps, step);
		}

		safe_unpack_time(&job_ptr->submit, buffer);
		safe_unpackstr_xmalloc(&job_ptr->submit_line,
				       &uint32_tmp, buffer);
		safe_unpack32(&job_ptr->suspended, buffer);
		safe_unpackstr_xmalloc(&job_ptr->system_comment, &uint32_tmp,
				       buffer);
		safe_unpack64(&job_ptr->sys_cpu_sec, buffer);
		safe_unpack64(&job_ptr->sys_cpu_usec, buffer);
		safe_unpack32(&job_ptr->timelimit, buffer);
		safe_unpack64(&job_ptr->tot_cpu_sec, buffer);
		safe_unpack64(&job_ptr->tot_cpu_usec, buffer);
		/* job->track_steps removed in 22.05 */
		safe_unpack16(&uint16_tmp, buffer);
		safe_unpackstr_xmalloc(&job_ptr->tres_alloc_str,
				       &uint32_tmp, buffer);
		safe_unpackstr_xmalloc(&job_ptr->tres_req_str,
				       &uint32_tmp, buffer);
		safe_unpack32(&job_ptr->uid, buffer);
		safe_unpackstr_xmalloc(&job_ptr->user, &uint32_tmp, buffer);
		safe_unpack64(&job_ptr->user_cpu_sec, buffer);
		safe_unpack64(&job_ptr->user_cpu_usec, buffer);
		safe_unpackstr_xmalloc(&job_ptr->wckey, &uint32_tmp, buffer);
		safe_unpack32(&job_ptr->wckeyid, buffer);
		safe_unpackstr_xmalloc(&job_ptr->work_dir, &uint32_tmp, buffer);
	} else {
		error("%s: protocol_version %hu not supported",
		      __func__, protocol_version);
		goto unpack_error;
	}

	return SLURM_SUCCESS;

unpack_error:
	slurmdb_destroy_job_rec(job_ptr);
	*job = NULL;
	return SLURM_ERROR;
}

extern void slurmdb_pack_qos_cond(void *in, uint16_t protocol_version,
				  buf_t *buffer)
{
	slurmdb_qos_cond_t *object = (slurmdb_qos_cond_t *)in;

	if (protocol_version >= SLURM_MIN_PROTOCOL_VERSION) {
		if (!object) {
			pack32(NO_VAL, buffer);
			pack32(NO_VAL, buffer);
			pack32(NO_VAL, buffer);
			pack32(NO_VAL, buffer);
			pack16(0, buffer);
			pack16(0, buffer);
			return;
		}

		_pack_list_of_str(object->description_list, buffer);
		_pack_list_of_str(object->format_list, buffer);
		_pack_list_of_str(object->id_list, buffer);
		_pack_list_of_str(object->name_list, buffer);

		pack16(object->preempt_mode, buffer);
		pack16(object->with_deleted, buffer);
	}
}

extern int slurmdb_unpack_qos_cond(void **object, uint16_t protocol_version,
				   buf_t *buffer)
{
	uint32_t uint32_tmp;
	int i;
	uint32_t count;
	slurmdb_qos_cond_t *object_ptr = xmalloc(sizeof(slurmdb_qos_cond_t));
	char *tmp_info = NULL;

	*object = object_ptr;

	if (protocol_version >= SLURM_MIN_PROTOCOL_VERSION) {
		safe_unpack32(&count, buffer);
		if (count > NO_VAL)
			goto unpack_error;
		if (count != NO_VAL) {
			object_ptr->description_list = list_create(xfree_ptr);
			for (i = 0; i < count; i++) {
				safe_unpackstr_xmalloc(&tmp_info, &uint32_tmp,
						       buffer);
				list_append(object_ptr->description_list,
					    tmp_info);
			}
		}

		safe_unpack32(&count, buffer);
		if (count > NO_VAL)
			goto unpack_error;
		if (count && (count != NO_VAL)) {
			object_ptr->format_list = list_create(xfree_ptr);
			for (i = 0; i < count; i++) {
				safe_unpackstr_xmalloc(&tmp_info, &uint32_tmp,
						       buffer);
				list_append(object_ptr->format_list, tmp_info);
			}
		}

		safe_unpack32(&count, buffer);
		if (count > NO_VAL)
			goto unpack_error;
		if (count != NO_VAL) {
			object_ptr->id_list = list_create(xfree_ptr);
			for (i = 0; i < count; i++) {
				safe_unpackstr_xmalloc(&tmp_info, &uint32_tmp,
						       buffer);
				list_append(object_ptr->id_list, tmp_info);
			}
		}

		safe_unpack32(&count, buffer);
		if (count > NO_VAL)
			goto unpack_error;
		if (count != NO_VAL) {
			object_ptr->name_list = list_create(xfree_ptr);
			for (i = 0; i < count; i++) {
				safe_unpackstr_xmalloc(&tmp_info, &uint32_tmp,
						       buffer);
				list_append(object_ptr->name_list, tmp_info);
			}
		}

		safe_unpack16(&object_ptr->preempt_mode, buffer);
		safe_unpack16(&object_ptr->with_deleted, buffer);
	} else
		goto unpack_error;

	return SLURM_SUCCESS;

unpack_error:
	slurmdb_destroy_qos_cond(object_ptr);
	*object = NULL;
	return SLURM_ERROR;
}

extern void slurmdb_pack_reservation_cond(void *in, uint16_t protocol_version,
					  buf_t *buffer)
{
	slurmdb_reservation_cond_t *object = (slurmdb_reservation_cond_t *)in;

	if (protocol_version >= SLURM_MIN_PROTOCOL_VERSION) {
		if (!object) {
			pack32(NO_VAL, buffer);
			pack64(0, buffer);
			pack32(NO_VAL, buffer);
			pack32(NO_VAL, buffer);
			pack32(NO_VAL, buffer);
			packnull(buffer);
			pack_time(0, buffer);
			pack_time(0, buffer);
			pack16(0, buffer);
			return;
		}

		_pack_list_of_str(object->cluster_list, buffer);

		pack64(object->flags, buffer);

		_pack_list_of_str(object->format_list, buffer);
		_pack_list_of_str(object->id_list, buffer);
		_pack_list_of_str(object->name_list, buffer);

		packstr(object->nodes, buffer);
		pack_time(object->time_end, buffer);
		pack_time(object->time_start, buffer);
		pack16(object->with_usage, buffer);
	}
}

extern int slurmdb_unpack_reservation_cond(void **object,
					   uint16_t protocol_version,
					   buf_t *buffer)
{
	uint32_t uint32_tmp, count;
	int i = 0;
	char *tmp_info = NULL;
	slurmdb_reservation_cond_t *object_ptr =
		xmalloc(sizeof(slurmdb_reservation_cond_t));

	*object = object_ptr;

	if (protocol_version >= SLURM_MIN_PROTOCOL_VERSION) {
		safe_unpack32(&count, buffer);
		if (count > NO_VAL)
			goto unpack_error;
		if (count != NO_VAL) {
			object_ptr->cluster_list = list_create(xfree_ptr);
			for (i = 0; i < count; i++) {
				safe_unpackstr_xmalloc(&tmp_info, &uint32_tmp,
						       buffer);
				list_append(object_ptr->cluster_list, tmp_info);
			}
		}

		safe_unpack64(&object_ptr->flags, buffer);

		safe_unpack32(&count, buffer);
		if (count > NO_VAL)
			goto unpack_error;
		if (count != NO_VAL) {
			object_ptr->format_list = list_create(xfree_ptr);
			for (i = 0; i < count; i++) {
				safe_unpackstr_xmalloc(&tmp_info, &uint32_tmp,
						       buffer);
				list_append(object_ptr->format_list, tmp_info);
			}
		}

		safe_unpack32(&count, buffer);
		if (count > NO_VAL)
			goto unpack_error;
		if (count != NO_VAL) {
			object_ptr->id_list = list_create(xfree_ptr);
			for (i = 0; i < count; i++) {
				safe_unpackstr_xmalloc(&tmp_info,
						       &uint32_tmp, buffer);
				list_append(object_ptr->id_list, tmp_info);
			}
		}

		safe_unpack32(&count, buffer);
		if (count > NO_VAL)
			goto unpack_error;
		if (count != NO_VAL) {
			object_ptr->name_list = list_create(xfree_ptr);
			for (i = 0; i < count; i++) {
				safe_unpackstr_xmalloc(&tmp_info,
						       &uint32_tmp, buffer);
				list_append(object_ptr->name_list, tmp_info);
			}
		}

		safe_unpackstr_xmalloc(&object_ptr->nodes, &uint32_tmp, buffer);
		safe_unpack_time(&object_ptr->time_end, buffer);
		safe_unpack_time(&object_ptr->time_start, buffer);
		safe_unpack16(&object_ptr->with_usage, buffer);
	} else
		goto unpack_error;

	return SLURM_SUCCESS;

unpack_error:
	slurmdb_destroy_reservation_cond(object_ptr);
	*object = NULL;
	return SLURM_ERROR;
}

extern void slurmdb_pack_step_rec(slurmdb_step_rec_t *step,
				  uint16_t protocol_version, buf_t *buffer)
{

	if (protocol_version >= SLURM_MIN_PROTOCOL_VERSION) {
		packstr(step->container, buffer);
		pack32(step->elapsed, buffer);
		pack_time(step->end, buffer);
		pack32((uint32_t)step->exitcode, buffer);
		pack32(step->nnodes, buffer);
		packstr(step->nodes, buffer);
		pack32(step->ntasks, buffer);
		pack32(step->req_cpufreq_min, buffer);
		pack32(step->req_cpufreq_max, buffer);
		pack32(step->req_cpufreq_gov, buffer);
		pack32(step->requid, buffer);
		_pack_slurmdb_stats(&step->stats, protocol_version, buffer);
		pack_time(step->start, buffer);
		pack16(step->state, buffer);
		pack_step_id(&step->step_id, buffer, protocol_version);
		packstr(step->stepname, buffer);
		packstr(step->submit_line, buffer);
		pack32(step->suspended, buffer);
		pack64(step->sys_cpu_sec, buffer);
		pack32(step->sys_cpu_usec, buffer);
		pack32(step->task_dist, buffer);
		pack64(step->tot_cpu_sec, buffer);
		pack32(step->tot_cpu_usec, buffer);
		packstr(step->tres_alloc_str, buffer);
		pack64(step->user_cpu_sec, buffer);
		pack32(step->user_cpu_usec, buffer);
	} else {
		error("%s: protocol_version %hu not supported",
		      __func__, protocol_version);
	}
}

extern int slurmdb_unpack_step_rec(slurmdb_step_rec_t **step,
				   uint16_t protocol_version, buf_t *buffer)
{
	uint32_t uint32_tmp = 0;
	uint16_t uint16_tmp = 0;
	slurmdb_step_rec_t *step_ptr = xmalloc(sizeof(slurmdb_step_rec_t));

	*step = step_ptr;

	if (protocol_version >= SLURM_MIN_PROTOCOL_VERSION) {
		safe_unpackstr_xmalloc(&step_ptr->container, &uint32_tmp,
				       buffer);
		safe_unpack32(&step_ptr->elapsed, buffer);
		safe_unpack_time(&step_ptr->end, buffer);
		safe_unpack32(&uint32_tmp, buffer);
		step_ptr->exitcode = (int32_t)uint32_tmp;
		safe_unpack32(&step_ptr->nnodes, buffer);
		safe_unpackstr_xmalloc(&step_ptr->nodes, &uint32_tmp, buffer);
		safe_unpack32(&step_ptr->ntasks, buffer);
		safe_unpack32(&step_ptr->req_cpufreq_min, buffer);
		safe_unpack32(&step_ptr->req_cpufreq_max, buffer);
		safe_unpack32(&step_ptr->req_cpufreq_gov, buffer);
		safe_unpack32(&step_ptr->requid, buffer);
		if (_unpack_slurmdb_stats(&step_ptr->stats, protocol_version,
					  buffer)
		    != SLURM_SUCCESS)
			goto unpack_error;
		safe_unpack_time(&step_ptr->start, buffer);
		safe_unpack16(&uint16_tmp, buffer);
		step_ptr->state = uint16_tmp;
		if (unpack_step_id_members(&step_ptr->step_id, buffer,
					   protocol_version) != SLURM_SUCCESS)
			goto unpack_error;
		safe_unpackstr_xmalloc(&step_ptr->stepname,
				       &uint32_tmp, buffer);
		safe_unpackstr_xmalloc(&step_ptr->submit_line,
				       &uint32_tmp, buffer);
		safe_unpack32(&step_ptr->suspended, buffer);
		safe_unpack64(&step_ptr->sys_cpu_sec, buffer);
		safe_unpack32(&step_ptr->sys_cpu_usec, buffer);
		safe_unpack32(&step_ptr->task_dist, buffer);
		safe_unpack64(&step_ptr->tot_cpu_sec, buffer);
		safe_unpack32(&step_ptr->tot_cpu_usec, buffer);
		safe_unpackstr_xmalloc(&step_ptr->tres_alloc_str,
				       &uint32_tmp, buffer);
		safe_unpack64(&step_ptr->user_cpu_sec, buffer);
		safe_unpack32(&step_ptr->user_cpu_usec, buffer);
	} else {
		error("%s: protocol_version %hu not supported",
		      __func__, protocol_version);
		goto unpack_error;
	}

	return SLURM_SUCCESS;

unpack_error:
	slurmdb_destroy_step_rec(step_ptr);
	*step = NULL;
	return SLURM_ERROR;
}

extern void slurmdb_pack_res_cond(void *in, uint16_t protocol_version,
				  buf_t *buffer)
{
	slurmdb_res_cond_t *object = (slurmdb_res_cond_t *)in;

	if (protocol_version >= SLURM_MIN_PROTOCOL_VERSION) {
		if (!object) {
			pack32(NO_VAL, buffer);
			pack32(NO_VAL, buffer);
			pack32(SLURMDB_RES_FLAG_NOTSET, buffer);
			pack32(NO_VAL, buffer);
			pack32(NO_VAL, buffer);
			pack32(NO_VAL, buffer);
			pack32(NO_VAL, buffer);
			pack32(NO_VAL, buffer);
			pack32(NO_VAL, buffer);
			pack32(NO_VAL, buffer);
			pack16(0, buffer);
			pack16(0, buffer);

			return;
		}

		_pack_list_of_str(object->cluster_list, buffer);
		_pack_list_of_str(object->description_list, buffer);

		pack32(object->flags, buffer);

		_pack_list_of_str(object->format_list, buffer);
		_pack_list_of_str(object->id_list, buffer);
		_pack_list_of_str(object->manager_list, buffer);
		_pack_list_of_str(object->name_list, buffer);
		_pack_list_of_str(object->percent_list, buffer);
		_pack_list_of_str(object->server_list, buffer);
		_pack_list_of_str(object->type_list, buffer);

		pack16(object->with_deleted, buffer);
		pack16(object->with_clusters, buffer);
	}
}

extern int slurmdb_unpack_res_cond(void **object, uint16_t protocol_version,
				   buf_t *buffer)
{
	uint32_t uint32_tmp;
	int i;
	uint32_t count = 0;
	slurmdb_res_cond_t *object_ptr =
		xmalloc(sizeof(slurmdb_res_cond_t));
	char *tmp_info = NULL;

	*object = object_ptr;

	slurmdb_init_res_cond(object_ptr, 0);

	if (protocol_version >= SLURM_MIN_PROTOCOL_VERSION) {
		safe_unpack32(&count, buffer);
		if (count > NO_VAL)
			goto unpack_error;
		if (count && (count != NO_VAL)) {
			object_ptr->cluster_list = list_create(xfree_ptr);
			for (i = 0; i < count; i++) {
				safe_unpackstr_xmalloc(&tmp_info,
						       &uint32_tmp, buffer);
				list_append(object_ptr->cluster_list, tmp_info);
			}
		}

		safe_unpack32(&count, buffer);
		if (count > NO_VAL)
			goto unpack_error;
		if (count && (count != NO_VAL)) {
			object_ptr->description_list = list_create(xfree_ptr);
			for (i = 0; i < count; i++) {
				safe_unpackstr_xmalloc(&tmp_info,
						       &uint32_tmp, buffer);
				list_append(object_ptr->description_list,
					    tmp_info);
			}
		}

		safe_unpack32(&object_ptr->flags, buffer);

		safe_unpack32(&count, buffer);
		if (count > NO_VAL)
			goto unpack_error;
		if (count && (count != NO_VAL)) {
			object_ptr->format_list = list_create(xfree_ptr);
			for (i = 0; i < count; i++) {
				safe_unpackstr_xmalloc(&tmp_info, &uint32_tmp,
						       buffer);
				list_append(object_ptr->format_list, tmp_info);
			}
		}

		safe_unpack32(&count, buffer);
		if (count > NO_VAL)
			goto unpack_error;
		if (count && (count != NO_VAL)) {
			object_ptr->id_list = list_create(xfree_ptr);
			for (i = 0; i < count; i++) {
				safe_unpackstr_xmalloc(&tmp_info,
						       &uint32_tmp, buffer);
				list_append(object_ptr->id_list, tmp_info);
			}
		}

		safe_unpack32(&count, buffer);
		if (count > NO_VAL)
			goto unpack_error;
		if (count && (count != NO_VAL)) {
			object_ptr->manager_list = list_create(xfree_ptr);
			for (i = 0; i < count; i++) {
				safe_unpackstr_xmalloc(&tmp_info,
						       &uint32_tmp, buffer);
				list_append(object_ptr->manager_list, tmp_info);
			}
		}

		safe_unpack32(&count, buffer);
		if (count > NO_VAL)
			goto unpack_error;
		if (count && (count != NO_VAL)) {
			object_ptr->name_list = list_create(xfree_ptr);
			for (i = 0; i < count; i++) {
				safe_unpackstr_xmalloc(&tmp_info,
						       &uint32_tmp, buffer);
				list_append(object_ptr->name_list, tmp_info);
			}
		}

		safe_unpack32(&count, buffer);
		if (count > NO_VAL)
			goto unpack_error;
		if (count && (count != NO_VAL)) {
			object_ptr->percent_list = list_create(xfree_ptr);
			for (i = 0; i < count; i++) {
				safe_unpackstr_xmalloc(&tmp_info,
						       &uint32_tmp, buffer);
				list_append(object_ptr->percent_list, tmp_info);
			}
		}

		safe_unpack32(&count, buffer);
		if (count > NO_VAL)
			goto unpack_error;
		if (count && (count != NO_VAL)) {
			object_ptr->server_list = list_create(xfree_ptr);
			for (i = 0; i < count; i++) {
				safe_unpackstr_xmalloc(&tmp_info,
						       &uint32_tmp, buffer);
				list_append(object_ptr->server_list, tmp_info);
			}
		}

		safe_unpack32(&count, buffer);
		if (count > NO_VAL)
			goto unpack_error;
		if (count && (count != NO_VAL)) {
			object_ptr->type_list = list_create(xfree_ptr);
			for (i = 0; i < count; i++) {
				safe_unpackstr_xmalloc(&tmp_info,
						       &uint32_tmp, buffer);
				list_append(object_ptr->type_list, tmp_info);
			}
		}

		safe_unpack16(&object_ptr->with_deleted, buffer);
		safe_unpack16(&object_ptr->with_clusters, buffer);
	} else
		goto unpack_error;

	return SLURM_SUCCESS;

unpack_error:
	slurmdb_destroy_res_cond(object_ptr);
	*object = NULL;
	return SLURM_ERROR;
}

extern void slurmdb_pack_txn_cond(void *in, uint16_t protocol_version,
				  buf_t *buffer)
{
	slurmdb_txn_cond_t *object = (slurmdb_txn_cond_t *)in;

	if (protocol_version >= SLURM_MIN_PROTOCOL_VERSION) {
		if (!object) {
			pack32(NO_VAL, buffer);
			pack32(NO_VAL, buffer);
			pack32(NO_VAL, buffer);
			pack32(NO_VAL, buffer);
			pack32(NO_VAL, buffer);
			pack32(NO_VAL, buffer);
			pack32(NO_VAL, buffer);
			pack_time(0, buffer);
			pack_time(0, buffer);
			pack32(NO_VAL, buffer);
			pack16(0, buffer);
			return;
		}

		_pack_list_of_str(object->acct_list, buffer);
		_pack_list_of_str(object->action_list, buffer);
		_pack_list_of_str(object->actor_list, buffer);
		_pack_list_of_str(object->cluster_list, buffer);
		_pack_list_of_str(object->format_list, buffer);
		_pack_list_of_str(object->id_list, buffer);
		_pack_list_of_str(object->info_list, buffer);
		_pack_list_of_str(object->name_list, buffer);

		pack_time(object->time_end, buffer);
		pack_time(object->time_start, buffer);

		_pack_list_of_str(object->user_list, buffer);

		pack16(object->with_assoc_info, buffer);
	}
}

extern int slurmdb_unpack_txn_cond(void **object, uint16_t protocol_version,
				   buf_t *buffer)
{
	uint32_t uint32_tmp;
	int i;
	uint32_t count;
	slurmdb_txn_cond_t *object_ptr = xmalloc(sizeof(slurmdb_txn_cond_t));
	char *tmp_info = NULL;

	*object = object_ptr;
	if (protocol_version >= SLURM_MIN_PROTOCOL_VERSION) {
		safe_unpack32(&count, buffer);
		if (count > NO_VAL)
			goto unpack_error;
		if (count != NO_VAL) {
			object_ptr->acct_list = list_create(xfree_ptr);
			for (i = 0; i < count; i++) {
				safe_unpackstr_xmalloc(&tmp_info,
						       &uint32_tmp, buffer);
				list_append(object_ptr->acct_list, tmp_info);
			}
		}

		safe_unpack32(&count, buffer);
		if (count > NO_VAL)
			goto unpack_error;
		if (count != NO_VAL) {
			object_ptr->action_list = list_create(xfree_ptr);
			for (i = 0; i < count; i++) {
				safe_unpackstr_xmalloc(&tmp_info,
						       &uint32_tmp, buffer);
				list_append(object_ptr->action_list, tmp_info);
			}
		}

		safe_unpack32(&count, buffer);
		if (count > NO_VAL)
			goto unpack_error;
		if (count != NO_VAL) {
			object_ptr->actor_list = list_create(xfree_ptr);
			for (i = 0; i < count; i++) {
				safe_unpackstr_xmalloc(&tmp_info,
						       &uint32_tmp, buffer);
				list_append(object_ptr->actor_list, tmp_info);
			}
		}

		safe_unpack32(&count, buffer);
		if (count > NO_VAL)
			goto unpack_error;
		if (count != NO_VAL) {
			object_ptr->cluster_list = list_create(xfree_ptr);
			for (i = 0; i < count; i++) {
				safe_unpackstr_xmalloc(&tmp_info,
						       &uint32_tmp, buffer);
				list_append(object_ptr->cluster_list, tmp_info);
			}
		}

		safe_unpack32(&count, buffer);
		if (count > NO_VAL)
			goto unpack_error;
		if (count && (count != NO_VAL)) {
			object_ptr->format_list = list_create(xfree_ptr);
			for (i = 0; i < count; i++) {
				safe_unpackstr_xmalloc(&tmp_info, &uint32_tmp,
						       buffer);
				list_append(object_ptr->format_list, tmp_info);
			}
		}

		safe_unpack32(&count, buffer);
		if (count > NO_VAL)
			goto unpack_error;
		if (count != NO_VAL) {
			object_ptr->id_list = list_create(xfree_ptr);
			for (i = 0; i < count; i++) {
				safe_unpackstr_xmalloc(&tmp_info,
						       &uint32_tmp, buffer);
				list_append(object_ptr->id_list, tmp_info);
			}
		}

		safe_unpack32(&count, buffer);
		if (count > NO_VAL)
			goto unpack_error;
		if (count != NO_VAL) {
			object_ptr->info_list = list_create(xfree_ptr);
			for (i = 0; i < count; i++) {
				safe_unpackstr_xmalloc(&tmp_info,
						       &uint32_tmp, buffer);
				list_append(object_ptr->info_list, tmp_info);
			}
		}

		safe_unpack32(&count, buffer);
		if (count > NO_VAL)
			goto unpack_error;
		if (count != NO_VAL) {
			object_ptr->name_list = list_create(xfree_ptr);
			for (i = 0; i < count; i++) {
				safe_unpackstr_xmalloc(&tmp_info,
						       &uint32_tmp, buffer);
				list_append(object_ptr->name_list, tmp_info);
			}
		}

		safe_unpack_time(&object_ptr->time_end, buffer);
		safe_unpack_time(&object_ptr->time_start, buffer);

		safe_unpack32(&count, buffer);
		if (count > NO_VAL)
			goto unpack_error;
		if (count != NO_VAL) {
			object_ptr->user_list = list_create(xfree_ptr);
			for (i = 0; i < count; i++) {
				safe_unpackstr_xmalloc(&tmp_info,
						       &uint32_tmp, buffer);
				list_append(object_ptr->user_list, tmp_info);
			}
		}

		safe_unpack16(&object_ptr->with_assoc_info, buffer);
	} else
		goto unpack_error;

	return SLURM_SUCCESS;

unpack_error:
	slurmdb_destroy_txn_cond(object_ptr);
	*object = NULL;
	return SLURM_ERROR;
}

extern void slurmdb_pack_wckey_cond(void *in, uint16_t protocol_version,
				    buf_t *buffer)
{
	slurmdb_wckey_cond_t *object = (slurmdb_wckey_cond_t *)in;

	if (protocol_version >= SLURM_MIN_PROTOCOL_VERSION) {
		if (!object) {
			pack32(NO_VAL, buffer);
			pack32(NO_VAL, buffer);
			pack32(NO_VAL, buffer);
			pack32(NO_VAL, buffer);

			pack16(0, buffer);

			pack_time(0, buffer);
			pack_time(0, buffer);

			pack32(NO_VAL, buffer);

			pack16(0, buffer);
			pack16(0, buffer);
			return;
		}

		_pack_list_of_str(object->cluster_list, buffer);
		_pack_list_of_str(object->format_list, buffer);
		_pack_list_of_str(object->id_list, buffer);
		_pack_list_of_str(object->name_list, buffer);

		pack16(object->only_defs, buffer);

		pack_time(object->usage_end, buffer);
		pack_time(object->usage_start, buffer);

		_pack_list_of_str(object->user_list, buffer);

		pack16(object->with_usage, buffer);
		pack16(object->with_deleted, buffer);
	}
}

extern int slurmdb_unpack_wckey_cond(void **object, uint16_t protocol_version,
				     buf_t *buffer)
{
	uint32_t uint32_tmp;
	int i;
	uint32_t count;
	slurmdb_wckey_cond_t *object_ptr =
		xmalloc(sizeof(slurmdb_wckey_cond_t));
	char *tmp_info = NULL;

	*object = object_ptr;

	if (protocol_version >= SLURM_MIN_PROTOCOL_VERSION) {
		safe_unpack32(&count, buffer);
		if (count > NO_VAL)
			goto unpack_error;
		if (count != NO_VAL) {
			object_ptr->cluster_list = list_create(xfree_ptr);
			for (i = 0; i < count; i++) {
				safe_unpackstr_xmalloc(&tmp_info, &uint32_tmp,
						       buffer);
				list_append(object_ptr->cluster_list,
					    tmp_info);
			}
		}

		safe_unpack32(&count, buffer);
		if (count > NO_VAL)
			goto unpack_error;
		if (count && (count != NO_VAL)) {
			object_ptr->format_list = list_create(xfree_ptr);
			for (i = 0; i < count; i++) {
				safe_unpackstr_xmalloc(&tmp_info, &uint32_tmp,
						       buffer);
				list_append(object_ptr->format_list, tmp_info);
			}
		}

		safe_unpack32(&count, buffer);
		if (count > NO_VAL)
			goto unpack_error;
		if (count != NO_VAL) {
			object_ptr->id_list = list_create(xfree_ptr);
			for (i = 0; i < count; i++) {
				safe_unpackstr_xmalloc(&tmp_info, &uint32_tmp,
						       buffer);
				list_append(object_ptr->id_list, tmp_info);
			}
		}

		safe_unpack32(&count, buffer);
		if (count > NO_VAL)
			goto unpack_error;
		if (count != NO_VAL) {
			object_ptr->name_list = list_create(xfree_ptr);
			for (i = 0; i < count; i++) {
				safe_unpackstr_xmalloc(&tmp_info, &uint32_tmp,
						       buffer);
				list_append(object_ptr->name_list, tmp_info);
			}
		}

		safe_unpack16(&object_ptr->only_defs, buffer);

		safe_unpack_time(&object_ptr->usage_end, buffer);
		safe_unpack_time(&object_ptr->usage_start, buffer);

		safe_unpack32(&count, buffer);
		if (count > NO_VAL)
			goto unpack_error;
		if (count != NO_VAL) {
			object_ptr->user_list = list_create(xfree_ptr);
			for (i = 0; i < count; i++) {
				safe_unpackstr_xmalloc(&tmp_info, &uint32_tmp,
						       buffer);
				list_append(object_ptr->user_list, tmp_info);
			}
		}

		safe_unpack16(&object_ptr->with_usage, buffer);
		safe_unpack16(&object_ptr->with_deleted, buffer);
	} else
		goto unpack_error;

	return SLURM_SUCCESS;

unpack_error:
	slurmdb_destroy_wckey_cond(object_ptr);
	*object = NULL;
	return SLURM_ERROR;
}

extern void slurmdb_pack_archive_cond(void *in, uint16_t protocol_version,
				      buf_t *buffer)
{
	slurmdb_archive_cond_t *object = (slurmdb_archive_cond_t *)in;

	if (protocol_version >= SLURM_MIN_PROTOCOL_VERSION) {
		if (!object) {
			packnull(buffer);
			packnull(buffer);
			slurmdb_pack_job_cond(NULL, protocol_version, buffer);
			pack32(NO_VAL, buffer);
			pack32(NO_VAL, buffer);
			pack32(NO_VAL, buffer);
			pack32(NO_VAL, buffer);
			pack32(NO_VAL, buffer);
			pack32(NO_VAL, buffer);
			pack32(NO_VAL, buffer);
			return;
		}

		packstr(object->archive_dir, buffer);
		packstr(object->archive_script, buffer);
		slurmdb_pack_job_cond(object->job_cond,
				      protocol_version, buffer);
		pack32(object->purge_event, buffer);
		pack32(object->purge_job, buffer);
		pack32(object->purge_resv, buffer);
		pack32(object->purge_step, buffer);
		pack32(object->purge_suspend, buffer);
		pack32(object->purge_txn, buffer);
		pack32(object->purge_usage, buffer);
	}
}

extern int slurmdb_unpack_archive_cond(void **object, uint16_t protocol_version,
				       buf_t *buffer)
{
	uint32_t uint32_tmp;
	slurmdb_archive_cond_t *object_ptr =
		xmalloc(sizeof(slurmdb_archive_cond_t));

	*object = object_ptr;

	if (protocol_version >= SLURM_MIN_PROTOCOL_VERSION) {
		safe_unpackstr_xmalloc(&object_ptr->archive_dir,
				       &uint32_tmp, buffer);
		safe_unpackstr_xmalloc(&object_ptr->archive_script,
				       &uint32_tmp, buffer);
		if (slurmdb_unpack_job_cond((void *)&object_ptr->job_cond,
					    protocol_version, buffer) ==
		    SLURM_ERROR)
			goto unpack_error;
		safe_unpack32(&object_ptr->purge_event, buffer);
		safe_unpack32(&object_ptr->purge_job, buffer);
		safe_unpack32(&object_ptr->purge_resv, buffer);
		safe_unpack32(&object_ptr->purge_step, buffer);
		safe_unpack32(&object_ptr->purge_suspend, buffer);
		safe_unpack32(&object_ptr->purge_txn, buffer);
		safe_unpack32(&object_ptr->purge_usage, buffer);
	}

	return SLURM_SUCCESS;

unpack_error:
	slurmdb_destroy_archive_cond(object_ptr);
	*object = NULL;
	return SLURM_ERROR;

}

extern void slurmdb_pack_rpc_obj(void *in, uint16_t protocol_version,
				 buf_t *buffer)
{
	slurmdb_rpc_obj_t *object = (slurmdb_rpc_obj_t *)in;

	if (protocol_version >= SLURM_MIN_PROTOCOL_VERSION) {
		pack32(object->cnt, buffer);
		pack32(object->id, buffer);
		pack64(object->time, buffer);
		/* pack64(object->time_ave, buffer); NO need to pack */
	} else {
		error("%s: protocol_version %hu not supported",
		      __func__, protocol_version);
	}
}

extern int slurmdb_unpack_rpc_obj(void **object, uint16_t protocol_version,
				  buf_t *buffer)
{
	slurmdb_rpc_obj_t *object_ptr = xmalloc(sizeof(slurmdb_rpc_obj_t));

	*object = object_ptr;

	if (protocol_version >= SLURM_MIN_PROTOCOL_VERSION) {
		safe_unpack32(&object_ptr->cnt, buffer);
		safe_unpack32(&object_ptr->id, buffer);
		safe_unpack64(&object_ptr->time, buffer);
		if (object_ptr->cnt)
			object_ptr->time_ave =
				object_ptr->time / object_ptr->cnt;
	} else {
		error("%s: protocol_version %hu not supported",
		      __func__, protocol_version);
		goto unpack_error;
	}

	return SLURM_SUCCESS;

unpack_error:
	slurmdb_destroy_rollup_stats(object_ptr);
	*object = NULL;
	return SLURM_ERROR;
}

extern void slurmdb_pack_rollup_stats(void *in, uint16_t protocol_version,
				      buf_t *buffer)
{
	slurmdb_rollup_stats_t *object = (slurmdb_rollup_stats_t *) in;
	uint32_t i;

	if (protocol_version >= SLURM_MIN_PROTOCOL_VERSION) {
		packstr(object->cluster_name, buffer);
		pack16(DBD_ROLLUP_COUNT, buffer);
		for (i = 0; i < DBD_ROLLUP_COUNT; i++) {
			pack16(object->count[i], buffer);
			pack_time(object->timestamp[i], buffer);
			pack64(object->time_last[i], buffer);
			pack64(object->time_max[i], buffer);
			pack64(object->time_total[i], buffer);
		}
	} else {
		error("%s: protocol_version %hu not supported",
		      __func__, protocol_version);
	}

}

extern int slurmdb_unpack_rollup_stats(void **object, uint16_t protocol_version,
				       buf_t *buffer)
{
	uint32_t uint32_tmp;
	uint16_t rollup_count;
	int i;
	slurmdb_rollup_stats_t *object_ptr =
		xmalloc(sizeof(slurmdb_rollup_stats_t));

	*object = object_ptr;

	if (protocol_version >= SLURM_MIN_PROTOCOL_VERSION) {
		safe_unpackstr_xmalloc(&object_ptr->cluster_name,
				       &uint32_tmp, buffer);
		safe_unpack16(&rollup_count, buffer);
		/*
		 * If we got more than we can handle just overwrite the
		 * last one.  This is more just to avoid potential
		 * overflows.  It shouldn't happen in practice.
		 */
		if (rollup_count > DBD_ROLLUP_COUNT) {
			error("%s: our DBD_ROLLUP_COUNT = %d, but we just got a count of %d.  We can't handle this.",
			      __func__, DBD_ROLLUP_COUNT, rollup_count);
			goto unpack_error;
		}

		for (i = 0; i < rollup_count; i++) {
			safe_unpack16(&object_ptr->count[i], buffer);
			safe_unpack_time(&object_ptr->timestamp[i], buffer);
			safe_unpack64(&object_ptr->time_last[i], buffer);
			safe_unpack64(&object_ptr->time_max[i], buffer);
			safe_unpack64(&object_ptr->time_total[i], buffer);
		}
	} else {
		error("%s: protocol_version %hu not supported",
		      __func__, protocol_version);
		goto unpack_error;
	}

	return SLURM_SUCCESS;

unpack_error:
	slurmdb_destroy_rollup_stats(object_ptr);
	*object = NULL;
	return SLURM_ERROR;

}

extern void slurmdb_pack_stats_msg(void *object, uint16_t protocol_version,
				   buf_t *buffer)
{
	slurmdb_stats_rec_t *stats_ptr = (slurmdb_stats_rec_t *) object;

	if (protocol_version >= SLURM_MIN_PROTOCOL_VERSION) {
		slurmdb_pack_rollup_stats(stats_ptr->dbd_rollup_stats,
					  protocol_version, buffer);
		slurm_pack_list(stats_ptr->rollup_stats,
				slurmdb_pack_rollup_stats,
				buffer, protocol_version);

		slurm_pack_list(stats_ptr->rpc_list,
				slurmdb_pack_rpc_obj,
				buffer, protocol_version);

		pack_time(stats_ptr->time_start, buffer);

		slurm_pack_list(stats_ptr->user_list,
				slurmdb_pack_rpc_obj,
				buffer, protocol_version);
	} else {
		error("%s: protocol_version %hu not supported",
		      __func__, protocol_version);
	}
}

extern int slurmdb_unpack_stats_msg(void **object, uint16_t protocol_version,
				    buf_t *buffer)
{
	slurmdb_stats_rec_t *stats_ptr =
		xmalloc(sizeof(slurmdb_stats_rec_t));

	*object = stats_ptr;
	if (protocol_version >= SLURM_MIN_PROTOCOL_VERSION) {
		/* Rollup statistics */
		if (slurmdb_unpack_rollup_stats(
			    (void **)&stats_ptr->dbd_rollup_stats,
			    protocol_version, buffer)
		    != SLURM_SUCCESS)
			goto unpack_error;
		if (slurm_unpack_list(&stats_ptr->rollup_stats,
				      slurmdb_unpack_rollup_stats,
				      slurmdb_destroy_rollup_stats,
				      buffer, protocol_version)
		    != SLURM_SUCCESS)
			goto unpack_error;

		if (slurm_unpack_list(&stats_ptr->rpc_list,
				      slurmdb_unpack_rpc_obj,
				      slurmdb_destroy_rpc_obj,
				      buffer, protocol_version)
		    != SLURM_SUCCESS)
			goto unpack_error;

		safe_unpack_time(&stats_ptr->time_start, buffer);

		if (slurm_unpack_list(&stats_ptr->user_list,
				      slurmdb_unpack_rpc_obj,
				      slurmdb_destroy_rpc_obj,
				      buffer, protocol_version)
		    != SLURM_SUCCESS)
			goto unpack_error;
	} else {
		error("%s: protocol_version %hu not supported",
		      __func__, protocol_version);
		goto unpack_error;
	}

	return SLURM_SUCCESS;

unpack_error:
	slurmdb_destroy_stats_rec(stats_ptr);
	*object = NULL;
	return SLURM_ERROR;
}

extern void slurmdb_pack_update_object(slurmdb_update_object_t *object,
				       uint16_t protocol_version, buf_t *buffer)
{
	uint32_t count = NO_VAL;
	ListIterator itr = NULL;
	void *slurmdb_object = NULL;
	void (*my_function) (void *object, uint16_t protocol_version,
			     buf_t *buffer);

	switch (object->type) {
	case SLURMDB_MODIFY_USER:
	case SLURMDB_ADD_USER:
	case SLURMDB_REMOVE_USER:
	case SLURMDB_ADD_COORD:
	case SLURMDB_REMOVE_COORD:
		my_function = slurmdb_pack_user_rec;
		break;
	case SLURMDB_ADD_ASSOC:
	case SLURMDB_MODIFY_ASSOC:
	case SLURMDB_REMOVE_ASSOC:
	case SLURMDB_REMOVE_ASSOC_USAGE:
		my_function = slurmdb_pack_assoc_rec;
		break;
	case SLURMDB_ADD_QOS:
	case SLURMDB_MODIFY_QOS:
	case SLURMDB_REMOVE_QOS:
	case SLURMDB_REMOVE_QOS_USAGE:
		my_function = slurmdb_pack_qos_rec;
		break;
	case SLURMDB_ADD_WCKEY:
	case SLURMDB_MODIFY_WCKEY:
	case SLURMDB_REMOVE_WCKEY:
		my_function = slurmdb_pack_wckey_rec;
		break;
	case SLURMDB_ADD_CLUSTER:
	case SLURMDB_REMOVE_CLUSTER:
		pack16(object->type, buffer);
		return;
	case SLURMDB_ADD_RES:
	case SLURMDB_MODIFY_RES:
	case SLURMDB_REMOVE_RES:
		my_function = slurmdb_pack_res_rec;
		break;
	case SLURMDB_ADD_TRES:
		my_function = slurmdb_pack_tres_rec;
		break;
	case DBD_GOT_STATS:
		my_function = slurmdb_pack_stats_msg;
		break;
	case SLURMDB_UPDATE_FEDS:
		my_function = slurmdb_pack_federation_rec;
		break;
	case SLURMDB_UPDATE_NOTSET:
	default:
		error("pack: unknown type set in update_object: %d",
		      object->type);
		return;
	}

	pack16(object->type, buffer);
	if (object->objects)
		count = list_count(object->objects);

	pack32(count, buffer);
	if (count && (count != NO_VAL)) {
		itr = list_iterator_create(object->objects);
		while ((slurmdb_object = list_next(itr))) {
			(*(my_function))(
				slurmdb_object, protocol_version, buffer);
		}
		list_iterator_destroy(itr);
	}
}

extern int slurmdb_unpack_update_object(slurmdb_update_object_t **object,
					uint16_t protocol_version,
					buf_t *buffer)
{
	int i;
	uint32_t count;
	slurmdb_update_object_t *object_ptr =
		xmalloc(sizeof(slurmdb_update_object_t));
	void *slurmdb_object = NULL;
	int (*my_function) (void **object, uint16_t protocol_version,
			    buf_t *buffer);
	void (*my_destroy) (void *object);

	*object = object_ptr;

	safe_unpack16(&object_ptr->type, buffer);
	switch (object_ptr->type) {
	case SLURMDB_MODIFY_USER:
	case SLURMDB_ADD_USER:
	case SLURMDB_REMOVE_USER:
	case SLURMDB_ADD_COORD:
	case SLURMDB_REMOVE_COORD:
		my_function = slurmdb_unpack_user_rec;
		my_destroy = slurmdb_destroy_user_rec;
		break;
	case SLURMDB_ADD_ASSOC:
	case SLURMDB_MODIFY_ASSOC:
	case SLURMDB_REMOVE_ASSOC:
	case SLURMDB_REMOVE_ASSOC_USAGE:
		my_function = slurmdb_unpack_assoc_rec;
		my_destroy = slurmdb_destroy_assoc_rec;
		break;
	case SLURMDB_ADD_QOS:
	case SLURMDB_MODIFY_QOS:
	case SLURMDB_REMOVE_QOS:
	case SLURMDB_REMOVE_QOS_USAGE:
		my_function = slurmdb_unpack_qos_rec;
		my_destroy = slurmdb_destroy_qos_rec;
		break;
	case SLURMDB_ADD_WCKEY:
	case SLURMDB_MODIFY_WCKEY:
	case SLURMDB_REMOVE_WCKEY:
		my_function = slurmdb_unpack_wckey_rec;
		my_destroy = slurmdb_destroy_wckey_rec;
		break;
	case SLURMDB_ADD_CLUSTER:
	case SLURMDB_REMOVE_CLUSTER:
		/* we don't pack anything on these */
		return SLURM_SUCCESS;
	case SLURMDB_ADD_RES:
	case SLURMDB_MODIFY_RES:
	case SLURMDB_REMOVE_RES:
		my_function = slurmdb_unpack_res_rec;
		my_destroy = slurmdb_destroy_res_rec;
		break;
	case SLURMDB_ADD_TRES:
		my_function = slurmdb_unpack_tres_rec;
		my_destroy = slurmdb_destroy_tres_rec;
		break;
	case DBD_GOT_STATS:
		my_function = slurmdb_unpack_stats_msg;
		my_destroy = slurmdb_destroy_stats_rec;
		break;
	case SLURMDB_UPDATE_FEDS:
		my_function = slurmdb_unpack_federation_rec;
		my_destroy  = slurmdb_destroy_federation_rec;
		break;
	case SLURMDB_UPDATE_NOTSET:
	default:
		error("unpack: unknown type set in update_object: %d",
		      object_ptr->type);
		goto unpack_error;
	}
	safe_unpack32(&count, buffer);
	if (count > NO_VAL)
		goto unpack_error;
	if (count != NO_VAL) {
		object_ptr->objects = list_create((*(my_destroy)));
		for (i = 0; i < count; i++) {
			if (((*(my_function))(&slurmdb_object,
					      protocol_version, buffer))
			    == SLURM_ERROR)
				goto unpack_error;
			list_append(object_ptr->objects, slurmdb_object);
		}
	}
	return SLURM_SUCCESS;

unpack_error:
	slurmdb_destroy_update_object(object_ptr);
	*object = NULL;
	return SLURM_ERROR;
}<|MERGE_RESOLUTION|>--- conflicted
+++ resolved
@@ -1712,98 +1712,6 @@
 		packdouble(object->usage_factor, buffer);
 		packdouble(object->usage_thres, buffer);
 		packdouble(object->limit_factor, buffer);
-<<<<<<< HEAD
-=======
-	} else if (protocol_version >= SLURM_MIN_PROTOCOL_VERSION) {
-		if (!object) {
-			packnull(buffer);
-			pack32(0, buffer);
-
-			pack32(QOS_FLAG_NOTSET, buffer);
-
-			pack32(NO_VAL, buffer);
-			packnull(buffer);
-			packnull(buffer);
-			packnull(buffer);
-			pack32(NO_VAL, buffer);
-			pack32(NO_VAL, buffer);
-			pack32(NO_VAL, buffer);
-			pack32(NO_VAL, buffer);
-
-			packnull(buffer);
-			packnull(buffer);
-			packnull(buffer);
-			packnull(buffer);
-			packnull(buffer);
-			packnull(buffer);
-			packnull(buffer);
-			pack32(NO_VAL, buffer);
-			pack32(NO_VAL, buffer);
-			pack32(NO_VAL, buffer);
-			pack32(NO_VAL, buffer);
-			pack32(NO_VAL, buffer);
-			pack32(NO_VAL, buffer);
-			pack32(NO_VAL, buffer);
-			pack32(NO_VAL, buffer);
-			packnull(buffer);
-
-			packnull(buffer);
-
-			pack_bit_str_hex(NULL, buffer);
-			pack32(NO_VAL, buffer);
-
-			pack16(0, buffer);
-			pack32(0, buffer);
-			pack32(0, buffer);
-
-			packdouble((double) NO_VAL64, buffer);
-			packdouble((double) NO_VAL64, buffer);
-			return;
-		}
-		packstr(object->description, buffer);
-		pack32(object->id, buffer);
-
-		pack32(object->flags, buffer);
-
-		pack32(object->grace_time, buffer);
-		packstr(object->grp_tres_mins, buffer);
-		packstr(object->grp_tres_run_mins, buffer);
-		packstr(object->grp_tres, buffer);
-		pack32(object->grp_jobs, buffer);
-		pack32(object->grp_jobs_accrue, buffer);
-		pack32(object->grp_submit_jobs, buffer);
-		pack32(object->grp_wall, buffer);
-
-		packstr(object->max_tres_mins_pj, buffer);
-		packstr(object->max_tres_run_mins_pa, buffer);
-		packstr(object->max_tres_run_mins_pu, buffer);
-		packstr(object->max_tres_pa, buffer);
-		packstr(object->max_tres_pj, buffer);
-		packstr(object->max_tres_pn, buffer);
-		packstr(object->max_tres_pu, buffer);
-		pack32(object->max_jobs_pa, buffer);
-		pack32(object->max_jobs_pu, buffer);
-		pack32(object->max_jobs_accrue_pa, buffer);
-		pack32(object->max_jobs_accrue_pu, buffer);
-		pack32(object->min_prio_thresh, buffer);
-		pack32(object->max_submit_jobs_pa, buffer);
-		pack32(object->max_submit_jobs_pu, buffer);
-		pack32(object->max_wall_pj, buffer);
-		packstr(object->min_tres_pj, buffer);
-
-		packstr(object->name, buffer);
-
-		pack_bit_str_hex(object->preempt_bitstr, buffer);
-
-		_pack_list_of_str(object->preempt_list, buffer);
-
-		pack16(object->preempt_mode, buffer);
-		pack32(object->preempt_exempt_time, buffer);
-		pack32(object->priority, buffer);
-
-		packdouble(object->usage_factor, buffer);
-		packdouble(object->usage_thres, buffer);
->>>>>>> dcda9cb9
 	} else {
 		error("%s: protocol_version %hu not supported",
 		      __func__, protocol_version);

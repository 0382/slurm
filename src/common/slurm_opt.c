--- conflicted
+++ resolved
@@ -6068,7 +6068,6 @@
 	}
 }
 
-<<<<<<< HEAD
 extern bool slurm_option_get_tres_per_tres(
 	char *in_val, char *tres_name, uint64_t *cnt, char **save_ptr, int *rc)
 {
@@ -6098,29 +6097,7 @@
 
 static void _validate_tres_per_task(slurm_opt_t *opt)
 {
-	char *cpu_per_task_ptr = NULL, *save_ptr = NULL;
-	int rc = SLURM_SUCCESS;
-	uint64_t cnt = 0;
-=======
-static void _validate_tres_per_task(slurm_opt_t *opt)
-{
 	char *cpu_per_task_ptr = NULL;
-	static uint32_t select_plugin_type = NO_VAL;
-
-	if ((select_plugin_type == NO_VAL) &&
-	    (select_g_get_info_from_plugin(SELECT_CR_PLUGIN, NULL,
-					   &select_plugin_type) !=
-	     SLURM_SUCCESS)) {
-		select_plugin_type = NO_VAL;	/* error */
-	}
-
-	if ((select_plugin_type != SELECT_TYPE_CONS_TRES)) {
-		if (opt->tres_per_task)
-			fatal("--tres-per-task option unsupported by configured SelectType plugin");
-		else
-			return;
-	}
->>>>>>> 0b1cfa4d
 
 	if (xstrcasestr(opt->tres_per_task, "=mem:") ||
 	    xstrcasestr(opt->tres_per_task, ",mem:")) {
@@ -6148,27 +6125,12 @@
 		fatal("Invalid TRES for --tres-per-task: bb");
 	}
 
-<<<<<<< HEAD
-	cnt = 0;
-	while (slurm_option_get_tres_per_tres(
-		       opt->tres_per_task, "gpu", &cnt, &save_ptr, &rc)) {
-	}
-
-	if (rc != SLURM_SUCCESS)
-		fatal("Invalid --tres-per-task counts %s", opt->tres_per_task);
-
-	if (cnt) {
-		xfree(opt->gpus_per_task);
-		opt->gpus_per_task = xstrdup_printf("%"PRIu64, cnt);
-	}
-=======
 	/*
 	 * FIXME: "gpu:" is not a perfect test. --tres-per-task=gpu is
 	 * also permitted and would not trigger this check.
 	 */
 	if (xstrcasestr(opt->tres_per_task, "gpu:") && opt->gpus_per_task)
 		fatal("You can not have --tres-per-task=gres:gpu: and --gpus-per-task please use one or the other");
->>>>>>> 0b1cfa4d
 
 	/* See if cpus-per-task was set with tres-per-task */
 	cpu_per_task_ptr = xstrcasestr(opt->tres_per_task, "cpu:");

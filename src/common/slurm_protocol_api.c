--- conflicted
+++ resolved
@@ -1522,8 +1522,6 @@
 	return kill_wait;
 }
 
-<<<<<<< HEAD
-
 /* slurm_get_launch_type
  * get launch_type from slurmctld_conf object
  * RET char *   - launch_type, MUST be xfreed by caller
@@ -1560,8 +1558,6 @@
 	return 0;
 }
 
-=======
->>>>>>> 7eb1a451
 /* slurm_get_preempt_type
  * get PreemptType from slurmctld_conf object
  * RET char *   - preempt type, MUST be xfreed by caller

<<<<<<< HEAD
/*  Copyright (C) 2014 SchedMD
 */
=======
/*****************************************************************************\
 *  testpmi2.c - reservation creation function for scontrol.
 *****************************************************************************
 *  Copyright (C) 2014 SchedMD LLC
 *  Written by David Bigagli <david@schedmd.com>
 *
 *  This file is part of SLURM, a resource management program.
 *  For details, see <http://slurm.schedmd.com/>.
 *  Please also read the included file: DISCLAIMER.
 *
 *  SLURM is free software; you can redistribute it and/or modify it under
 *  the terms of the GNU General Public License as published by the Free
 *  Software Foundation; either version 2 of the License, or (at your option)
 *  any later version.
 *
 *  In addition, as a special exception, the copyright holders give permission
 *  to link the code of portions of this program with the OpenSSL library under
 *  certain conditions as described in each individual source file, and
 *  distribute linked combinations including the two. You must obey the GNU
 *  General Public License in all respects for all of the code used other than
 *  OpenSSL. If you modify file(s) with this exception, you may extend this
 *  exception to your version of the file(s), but you are not obligated to do
 *  so. If you do not wish to do so, delete this exception statement from your
 *  version.  If you delete this exception statement from all source files in
 *  the program, then also delete it here.
 *
 *  SLURM is distributed in the hope that it will be useful, but WITHOUT ANY
 *  WARRANTY; without even the implied warranty of MERCHANTABILITY or FITNESS
 *  FOR A PARTICULAR PURPOSE.  See the GNU General Public License for more
 *  details.
 *
 *  You should have received a copy of the GNU General Public License along
 *  with SLURM; if not, write to the Free Software Foundation, Inc.,
 *  51 Franklin Street, Fifth Floor, Boston, MA 02110-1301  USA.
\*****************************************************************************/

>>>>>>> a9dc0097
#include <stdio.h>
#include <time.h>
#include <stdlib.h>
#include <string.h>
#include <slurm/pmi2.h>
#include <sys/time.h>

static char *mrand(int, int);

int
main(int argc, char **argv)
{
<<<<<<< HEAD
    int rank;
    int size;
    int appnum;
    int spawned;
    int flag;
    int len;
    int i;
    struct timeval tv;
    struct timeval tv2;
    char jobid[128];
    char key[128];
    char val[128];
    char buf[128];

    {
        int x = 1;
        while (x == 0) {
            sleep(2);
        }
    }

    gettimeofday(&tv, NULL);
    srand(tv.tv_sec);

    PMI2_Init(&spawned, &size, &rank, &appnum);

    PMI2_Job_GetId(jobid, sizeof(buf));

    memset(val, 0, sizeof(val));
    PMI2_Info_GetJobAttr("mpi_reserved_ports",
                         val,
                         PMI2_MAX_ATTRVALUE,
                         &flag);

    sprintf(key, "mpi_reserved_ports");
    PMI2_KVS_Put(key, val);

    memset(val, 0, sizeof(val));
    sprintf(buf, "PMI_netinfo_of_task");
    PMI2_Info_GetJobAttr(buf,
                         val,
                         PMI2_MAX_ATTRVALUE,
                         &flag);
    sprintf(key, buf);
    PMI2_KVS_Put(key, val);

    memset(val, 0, sizeof(val));
    sprintf(key, "david@%d", rank);
    sprintf(val, "%s", mrand(97, 122));
    PMI2_KVS_Put(key, val);

    PMI2_KVS_Fence();

    for (i = 0; i < size; i++) {

        memset(val, 0, sizeof(val));
        sprintf(key, "PMI_netinfo_of_task");
        PMI2_KVS_Get(jobid,
                     PMI2_ID_NULL,
                     key,
                     val,
                     sizeof(val),
                     &len);
        printf("rank: %d key:%s val:%s\n", rank, key, val);

        memset(val, 0, sizeof(val));
        sprintf(key, "david@%d", rank);
        PMI2_KVS_Get(jobid,
                     PMI2_ID_NULL,
                     key,
                     val,
                     sizeof(val),
                     &len);
        printf("rank: %d key:%s val:%s\n", rank, key, val);

        memset(val, 0, sizeof(val));
        sprintf(key, "mpi_reserved_ports");
        PMI2_KVS_Get(jobid,
                     PMI2_ID_NULL,
                     key,
                     val,
                     sizeof(val),
                     &len);
        printf("rank: %d key:%s val:%s\n", rank, key, val);
    }

    PMI2_Finalize();

    gettimeofday(&tv2, NULL);
    printf("%f\n",
           ((tv2.tv_sec - tv.tv_sec) * 1000.0
            + (tv2.tv_usec - tv.tv_usec) / 1000.0));

    return 0;
=======
	int rank;
	int size;
	int appnum;
	int spawned;
	int flag;
	int len;
	int i;
	struct timeval tv;
	struct timeval tv2;
	char jobid[128];
	char key[128];
	char val[128];
	char buf[128];

	{
		int x = 1;
		while (x == 0) {
			sleep(2);
		}
	}

	gettimeofday(&tv, NULL);
	srand(tv.tv_sec);

	PMI2_Init(&spawned, &size, &rank, &appnum);

	PMI2_Job_GetId(jobid, sizeof(buf));

	memset(val, 0, sizeof(val));
	PMI2_Info_GetJobAttr("mpi_reserved_ports",
			     val,
			     PMI2_MAX_ATTRVALUE,
			     &flag);

	sprintf(key, "mpi_reserved_ports");
	PMI2_KVS_Put(key, val);

	memset(val, 0, sizeof(val));
	sprintf(buf, "PMI_netinfo_of_task");
	PMI2_Info_GetJobAttr(buf,
			     val,
			     PMI2_MAX_ATTRVALUE,
			     &flag);
	sprintf(key, buf);
	PMI2_KVS_Put(key, val);

	memset(val, 0, sizeof(val));
	sprintf(key, "david@%d", rank);
	sprintf(val, "%s", mrand(97, 122));
	PMI2_KVS_Put(key, val);

	PMI2_KVS_Fence();

	for (i = 0; i < size; i++) {

		memset(val, 0, sizeof(val));
		sprintf(key, "PMI_netinfo_of_task");
		PMI2_KVS_Get(jobid,
			     PMI2_ID_NULL,
			     key,
			     val,
			     sizeof(val),
			     &len);
		printf("rank: %d key:%s val:%s\n", rank, key, val);

		memset(val, 0, sizeof(val));
		sprintf(key, "david@%d", rank);
		PMI2_KVS_Get(jobid,
			     PMI2_ID_NULL,
			     key,
			     val,
			     sizeof(val),
			     &len);
		printf("rank: %d key:%s val:%s\n", rank, key, val);

		memset(val, 0, sizeof(val));
		sprintf(key, "mpi_reserved_ports");
		PMI2_KVS_Get(jobid,
			     PMI2_ID_NULL,
			     key,
			     val,
			     sizeof(val),
			     &len);
		printf("rank: %d key:%s val:%s\n", rank, key, val);
	}

	PMI2_Finalize();

	gettimeofday(&tv2, NULL);
	printf("%f\n",
	       ((tv2.tv_sec - tv.tv_sec) * 1000.0
		+ (tv2.tv_usec - tv.tv_usec) / 1000.0));

	return 0;
>>>>>>> a9dc0097
}

/* Generate a random number between
 * min and Max and convert it to
 * a string.
 */
static char *
mrand(int m, int M)
{
    int i;
    time_t t;
    static char buf[64];

    memset(buf, 0, sizeof(buf));
    for (i = 0; i  < 16; i++)
        buf[i] = rand() % (M - m + 1) + m;

    return buf;
}<|MERGE_RESOLUTION|>--- conflicted
+++ resolved
@@ -1,7 +1,4 @@
-<<<<<<< HEAD
-/*  Copyright (C) 2014 SchedMD
- */
-=======
+
 /*****************************************************************************\
  *  testpmi2.c - reservation creation function for scontrol.
  *****************************************************************************
@@ -37,8 +34,6 @@
  *  with SLURM; if not, write to the Free Software Foundation, Inc.,
  *  51 Franklin Street, Fifth Floor, Boston, MA 02110-1301  USA.
 \*****************************************************************************/
-
->>>>>>> a9dc0097
 #include <stdio.h>
 #include <time.h>
 #include <stdlib.h>
@@ -51,102 +46,6 @@
 int
 main(int argc, char **argv)
 {
-<<<<<<< HEAD
-    int rank;
-    int size;
-    int appnum;
-    int spawned;
-    int flag;
-    int len;
-    int i;
-    struct timeval tv;
-    struct timeval tv2;
-    char jobid[128];
-    char key[128];
-    char val[128];
-    char buf[128];
-
-    {
-        int x = 1;
-        while (x == 0) {
-            sleep(2);
-        }
-    }
-
-    gettimeofday(&tv, NULL);
-    srand(tv.tv_sec);
-
-    PMI2_Init(&spawned, &size, &rank, &appnum);
-
-    PMI2_Job_GetId(jobid, sizeof(buf));
-
-    memset(val, 0, sizeof(val));
-    PMI2_Info_GetJobAttr("mpi_reserved_ports",
-                         val,
-                         PMI2_MAX_ATTRVALUE,
-                         &flag);
-
-    sprintf(key, "mpi_reserved_ports");
-    PMI2_KVS_Put(key, val);
-
-    memset(val, 0, sizeof(val));
-    sprintf(buf, "PMI_netinfo_of_task");
-    PMI2_Info_GetJobAttr(buf,
-                         val,
-                         PMI2_MAX_ATTRVALUE,
-                         &flag);
-    sprintf(key, buf);
-    PMI2_KVS_Put(key, val);
-
-    memset(val, 0, sizeof(val));
-    sprintf(key, "david@%d", rank);
-    sprintf(val, "%s", mrand(97, 122));
-    PMI2_KVS_Put(key, val);
-
-    PMI2_KVS_Fence();
-
-    for (i = 0; i < size; i++) {
-
-        memset(val, 0, sizeof(val));
-        sprintf(key, "PMI_netinfo_of_task");
-        PMI2_KVS_Get(jobid,
-                     PMI2_ID_NULL,
-                     key,
-                     val,
-                     sizeof(val),
-                     &len);
-        printf("rank: %d key:%s val:%s\n", rank, key, val);
-
-        memset(val, 0, sizeof(val));
-        sprintf(key, "david@%d", rank);
-        PMI2_KVS_Get(jobid,
-                     PMI2_ID_NULL,
-                     key,
-                     val,
-                     sizeof(val),
-                     &len);
-        printf("rank: %d key:%s val:%s\n", rank, key, val);
-
-        memset(val, 0, sizeof(val));
-        sprintf(key, "mpi_reserved_ports");
-        PMI2_KVS_Get(jobid,
-                     PMI2_ID_NULL,
-                     key,
-                     val,
-                     sizeof(val),
-                     &len);
-        printf("rank: %d key:%s val:%s\n", rank, key, val);
-    }
-
-    PMI2_Finalize();
-
-    gettimeofday(&tv2, NULL);
-    printf("%f\n",
-           ((tv2.tv_sec - tv.tv_sec) * 1000.0
-            + (tv2.tv_usec - tv.tv_usec) / 1000.0));
-
-    return 0;
-=======
 	int rank;
 	int size;
 	int appnum;
@@ -241,7 +140,6 @@
 		+ (tv2.tv_usec - tv.tv_usec) / 1000.0));
 
 	return 0;
->>>>>>> a9dc0097
 }
 
 /* Generate a random number between

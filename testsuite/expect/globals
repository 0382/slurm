--- conflicted
+++ resolved
@@ -4121,7 +4121,6 @@
 	return 0
 }
 
-<<<<<<< HEAD
 # Checks the state of the job
 proc check_job_state { job state } {
 
@@ -4147,7 +4146,6 @@
 		set exit_code 1
 	}
 
-=======
 ################################################################
 #
 # Proc: get_gpu_count
@@ -4191,5 +4189,4 @@
 	}
 	log_user 1
 	return $count
->>>>>>> c2122f3c
 }
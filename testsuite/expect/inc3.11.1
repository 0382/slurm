############################################################################
# Purpose: Test of SLURM functionality
#          to be called from test3.11
#          Make a list of lists with a series of parameters to test.
#          All the tests in goodtests should pass, all those in badtests
#          should fail.
#
############################################################################
# Copyright (C) 2009 Lawrence Livermore National Security
# Produced at Lawrence Livermore National Laboratory (cf, DISCLAIMER).
# Written by Dave Bremer <dbremer@llnl.gov>
# CODE-OCEC-09-009. All rights reserved.
#
#
# This file is part of SLURM, a resource management program.
# For details, see <http://www.schedmd.com/slurmdocs/>.
# Please also read the included file: DISCLAIMER.
#
# SLURM is free software; you can redistribute it and/or modify it under
# the terms of the GNU General Public License as published by the Free
# Software Foundation; either version 2 of the License, or (at your option)
# any later version.
#
# SLURM is distributed in the hope that it will be useful, but WITHOUT ANY
# WARRANTY; without even the implied warranty of MERCHANTABILITY or FITNESS
# FOR A PARTICULAR PURPOSE.  See the GNU General Public License for more
# details.
#
# You should have received a copy of the GNU General Public License along
# with SLURM; if not, write to the Free Software Foundation, Inc.,
# 51 Franklin Street, Fifth Floor, Boston, MA 02110-1301  USA.
############################################################################

proc inc3_11_1 {} {
<<<<<<< HEAD
	global def_node user_name def_partition exit_code cluster_cpus cores_per_node res_name
=======
	global def_node user_name def_partition exit_code cluster_cpus res_name
>>>>>>> 9e86888e

	set num_nodes [available_nodes $def_partition]
	
	# First setting core_res_num greater than cores per node (assuming symmetric nodes)
	set core_res_num [ expr ($cluster_cpus / $num_nodes) + 1 ]
	
	# TEST 1
	# Make a list of lists with a series of parameters to test.  All the tests
	# in goodtests should pass, all those in badtests should fail.
	#
	send_user "\n+++++ STARTING TEST 1 +++++\n"
	set badtests "
	{}
	{Duration=5   Nodes=$def_node   User=$user_name Flags=ignore_jobs}
	{StartTime=now   Nodes=$def_node   User=$user_name Flags=ignore_jobs}
	{StartTime=midnight   Duration=600   User=$user_name Flags=ignore_jobs}
	{StartTime=now   Duration=5   Nodes=ALL Flags=ignore_jobs}
	{StartTime=now   Duration=5   NodeCnt=  Nodes=   User=$user_name Flags=ignore_jobs}
	{StartTime=now   Duration=5   NodeCnt=1,A}
	{StartTime=now   Duration=5   User=$user_name Flags=ignore_jobs}
	{StartTime=blah   Duration=5   Nodes=$def_node   User=$user_name Flags=ignore_jobs}
	{StartTime=now   Duration=foo   Nodes=$def_node   User=$user_name Flags=ignore_jobs}
	{StartTime=now   Duration=5   Nodes=$def_node   User=$user_name  PartitionName=badpartname Flags=ignore_jobs}
	{StartTime=now   Duration=5   Nodes=$def_node   User=$user_name  Flags=badtype,ignore_jobs}
	{StartTime=now+10minutes   EndTime=now   Nodes=$def_node   User=$user_name Flags=ignore_jobs}
	{StartTime=now   Duration=5   Nodes=$def_node   User=$user_name Licenses=DUMMY_FOR_TESTING Flags=ignore_jobs}
	#{StartTime=now   Duration=5   NodeCnt=2 CoreCnt=1  User=$user_name}
	{StartTime=now   Duration=5   NodeCnt=1 CoreCnt=$core_res_num  User=$user_name}
"
	#{StartTime=now   Duration=5   Nodes=$def_node   Account=badaccountname}

	foreach test $badtests {
		set ret_code [create_res $test 1]
		if {$ret_code == 0} {
			send_user "\n\033\[31mFAILURE: Reservation $test did not fail but should have\033\[m\n"
			delete_res $res_name
			exit 1
		} else {
			send_user "\033\[32mExpected error.  You can turn that frown upside-down.\033\[m\n"
		}
	}

	if {[test_super_user] == 0} {
		send_user "\n\033\[34mWARNING: can not test more unless SlurmUser or root\033\[m\n"
		exit $exit_code
	}

	set core_res_num [ expr $cluster_cpus / 2 ]
	set goodtests "
	{StartTime=now   Duration=5   Nodes=$def_node   User=$user_name Flags=ignore_jobs}
	{StartTime=now+5minutes   EndTime=now+10minutes   Nodes=$def_node   User=$user_name Flags=ignore_jobs}
	{StartTime=midnight   Duration=600   Nodes=$def_node   User=$user_name Flags=ignore_jobs}
	{StartTime=now   Duration=5   Nodes=ALL   User=$user_name Flags=ignore_jobs}
	{StartTime=now   Duration=5   NodeCnt=1   User=$user_name Flags=ignore_jobs}
	{StartTime=now   Duration=5   Nodes=$def_node   User=$user_name  PartitionName=$def_partition Flags=ignore_jobs}
	{StartTime=now   Duration=5   Nodes=$def_node   User=$user_name  Flags=Maint Flags=ignore_jobs}
	{StartTime=now   Duration=5   NodeCnt=$num_nodes CoreCnt=$core_res_num  User=$user_name}
<<<<<<< HEAD
	{StartTime=now   Duration=5   NodeCnt=10 CoreCnt=11  User=$user_name}
=======
>>>>>>> 9e86888e
"
	#{StartTime=now   Duration=5   NodeCnt=10 CoreCnt=11  User=$user_name}

	foreach test $goodtests {
		set ret_code [create_res $test 0]
		if {$ret_code != 0} {
			send_user "\n\033\[31mFAILURE: Unable to create a valid reservation\033\[m\n"
			exit $ret_code
		} else {
			send_user "\033\[32mReservation created as expected.\033\[m\n"
		}
		set ret_code [delete_res $res_name]
		if {$ret_code != 0} {
			send_user "\n\033\[31mFAILURE: Unable to delete a reservation\033\[m\n"
			exit $ret_code
		} else {
			send_user "\033\[32mReservation deleted as expected.\033\[m\n"
		}
	}
}<|MERGE_RESOLUTION|>--- conflicted
+++ resolved
@@ -32,11 +32,7 @@
 ############################################################################
 
 proc inc3_11_1 {} {
-<<<<<<< HEAD
-	global def_node user_name def_partition exit_code cluster_cpus cores_per_node res_name
-=======
 	global def_node user_name def_partition exit_code cluster_cpus res_name
->>>>>>> 9e86888e
 
 	set num_nodes [available_nodes $def_partition]
 	
@@ -94,11 +90,6 @@
 	{StartTime=now   Duration=5   Nodes=$def_node   User=$user_name  PartitionName=$def_partition Flags=ignore_jobs}
 	{StartTime=now   Duration=5   Nodes=$def_node   User=$user_name  Flags=Maint Flags=ignore_jobs}
 	{StartTime=now   Duration=5   NodeCnt=$num_nodes CoreCnt=$core_res_num  User=$user_name}
-<<<<<<< HEAD
-	{StartTime=now   Duration=5   NodeCnt=10 CoreCnt=11  User=$user_name}
-=======
->>>>>>> 9e86888e
-"
 	#{StartTime=now   Duration=5   NodeCnt=10 CoreCnt=11  User=$user_name}
 
 	foreach test $goodtests {

#!/usr/bin/env expect
############################################################################
# Purpose: Test of Slurm functionality
#          Test of srun/slurmd debug mode (-d option).
############################################################################
# Copyright (C) 2002-2006 The Regents of the University of California.
# Produced at Lawrence Livermore National Laboratory (cf, DISCLAIMER).
# Written by Morris Jette <jette1@llnl.gov>
# CODE-OCEC-09-009. All rights reserved.
#
# This file is part of Slurm, a resource management program.
# For details, see <https://slurm.schedmd.com/>.
# Please also read the included file: DISCLAIMER.
#
# Slurm is free software; you can redistribute it and/or modify it under
# the terms of the GNU General Public License as published by the Free
# Software Foundation; either version 2 of the License, or (at your option)
# any later version.
#
# Slurm is distributed in the hope that it will be useful, but WITHOUT ANY
# WARRANTY; without even the implied warranty of MERCHANTABILITY or FITNESS
# FOR A PARTICULAR PURPOSE.  See the GNU General Public License for more
# details.
#
# You should have received a copy of the GNU General Public License along
# with Slurm; if not, write to the Free Software Foundation, Inc.,
# 51 Franklin Street, Fifth Floor, Boston, MA 02110-1301  USA.
############################################################################
source ./globals

set debug_get   0
<<<<<<< HEAD
set debug_set "error"
set exit_code   0
set debug_expected "verbose"
=======
set debug_set   4
>>>>>>> eb29a9a3

if [param_contains [get_config_param "LaunchParameters"] "test_exec"] {
	skip "This test is incompatible with LaunchParameters=test_exec"
}

#
# Submit a slurm job that will bogus executable
# Debug debug level is 2, value set with --debug has that offset
#
set timeout $max_job_delay
set srun_pid [spawn $srun -N1 --slurmd-debug=$debug_set -t1 /invalid_executable ]
expect {
	-re "debug level is \'($re_word_str)\'" {
		set debug_get $expect_out(1,string)
		exp_continue
	}
	timeout {
		slow_kill $srun_pid
		fail "srun not responding"
	}
}

<<<<<<< HEAD
if {$debug_get != $debug_expected} {
	fail "Did not log at proper level ($debug_get != $debug_expected)"
}
if {$exit_code != 0} {
	fail "Test failed due to previous errors (\$exit_code = $exit_code)"
=======
if {$debug_get != $debug_set} {
	fail "Did not log at proper level ($debug_get != $debug_set)"
>>>>>>> eb29a9a3
}<|MERGE_RESOLUTION|>--- conflicted
+++ resolved
@@ -29,13 +29,8 @@
 source ./globals
 
 set debug_get   0
-<<<<<<< HEAD
 set debug_set "error"
-set exit_code   0
 set debug_expected "verbose"
-=======
-set debug_set   4
->>>>>>> eb29a9a3
 
 if [param_contains [get_config_param "LaunchParameters"] "test_exec"] {
 	skip "This test is incompatible with LaunchParameters=test_exec"
@@ -58,14 +53,6 @@
 	}
 }
 
-<<<<<<< HEAD
 if {$debug_get != $debug_expected} {
 	fail "Did not log at proper level ($debug_get != $debug_expected)"
-}
-if {$exit_code != 0} {
-	fail "Test failed due to previous errors (\$exit_code = $exit_code)"
-=======
-if {$debug_get != $debug_set} {
-	fail "Did not log at proper level ($debug_get != $debug_set)"
->>>>>>> eb29a9a3
 }
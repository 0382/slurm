--- conflicted
+++ resolved
@@ -35,13 +35,8 @@
 set timeout          $max_job_delay
 set account	     "dummy_acct"
 
-<<<<<<< HEAD
-if {[test_assoc_enforced]} {
+if [param_contains [get_config_param "AccountingStorageEnforce"] "associations"] {
 	log_warn "Using user's default account instead of $account since associations are enforced"
-=======
-if [param_contains [get_config_param "AccountingStorageEnforce"] "associations"] {
-	log_warn "Using users default account instead of $account since associations are enforced"
->>>>>>> 834edd24
 	set account [get_default_acct 0]
 }
 

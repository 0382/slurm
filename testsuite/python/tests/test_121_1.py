############################################################################
# Purpose: Test of Slurm functionality
#          Test scheduling of gres/gpu and gres/mps
#
# Requires: SelectType=select/cons_tres
#           GresTypes=gpu,mps
#           tty0
############################################################################
# Copyright (C) SchedMD LLC.
############################################################################
import atf
import pytest
import re

mps_cnt = 100
job_mps = int(mps_cnt * 0.5)
step_mps = int(job_mps * 0.5)


# Setup
@pytest.fixture(scope="module", autouse=True)
def setup():
    atf.require_config_parameter("SelectType", "select/cons_tres")
    atf.require_config_parameter("SelectTypeParameters", "CR_CPU")
    atf.require_config_parameter_includes("GresTypes", "gpu")
    atf.require_config_parameter_includes("GresTypes", "mps")
    atf.require_tty(0)
    atf.require_config_parameter(
        "Name", {"gpu": {"File": "/dev/tty0"}, "mps": {"Count": 100}}, source="gres"
    )
    atf.require_nodes(2, [("Gres", f"gpu:1,mps:{mps_cnt}"), ("CPUs", 6)])
    atf.require_slurm_running()


@pytest.fixture(scope="module")
def mps_nodes():
    return atf.run_job_nodes(f"--gres=mps:{job_mps} -N2 hostname")


# Makes a commonly re-occuring batch script for file_in1 to allow for independent function tests
@pytest.fixture(scope="function")
def file_in_1a():
    file_in1 = atf.module_tmp_path / "input1"
    atf.make_bash_script(
        file_in1,
        f"""
    echo HOST:$SLURMD_NODENAME
    echo CUDA_VISIBLE_DEVICES:$CUDA_VISIBLE_DEVICES
    echo CUDA_MPS_ACTIVE_THREAD_PERCENTAGE:$CUDA_MPS_ACTIVE_THREAD_PERCENTAGE
    sleep 5
    """,
    )
    return file_in1


# Makes a commonly re-occuring batch script for file_in2 to allow for independent function tests
@pytest.fixture(scope="function")
def file_in_2a(file_in_1a):
    file_in2 = atf.module_tmp_path / "input2"
    atf.make_bash_script(
        file_in2,
        f"""
    srun --mem=0 --overlap --gres=mps:{job_mps}  {file_in_1a} &
    wait
    date
    srun --mem=0 --overlap --gres=mps:{step_mps} {file_in_1a} &
    srun --mem=0 --overlap --gres=mps:{step_mps} {file_in_1a} &
    wait
    date
    """,
    )
    return file_in2


def test_environment_vars(mps_nodes):
    """Simple MPS request, check environment variables"""

    file_in1 = atf.module_tmp_path / "input1"

    atf.make_bash_script(
        file_in1,
        f"""
    echo HOST:$SLURMD_NODENAME
    echo CUDA_VISIBLE_DEVICES:$CUDA_VISIBLE_DEVICES
    echo CUDA_MPS_ACTIVE_THREAD_PERCENTAGE:$CUDA_MPS_ACTIVE_THREAD_PERCENTAGE
    """,
    )

    results = atf.run_job(f"--gres=mps:{job_mps} -w {mps_nodes[0]} -n1 -t1 {file_in1}")
    assert results["exit_code"] == 0, "Job failed"
    assert re.search(r"HOST:\w+", results["stdout"]) is not None, "HOST not found"
    assert (
        match := re.search(r"CUDA_VISIBLE_DEVICES:(\d+)", results["stdout"])
    ) is not None and int(match.group(1)) == 0, "CUDA_VISIBLE_DEVICES != 0"
    assert (
        re.search(r"CUDA_MPS_ACTIVE_THREAD_PERCENTAGE:(\d)+", results["stdout"])
        is not None
    ), "CUDA_MPS_ACTIVE_THREAD_PERCENTAGE not found"


def test_two_parallel_consumption_sbatch(mps_nodes, file_in_2a):
    """Run two steps in parallel to consume gres/mps using sbatch"""

    file_out1 = atf.module_tmp_path / "output1"

    job_id = atf.submit_job_sbatch(
        f"--gres=mps:{job_mps} -w {mps_nodes[0]} -n1 -t1 -o {file_out1} {file_in_2a}"
    )
    assert job_id != 0, "Job failed to submit"
    atf.wait_for_job_state(job_id, "DONE", timeout=15, fatal=True)
    atf.wait_for_file(file_out1)
    file_output = atf.run_command_output(f"cat {file_out1}")

    assert file_output is not None, "No output file"
    assert (
        re.search(r"HOST:\w+", file_output) is not None
    ), "HOST not found in output file"
    assert (
        re.search(r"CUDA_VISIBLE_DEVICES:\d+", file_output) is not None
    ), "CUDA_VISIBLE_DEVICES not found in output file"
    match = re.findall(r"(?s)CUDA_MPS_ACTIVE_THREAD_PERCENTAGE:(\d+)", file_output)
    assert len(match) == 3, "Bad CUDA information about job (match != 3)"
    assert (
        sum(map(int, match)) == mps_cnt
    ), f"Bad CUDA percentage information about job (total percent != {mps_cnt})"


def test_two_parallel_consumption_salloc(mps_nodes, file_in_2a):
    """Run two steps in parallel to consume gres/mps using salloc"""

    output = atf.run_command_output(
        f"salloc --gres=mps:{job_mps} -w {mps_nodes[0]} -n1 -t1 {file_in_2a}",
        fatal=True,
    )

    assert re.search(r"HOST:\w+", output) is not None, "HOST not found in output"
    assert (
        re.search(r"CUDA_VISIBLE_DEVICES:\d+", output) is not None
    ), "CUDA_VISIBLE_DEVICES not found in output"
    match = re.findall(r"(?s)CUDA_MPS_ACTIVE_THREAD_PERCENTAGE:(\d+)", output)
    assert len(match) == 3, "Bad CUDA information about job (match != 3)"
    assert (
        sum(map(int, match)) == mps_cnt
    ), f"Bad CUDA percentage information about job (total percent != {mps_cnt})"


def test_three_parallel_consumption_sbatch(mps_nodes, file_in_1a):
    """Run three steps in parallel to make sure steps get delay as needed to avoid oversubscribing consumed MPS resources"""

    file_in2 = atf.module_tmp_path / "input2"
    file_out1 = atf.module_tmp_path / "output1"

    # Using -c6 for the job and -c2 for the steps to avoid issues if nodes have
    # HT. As Slurm allocates by Cores, with HT steps will allocate 2 CPUs even
    # if only 1 is requested, so the 3 steps won't run in parallel due lack of
    # CPUs instead of lack of MPS (that it's what we want to test).
<<<<<<< HEAD
    atf.make_bash_script(file_in2, f"""
    srun -vv --mem=0 -c2 --exact --gres=mps:{step_mps} {file_in_1a} &
    srun -vv --mem=0 -c2 --exact --gres=mps:{step_mps} {file_in_1a} &
    srun -vv --mem=0 -c2 --exact --gres=mps:{step_mps} {file_in_1a} &
=======
    atf.make_bash_script(
        file_in2,
        f"""
    srun --mem=0 -c2 --exact --gres=mps:{step_mps} {file_in_1a} &
    srun --mem=0 -c2 --exact --gres=mps:{step_mps} {file_in_1a} &
    srun --mem=0 -c2 --exact --gres=mps:{step_mps} {file_in_1a} &
>>>>>>> 469714ea
    wait
    date
    """,
    )

    job_id = atf.submit_job_sbatch(
        f"--gres=mps:{job_mps} -w {mps_nodes[0]} -c6 -n1 -t1 -o {file_out1} {file_in2}"
    )

    assert job_id != 0, "Job failed to submit"
    atf.wait_for_job_state(job_id, "DONE", timeout=20, fatal=True)
    atf.wait_for_file(file_out1)
    file_output = atf.run_command_output(f"cat {file_out1}")
    assert file_output is not None, "No output file"
    assert (
        re.search(r"HOST:\w+", file_output) is not None
    ), "HOST not found in output file"
    assert (
        re.search(r"CUDA_VISIBLE_DEVICES:\d+", file_output) is not None
    ), "CUDA_VISIBLE_DEVICES not found in output file"
    match = re.findall(r"(?s)CUDA_MPS_ACTIVE_THREAD_PERCENTAGE:(\d+)", file_output)
    assert len(match) == 3, "Bad CUDA information about job (match != 3)"
<<<<<<< HEAD
    assert sum(map(int, match)) == 75, f"Bad CUDA percentage information about job (total percent != 75)"
    assert atf.check_steps_delayed(job_id, file_output, 1), \
            "Failed to delay step for sufficient MPS resources (match != 1)"
=======
    assert (
        sum(map(int, match)) == 75
    ), f"Bad CUDA percentage information about job (total percent != 75)"
    assert (
        re.search(r"step creation temporarily disabled", file_output) is not None
    ), "Failed to delay step for sufficient MPS resources (match != 1)"
>>>>>>> 469714ea


def test_consume_more_gresMps_than_allocated(mps_nodes, file_in_1a):
    """Run step to try to consume more gres/mps than allocated to the job"""

    file_in2 = atf.module_tmp_path / "input2"
    file_out1 = atf.module_tmp_path / "output1"
    job_mps2 = int(mps_cnt / 2)
    step_mps2 = job_mps2 + 1

    atf.make_bash_script(
        file_in2,
        f"""
    srun --mem=0 --overlap --gres=mps:{step_mps2} {file_in_1a}
    """,
    )

    job_id = atf.submit_job_sbatch(
        f"--gres=mps:{job_mps2} -w {mps_nodes[0]} -n1 -t1 -o {file_out1} {file_in2}"
    )

    assert job_id != 0, "Job failed to submit"
    atf.wait_for_job_state(job_id, "DONE", timeout=20, fatal=True)
    atf.wait_for_file(file_out1)
    file_output = atf.run_command_output(f"cat {file_out1}")
    assert file_output is not None, "No output file"
    assert (
        re.search(r"Unable to create step", file_output) is not None
    ), "Did not give expected 'Unable to create step' output in file"
    assert (
        re.search(r"CUDA_VISIBLE_DEVICES:\d+", file_output) is None
    ), "Failed to reject bad step (match != 1)"


def test_run_multi_node_job(mps_nodes, file_in_1a):
    """Run multi-node job"""

    job_mps2 = int(mps_cnt / 2)
    node_cnt = len(mps_nodes)
    nodes_str = ",".join(map(str, mps_nodes))

    results = atf.run_job(
        f"--gres=mps:{job_mps2} -N{node_cnt} -w {nodes_str} -t1 {file_in_1a}"
    )

    assert results["exit_code"] == 0, "Job failed"
    host_match = re.findall(r"(?s)HOST:(\w+)", results["stdout"])
    assert len(host_match) is not None, "HOST not found"
    assert len(host_match) > 1, "Failed to get data from multiple nodes (match < 2)"
    assert (
        host_match[0] != host_match[1]
    ), f"Two tasks ran on same node {host_match.group(0)}"

    if atf.get_config_parameter("frontendname") != "MISSING":
        atf.log_debug("Duplicate SLURMD_HOSTNAME in front-end mode as expected")


def test_gresGPU_gresMPS_GPU_sharing(mps_nodes):
    """Make sure that gres/gpu and gres/mps jobs either do not share the same GPU or run at different times"""

    if atf.get_config_parameter("frontendname") != None:
        atf.log_debug(f"par: {atf.get_config_parameter('frontendname')}")
        fname = atf.get_config_parameter("frontendname")
        pytest.skip(f"SKIP: Subtest 7 doesn't work with front_end ({fname})")

    file_in1 = atf.module_tmp_path / "input1"
    file_in2 = atf.module_tmp_path / "input2"
    file_out1 = atf.module_tmp_path / "output1"
    file_out2 = atf.module_tmp_path / "output2"
    job_mps2 = int(mps_cnt / 2)

    atf.make_bash_script(
        file_in1,
        f"""
    echo HOST:$SLURMD_NODENAME CUDA_VISIBLE_DEVICES:$CUDA_VISIBLE_DEVICES CUDA_MPS_ACTIVE_THREAD_PERCENTAGE:$CUDA_MPS_ACTIVE_THREAD_PERCENTAGE
    scontrol -dd show job $SLURM_JOB_ID
    sbatch --gres=mps:{job_mps2} -w $SLURMD_NODENAME -n1 -t1 -o {file_out2} -J test_job {file_in2}
    sleep 30
    """,
    )

    atf.make_bash_script(
        file_in2,
        f"""
    echo HOST:$SLURMD_NODENAME CUDA_VISIBLE_DEVICES:$CUDA_VISIBLE_DEVICES CUDA_MPS_ACTIVE_THREAD_PERCENTAGE:$CUDA_MPS_ACTIVE_THREAD_PERCENTAGE
    scontrol -dd show job $SLURM_JOB_ID
    squeue --name=test_job --noheader --state=r --format=\"jobid=%i state=%T\"
    """,
    )

    job_id = atf.submit_job_sbatch(
        f"--gres=gpu:1 -w {mps_nodes[0]} -n1 -t1 -o {file_out1} -J 'test_job' {file_in1}"
    )

    assert job_id != 0, "Job failed to submit"
    atf.wait_for_job_state(job_id, "DONE", timeout=35, fatal=True)
    atf.wait_for_file(file_out1)
    file_output = atf.run_command_output(f"cat {file_out1}")
    assert file_output is not None, "No output file"
    assert (
        re.search(r"CUDA_VISIBLE_DEVICES:\d+", file_output) is not None
    ), "CUDA_VISIBLE_DEVICES not found in output file"
    assert (
        re.search(r"gpu:\d+\(IDX:\d+\)", file_output) is not None
    ), "GPU device index not found in output file"

    dev1, dev2 = -1, -1
    dev1 = int(re.search(r"gpu:\d+\(IDX:(\d+)\)", file_output).group(1))
    job_id2 = int(re.search(r"Submitted batch job (\d+)", file_output).group(1))

    assert job_id2 != 0, "Failed to submit second job"
    atf.wait_for_job_state(job_id2, "DONE", fatal=True)
    atf.wait_for_file(file_out2)
    file_output2 = atf.run_command_output(f"cat {file_out2}")
    assert file_output2 is not None, "No job2 output file"
    assert (
        re.search(r"CUDA_VISIBLE_DEVICES:\d+", file_output2) is not None
    ), "CUDA_VISIBLE_DEVICES not found in output2 file"

    dev2 = int(re.search(r"CUDA_VISIBLE_DEVICES:(\d+)", file_output2).group(1))

    assert (
        re.search(r"CUDA_MPS_ACTIVE_THREAD_PERCENTAGE:\d+", file_output2) is not None
    ), "CUDA_MPS_ACTIVE_THREAD_PERCENTAGE not found in output2 file"
    assert (
        re.search(r"mps:\d+\(IDX:\d+\)", file_output2) is not None
    ), "GPU device index not found in output2 file"

    dev1 = int(re.search(r"mps:\d+\(IDX:(\d+)\)", file_output2).group(1))
    running = 0

    if re.search(rf"jobid={job_id} state=RUNNING", file_output2) is not None:
        running = 1

    if dev1 == dev2:
        if running == 0:
            atf.log_debug(
                f"The jobs are using the same GPU {dev1} and running at different times, which is fine"
            )
        else:
            pytest.fail(
                f"The jobs are using the same GPU {dev1} and running at the same time"
            )
    else:
        atf.log_debug(
            f"The jobs are using different GPUs ({dev1} != {dev2}), which is fine"
        )<|MERGE_RESOLUTION|>--- conflicted
+++ resolved
@@ -154,19 +154,12 @@
     # HT. As Slurm allocates by Cores, with HT steps will allocate 2 CPUs even
     # if only 1 is requested, so the 3 steps won't run in parallel due lack of
     # CPUs instead of lack of MPS (that it's what we want to test).
-<<<<<<< HEAD
-    atf.make_bash_script(file_in2, f"""
+    atf.make_bash_script(
+        file_in2,
+        f"""
     srun -vv --mem=0 -c2 --exact --gres=mps:{step_mps} {file_in_1a} &
     srun -vv --mem=0 -c2 --exact --gres=mps:{step_mps} {file_in_1a} &
     srun -vv --mem=0 -c2 --exact --gres=mps:{step_mps} {file_in_1a} &
-=======
-    atf.make_bash_script(
-        file_in2,
-        f"""
-    srun --mem=0 -c2 --exact --gres=mps:{step_mps} {file_in_1a} &
-    srun --mem=0 -c2 --exact --gres=mps:{step_mps} {file_in_1a} &
-    srun --mem=0 -c2 --exact --gres=mps:{step_mps} {file_in_1a} &
->>>>>>> 469714ea
     wait
     date
     """,
@@ -189,18 +182,12 @@
     ), "CUDA_VISIBLE_DEVICES not found in output file"
     match = re.findall(r"(?s)CUDA_MPS_ACTIVE_THREAD_PERCENTAGE:(\d+)", file_output)
     assert len(match) == 3, "Bad CUDA information about job (match != 3)"
-<<<<<<< HEAD
-    assert sum(map(int, match)) == 75, f"Bad CUDA percentage information about job (total percent != 75)"
-    assert atf.check_steps_delayed(job_id, file_output, 1), \
-            "Failed to delay step for sufficient MPS resources (match != 1)"
-=======
     assert (
         sum(map(int, match)) == 75
     ), f"Bad CUDA percentage information about job (total percent != 75)"
-    assert (
-        re.search(r"step creation temporarily disabled", file_output) is not None
+    assert atf.check_steps_delayed(
+        job_id, file_output, 1
     ), "Failed to delay step for sufficient MPS resources (match != 1)"
->>>>>>> 469714ea
 
 
 def test_consume_more_gresMps_than_allocated(mps_nodes, file_in_1a):

--- conflicted
+++ resolved
@@ -87,23 +87,13 @@
     )
     job_dict = atf.get_job(job_id)
 
-<<<<<<< HEAD
-    assert job_dict['CpusPerTres'] == f"gres/gpu:{cpus_per_gpu}"
-    assert job_dict['MemPerTres'] == f"gres/gpu:{memory_per_gpu}"
-    assert job_dict['TresBind'] == f"gres/gpu:{gpu_bind}"
-    assert job_dict['TresFreq'] == f"gpu:{gpu_freq}"
-    assert job_dict['TresPerJob'] == f"gres/gpu:{gpu_count}"
-    assert job_dict['TresPerNode'] == f"gres/gpu:{gpus_per_node}"
-    assert job_dict['TresPerTask'] == f"gres/gpu:{gpus_per_task}"
-=======
-    assert job_dict["CpusPerTres"] == f"gres:gpu:{cpus_per_gpu}"
-    assert job_dict["MemPerTres"] == f"gres:gpu:{memory_per_gpu}"
-    assert job_dict["TresBind"] == f"gpu:{gpu_bind}"
+    assert job_dict["CpusPerTres"] == f"gres/gpu:{cpus_per_gpu}"
+    assert job_dict["MemPerTres"] == f"gres/gpu:{memory_per_gpu}"
+    assert job_dict["TresBind"] == f"gres/gpu:{gpu_bind}"
     assert job_dict["TresFreq"] == f"gpu:{gpu_freq}"
-    assert job_dict["TresPerJob"] == f"gres:gpu:{gpu_count}"
-    assert job_dict["TresPerNode"] == f"gres:gpu:{gpus_per_node}"
-    assert job_dict["TresPerTask"] == f"gres:gpu:{gpus_per_task}"
->>>>>>> 469714ea
+    assert job_dict["TresPerJob"] == f"gres/gpu:{gpu_count}"
+    assert job_dict["TresPerNode"] == f"gres/gpu:{gpus_per_node}"
+    assert job_dict["TresPerTask"] == f"gres/gpu:{gpus_per_task}"
 
 
 def test_gpus_per_socket(init_gpu_vars):
@@ -116,8 +106,4 @@
     )
     job_dict = atf.get_job(job_id)
 
-<<<<<<< HEAD
-    assert job_dict['TresPerSocket'] == f"gres/gpu:{gpus_per_socket}"
-=======
-    assert job_dict["TresPerSocket"] == f"gres:gpu:{gpus_per_socket}"
->>>>>>> 469714ea
+    assert job_dict["TresPerSocket"] == f"gres/gpu:{gpus_per_socket}"
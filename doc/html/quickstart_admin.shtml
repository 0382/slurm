--- conflicted
+++ resolved
@@ -896,10 +896,6 @@
 typical compute nodes.  Installing from source allows the user to enable
 options such as mysql and gui tools via a configuration menu.</p>
 
-<<<<<<< HEAD
-<p style="text-align:center;">Last modified 20 October 2023</p>
-=======
 <p style="text-align:center;">Last modified 24 October 2023</p>
->>>>>>> f6c4d3c7
 
 <!--#include virtual="footer.txt"-->
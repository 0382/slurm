.TH srun "1" "Slurm Commands" "December 2019" "Slurm Commands"

.SH "NAME"
srun \- Run parallel jobs

.SH "SYNOPSIS"
\fBsrun\fR [\fIOPTIONS(0)\fR...] \fR[ : \fR[\fIOPTIONS(N)\fR...]\fR] \fIexecutable(0) \fR[\fIargs(0)\fR...]

Option(s) define multiple jobs in a co-scheduled heterogeneous job.
For more details about heterogeneous jobs see the document
.br
https://slurm.schedmd.com/heterogeneous_jobs.html

.SH "DESCRIPTION"
Run a parallel job on cluster managed by Slurm.  If necessary, srun will
first create a resource allocation in which to run the parallel job.

The following document describes the influence of various options on the
allocation of cpus to jobs and tasks.
.br
https://slurm.schedmd.com/cpu_management.html

.SH "RETURN VALUE"
srun will return the highest exit code of all tasks run or the highest signal
(with the high-order bit set in an 8-bit integer -- e.g. 128 + signal) of any
task that exited with a signal.

.SH "EXECUTABLE PATH RESOLUTION"

.nr step 1 1
The executable is resolved in the following order:
.br
.IP \n[step]. 3
If executable starts with ".", then path is constructed as:
current working directory / executable
.IP \n+[step].
If executable starts with a "/", then path is considered absolute.
.IP \n+[step].
If executable can be resolved through PATH. See \fBpath_resolution\fR(7).
.IP \n+[step].
If executable is in current working directory.
.P
Current working directory is the calling process working directory unless the
\fB\-\-chdir\fR argument is passed, which will override the current working
directory.

.SH "OPTIONS"
.LP

.TP
\fB\-\-accel\-bind\fR=<\fIoptions\fR>
Control how tasks are bound to generic resources of type gpu, mic and nic.
Multiple options may be specified. Supported options include:
.RS
.TP
\fBg\fR
Bind each task to GPUs which are closest to the allocated CPUs.
.TP
\fBm\fR
Bind each task to MICs which are closest to the allocated CPUs.
.TP
\fBn\fR
Bind each task to NICs which are closest to the allocated CPUs.
.TP
\fBv\fR
Verbose mode. Log how tasks are bound to GPU and NIC devices.
.TP
This option applies to job allocations.
.RE

.TP
\fB\-A\fR, \fB\-\-account\fR=<\fIaccount\fR>
Charge resources used by this job to specified account.
The \fIaccount\fR is an arbitrary string. The account name may
be changed after job submission using the \fBscontrol\fR
command. This option applies to job allocations.

.TP
\fB\-\-acctg\-freq\fR
Define the job accounting and profiling sampling intervals.
This can be used to override the \fIJobAcctGatherFrequency\fR parameter in Slurm's
configuration file, \fIslurm.conf\fR.
The supported format is follows:
.RS
.TP 12
\fB\-\-acctg\-freq=\fR\fI<datatype>\fR\fB=\fR\fI<interval>\fR
where \fI<datatype>\fR=\fI<interval>\fR specifies the task sampling
interval for the jobacct_gather plugin or a
sampling interval for a profiling type by the
acct_gather_profile plugin. Multiple,
comma-separated \fI<datatype>\fR=\fI<interval>\fR intervals
may be specified. Supported datatypes are as follows:
.RS
.TP
\fBtask=\fI<interval>\fR
where \fI<interval>\fR is the task sampling interval in seconds
for the jobacct_gather plugins and for task
profiling by the acct_gather_profile plugin.
NOTE: This frequency is used to monitor memory usage. If memory limits
are enforced the highest frequency a user can request is what is configured in
the slurm.conf file.  They can not turn it off (=0) either.
.TP
\fBenergy=\fI<interval>\fR
where \fI<interval>\fR is the sampling interval in seconds
for energy profiling using the acct_gather_energy plugin
.TP
\fBnetwork=\fI<interval>\fR
where \fI<interval>\fR is the sampling interval in seconds
for infiniband profiling using the acct_gather_infiniband
plugin.
.TP
\fBfilesystem=\fI<interval>\fR
where \fI<interval>\fR is the sampling interval in seconds
for filesystem profiling using the acct_gather_filesystem
plugin.
.TP
.RE
.RE
.br
The default value for the task sampling interval
is 30. The default value for all other intervals is 0.
An interval of 0 disables sampling of the specified type.
If the task sampling interval is 0, accounting
information is collected only at job termination (reducing Slurm
interference with the job).
.br
.br
Smaller (non\-zero) values have a greater impact upon job performance,
but a value of 30 seconds is not likely to be noticeable for
applications having less than 10,000 tasks. This option applies job allocations.
.RE

.TP
\fB\-B\fR \fB\-\-extra\-node\-info\fR=<\fIsockets\fR[:\fIcores\fR[:\fIthreads\fR]]>
Restrict node selection to nodes with at least the specified number of
sockets, cores per socket and/or threads per core.
NOTE: These options do not specify the resource allocation size.
Each value specified is considered a minimum.
An asterisk (*) can be used as a placeholder indicating that all available
resources of that type are to be utilized. Values can also be specified as
min-max. The individual levels can also be specified in separate options if
desired:
.nf
    \fB\-\-sockets\-per\-node\fR=<\fIsockets\fR>
    \fB\-\-cores\-per\-socket\fR=<\fIcores\fR>
    \fB\-\-threads\-per\-core\fR=<\fIthreads\fR>
.fi
If task/affinity plugin is enabled, then specifying an allocation in this
manner also sets a default \fB\-\-cpu\-bind\fR option of \fIthreads\fR
if the \fB\-B\fR option specifies a thread count, otherwise an option of
\fIcores\fR if a core count is specified, otherwise an option of \fIsockets\fR.
If SelectType is configured to select/cons_res, it must have a parameter of
CR_Core, CR_Core_Memory, CR_Socket, or CR_Socket_Memory for this option
to be honored.
If not specified, the scontrol show job will display 'ReqS:C:T=*:*:*'. This
option applies to job allocations.

.TP
\fB\-\-bb\fR=<\fIspec\fR>
Burst buffer specification. The form of the specification is system dependent.
Also see \fB\-\-bbf\fR. This option applies to job allocations.

.TP
\fB\-\-bbf\fR=<\fIfile_name\fR>
Path of file containing burst buffer specification.
The form of the specification is system dependent.
Also see \fB\-\-bb\fR. This option applies to job allocations.

.TP
\fB\-\-bcast\fR[=<\fIdest_path\fR>]
Copy executable file to allocated compute nodes.
If a file name is specified, copy the executable to the specified destination
file path. If no path is specified, copy the file to a file named
"slurm_bcast_<job_id>.<step_id>" in the current working.
For example, "srun \-\-bcast=/tmp/mine \-N3 a.out" will copy the file "a.out"
from your current directory to the file "/tmp/mine" on each of the three
allocated compute nodes and execute that file. This option applies to step
allocations.

.TP
\fB\-b\fR, \fB\-\-begin\fR=<\fItime\fR>
Defer initiation of this job until the specified time.
It accepts times of the form \fIHH:MM:SS\fR to run a job at
a specific time of day (seconds are optional).
(If that time is already past, the next day is assumed.)
You may also specify \fImidnight\fR, \fInoon\fR, \fIfika\fR (3 PM) or
\fIteatime\fR (4 PM) and you can have a time\-of\-day suffixed
with \fIAM\fR or \fIPM\fR for running in the morning or the evening.
You can also say what day the job will be run, by specifying
a date of the form \fIMMDDYY\fR or \fIMM/DD/YY\fR
\fIYYYY\-MM\-DD\fR. Combine date and time using the following
format \fIYYYY\-MM\-DD[THH:MM[:SS]]\fR. You can also
give times like \fInow + count time\-units\fR, where the time\-units
can be \fIseconds\fR (default), \fIminutes\fR, \fIhours\fR,
\fIdays\fR, or \fIweeks\fR and you can tell Slurm to run
the job today with the keyword \fItoday\fR and to run the
job tomorrow with the keyword \fItomorrow\fR.
The value may be changed after job submission using the
\fBscontrol\fR command.
For example:
.nf
   \-\-begin=16:00
   \-\-begin=now+1hour
   \-\-begin=now+60           (seconds by default)
   \-\-begin=2010\-01\-20T12:34:00
.fi

.RS
.PP
Notes on date/time specifications:
 \- Although the 'seconds' field of the HH:MM:SS time specification is
allowed by the code, note that the poll time of the Slurm scheduler
is not precise enough to guarantee dispatch of the job on the exact
second.  The job will be eligible to start on the next poll
following the specified time. The exact poll interval depends on the
Slurm scheduler (e.g., 60 seconds with the default sched/builtin).
 \- If no time (HH:MM:SS) is specified, the default is (00:00:00).
 \- If a date is specified without a year (e.g., MM/DD) then the current
year is assumed, unless the combination of MM/DD and HH:MM:SS has
already passed for that year, in which case the next year is used.
.br
This option applies to job allocations.
.RE

.TP
\fB\-\-cluster\-constraint\fR=<\fIlist\fR>
Specifies features that a federated cluster must have to have a sibling job
submitted to it. Slurm will attempt to submit a sibling job to a cluster if it
has at least one of the specified features.

.TP
\fB\-\-comment\fR=<\fIstring\fR>
An arbitrary comment. This option applies to job allocations.

.TP
\fB\-\-compress\fR[=\fItype\fR]
Compress file before sending it to compute hosts.
The optional argument specifies the data compression library to be used.
Supported values are "lz4" (default) and "zlib".
Some compression libraries may be unavailable on some systems.
For use with the \fB\-\-bcast\fR option. This option applies to step
allocations.

.TP
\fB\-C\fR, \fB\-\-constraint\fR=<\fIlist\fR>
Nodes can have \fBfeatures\fR assigned to them by the Slurm administrator.
Users can specify which of these \fBfeatures\fR are required by their job
using the constraint option.
Only nodes having features matching the job constraints will be used to
satisfy the request.
Multiple constraints may be specified with AND, OR, matching OR,
resource counts, etc. (some operators are not supported on all system types).
Supported \fbconstraint\fR options include:
.PD 1
.RS
.TP
\fBSingle Name\fR
Only nodes which have the specified feature will be used.
For example, \fB\-\-constraint="intel"\fR
.TP
\fBNode Count\fR
A request can specify the number of nodes needed with some feature
by appending an asterisk and count after the feature name.
For example "\fB\-\-nodes=16 \-\-constraint=graphics*4 ..."\fR
indicates that the job requires 16 nodes and that at least four of those
nodes must have the feature "graphics."
.TP
\fBAND\fR
If only nodes with all of specified features will be used.
The ampersand is used for an AND operator.
For example, \fB\-\-constraint="intel&gpu"\fR
.TP
\fBOR\fR
If only nodes with at least one of specified features will be used.
The vertical bar is used for an OR operator.
For example, \fB\-\-constraint="intel|amd"\fR
.TP
\fBMatching OR\fR
If only one of a set of possible options should be used for all allocated
nodes, then use the OR operator and enclose the options within square brackets.
For example: "\fB\-\-constraint=[rack1|rack2|rack3|rack4]"\fR might
be used to specify that all nodes must be allocated on a single rack of
the cluster, but any of those four racks can be used.
.TP
\fBMultiple Counts\fR
Specific counts of multiple resources may be specified by using the AND
operator and enclosing the options within square brackets.
For example: "\fB\-\-constraint=[rack1*2&rack2*4]"\fR might
be used to specify that two nodes must be allocated from nodes with the feature
of "rack1" and four nodes must be allocated from nodes with the feature
"rack2".

\fBNOTE:\fR This construct does not support multiple Intel KNL NUMA or MCDRAM
modes. For example, while "\fB\-\-constraint=[(knl&quad)*2&(knl&hemi)*4]"\fR is
not supported, "\fB\-\-constraint=[haswell*2&(knl&hemi)*4]"\fR is supported.
Specification of multiple KNL modes requires the use of a heterogeneous job.

.TP
\fBParenthesis\fR
Parenthesis can be used to group like node features together. For example
"\fB\-\-constraint=[(knl&snc4&flat)*4&haswell*1]"\fR might be used to specify
that four nodes with the features "knl", "snc4" and "flat" plus one node with
the feature "haswell" are required. All options within parenthesis should be
grouped with AND (e.g. "&") operands.
.RE

\fBWARNING\fR: When srun is executed from within salloc or sbatch,
the constraint value can only contain a single feature name. None of the
other operators are currently supported for job steps.
.br
This option applies to job and step allocations.

.TP
\fB\-\-contiguous\fR
If set, then the allocated nodes must form a contiguous set.
Not honored with the \fBtopology/tree\fR or \fBtopology/3d_torus\fR
plugins, both of which can modify the node ordering. This option applies to job
allocations.

.TP
\fB\-\-cores\-per\-socket\fR=<\fIcores\fR>
Restrict node selection to nodes with at least the specified number of
cores per socket.  See additional information under \fB\-B\fR option
above when task/affinity plugin is enabled. This option applies to job
allocations.

.TP
\fB\-\-cpu\-bind\fR=[{\fIquiet,verbose\fR},]\fItype\fR
Bind tasks to CPUs.
Used only when the task/affinity or task/cgroup plugin is enabled.
NOTE: To have Slurm always report on the selected CPU binding for all
commands executed in a shell, you can enable verbose mode by setting
the SLURM_CPU_BIND environment variable value to "verbose".

The following informational environment variables are set when \fB\-\-cpu\-bind\fR
is in use:
.nf
	SLURM_CPU_BIND_VERBOSE
	SLURM_CPU_BIND_TYPE
	SLURM_CPU_BIND_LIST
.fi

See the \fBENVIRONMENT VARIABLES\fR section for a more detailed description
of the individual SLURM_CPU_BIND variables. These variable are available
only if the task/affinity plugin is configured.

When using \fB\-\-cpus\-per\-task\fR to run multithreaded tasks, be aware that
CPU binding is inherited from the parent of the process.  This means that
the multithreaded task should either specify or clear the CPU binding
itself to avoid having all threads of the multithreaded task use the same
mask/CPU as the parent.  Alternatively, fat masks (masks which specify more
than one allowed CPU) could be used for the tasks in order to provide
multiple CPUs for the multithreaded tasks.

By default, a job step has access to every CPU allocated to the job.
To ensure that distinct CPUs are allocated to each job step, use the
\fB\-\-exclusive\fR option.

Note that a job step can be allocated different numbers of CPUs on each node
or be allocated CPUs not starting at location zero. Therefore one of the
options which automatically generate the task binding is recommended.
Explicitly specified masks or bindings are only honored when the job step
has been allocated every available CPU on the node.

Binding a task to a NUMA locality domain means to bind the task to the set of
CPUs that belong to the NUMA locality domain or "NUMA node".
If NUMA locality domain options are used on systems with no NUMA support, then
each socket is considered a locality domain.

If the -\-cpu\-bind option is not used, the default binding mode will depend
upon Slurm's configuration and the step's resource allocation.
If all allocated nodes have the same configured CpuBind mode, that will be used.
Otherwise if the job's Partition has a configured CpuBind mode, that will be used.
Otherwise if Slurm has a configured TaskPluginParam value, that mode will be used.
Otherwise automatic binding will be performed as described below.

.PD
.RS
.TP
\fBAuto Binding\fR
Applies only when task/affinity is enabled. If the job step allocation includes an
allocation with a number of
sockets, cores, or threads equal to the number of tasks times cpus\-per\-task,
then the tasks will by default be bound to the appropriate resources (auto
binding). Disable this mode of operation by explicitly setting
"-\-cpu\-bind=none". Use TaskPluginParam=autobind=[threads|cores|sockets] to set
a default cpu binding in case "auto binding" doesn't find a match.
.RE
.RS

Supported options include:
.PD 1
.RS
.TP
.B q[uiet]
Quietly bind before task runs (default)
.TP
.B v[erbose]
Verbosely report binding before task runs
.TP
.B no[ne]
Do not bind tasks to CPUs (default unless auto binding is applied)
.TP
.B rank
Automatically bind by task rank.
The lowest numbered task on each node is bound to socket (or core or thread) zero, etc.
Not supported unless the entire node is allocated to the job.
.TP
.B map_cpu:<list>
Bind by setting CPU masks on tasks (or ranks) as specified where <list> is
<cpu_id_for_task_0>,<cpu_id_for_task_1>,...
CPU IDs are interpreted as decimal values unless they are preceded
with '0x' in which case they interpreted as hexadecimal values.
If the number of tasks (or ranks) exceeds the number of elements in this list,
elements in the list will be reused as needed starting from the beginning of
the list.
To simplify support for large task counts, the lists may follow a map with an
asterisk and repetition count
For example "map_cpu:0x0f*4,0xf0*4".
Not supported unless the entire node is allocated to the job.
.TP
.B mask_cpu:<list>
Bind by setting CPU masks on tasks (or ranks) as specified where <list> is
<cpu_mask_for_task_0>,<cpu_mask_for_task_1>,...
The mapping is specified for a node and identical mapping is applied to the
tasks on every node (i.e. the lowest task ID on each node is mapped to the
first mask specified in the list, etc.).
CPU masks are \fBalways\fR interpreted as hexadecimal values but can be
preceded with an optional '0x'. Not supported unless the entire node is
allocated to the job.
To simplify support for large task counts, the lists may follow a map with an
asterisk and repetition count
For example "mask_cpu:0x0f*4,0xf0*4".
Not supported unless the entire node is allocated to the job.
.TP
.B rank_ldom
Bind to a NUMA locality domain by rank. Not supported unless the entire
node is allocated to the job.
.TP
.B map_ldom:<list>
Bind by mapping NUMA locality domain IDs to tasks as specified where
<list> is <ldom1>,<ldom2>,...<ldomN>.
The locality domain IDs are interpreted as decimal values unless they are
preceded with '0x' in which case they are interpreted as hexadecimal values.
Not supported unless the entire node is allocated to the job.
.TP
.B mask_ldom:<list>
Bind by setting NUMA locality domain masks on tasks as specified
where <list> is <mask1>,<mask2>,...<maskN>.
NUMA locality domain masks are \fBalways\fR interpreted as hexadecimal
values but can be preceded with an optional '0x'.
Not supported unless the entire node is allocated to the job.
.TP
.B sockets
Automatically generate masks binding tasks to sockets.
Only the CPUs on the socket which have been allocated to the job will be used.
If the number of tasks differs from the number of allocated sockets
this can result in sub\-optimal binding.
.TP
.B cores
Automatically generate masks binding tasks to cores.
If the number of tasks differs from the number of allocated cores
this can result in sub\-optimal binding.
.TP
.B threads
Automatically generate masks binding tasks to threads.
If the number of tasks differs from the number of allocated threads
this can result in sub\-optimal binding.
.TP
.B ldoms
Automatically generate masks binding tasks to NUMA locality domains.
If the number of tasks differs from the number of allocated locality domains
this can result in sub\-optimal binding.
.TP
.B boards
Automatically generate masks binding tasks to boards.
If the number of tasks differs from the number of allocated boards
this can result in sub\-optimal binding. This option is supported by the
task/cgroup plugin only.
.TP
.B help
Show help message for cpu\-bind
.RE
.TP
This option applies to job and step allocations.
.RE

.TP
\fB\-\-cpu\-freq\fR =<\fIp1\fR[\-\fIp2\fR[:\fIp3\fR]]>

Request that the job step initiated by this srun command be run at some
requested frequency if possible, on the CPUs selected for the step on
the compute node(s).

\fBp1\fR can be  [#### | low | medium | high | highm1] which will set the
frequency scaling_speed to the corresponding value, and set the frequency
scaling_governor to UserSpace. See below for definition of the values.

\fBp1\fR can be [Conservative | OnDemand | Performance | PowerSave] which
will set the scaling_governor to the corresponding value. The governor has to be
in the list set by the slurm.conf option CpuFreqGovernors.

When \fBp2\fR is present, p1 will be the minimum scaling frequency and
p2 will be the maximum scaling frequency.

\fBp2\fR can be  [#### | medium | high | highm1] p2 must be greater than p1.

\fBp3\fR can be [Conservative | OnDemand | Performance | PowerSave | UserSpace]
which will set the governor to the corresponding value.

If \fBp3\fR is UserSpace, the frequency scaling_speed will be set by a power
or energy aware scheduling strategy to a value between p1 and p2 that lets the
job run within the site's power goal. The job may be delayed if p1 is higher
than a frequency that allows the job to run within the goal.

If the current frequency is < min, it will be set to min. Likewise,
if the current frequency is > max, it will be set to max.

Acceptable values at present include:
.RS
.TP 14
\fB####\fR
frequency in kilohertz
.TP
\fBLow\fR
the lowest available frequency
.TP
\fBHigh\fR
the highest available frequency
.TP
\fBHighM1\fR
(high minus one) will select the next highest available frequency
.TP
\fBMedium\fR
attempts to set a frequency in the middle of the available range
.TP
\fBConservative\fR
attempts to use the Conservative CPU governor
.TP
\fBOnDemand\fR
attempts to use the OnDemand CPU governor (the default value)
.TP
\fBPerformance\fR
attempts to use the Performance CPU governor
.TP
\fBPowerSave\fR
attempts to use the PowerSave CPU governor
.TP
\fBUserSpace\fR
attempts to use the UserSpace CPU governor
.TP
.RE

The following informational environment variable is set in the job
step when \fB\-\-cpu\-freq\fR option is requested.
.nf
        SLURM_CPU_FREQ_REQ
.fi

This environment variable can also be used to supply the value for the
CPU frequency request if it is set when the 'srun' command is issued.
The \fB\-\-cpu\-freq\fR on the command line will override the
environment variable value.  The form on the environment variable is
the same as the command line.
See the \fBENVIRONMENT VARIABLES\fR
section for a description of the SLURM_CPU_FREQ_REQ variable.

\fBNOTE\fR: This parameter is treated as a request, not a requirement.
If the job step's node does not support setting the CPU frequency, or
the requested value is outside the bounds of the legal frequencies, an
error is logged, but the job step is allowed to continue.

\fBNOTE\fR: Setting the frequency for just the CPUs of the job step
implies that the tasks are confined to those CPUs.  If task
confinement (i.e., TaskPlugin=task/affinity or
TaskPlugin=task/cgroup with the "ConstrainCores" option) is not
configured, this parameter is ignored.

\fBNOTE\fR: When the step completes, the frequency and governor of each
selected CPU is reset to the previous values.

\fBNOTE\fR: When submitting jobs with  the \fB\-\-cpu\-freq\fR option
with linuxproc as the ProctrackType can cause jobs to run too quickly before
Accounting is able to poll for job information. As a result not all of
accounting information will be present.

This option applies to job and step allocations.
.RE

.TP
\fB\-\-cpus\-per\-gpu\fR=<\fIncpus\fR>
Advise Slurm that ensuing job steps will require \fIncpus\fR processors per
allocated GPU.
Requires the \fB\-\-gpus\fR option.
Not compatible with the \fB\-\-cpus\-per\-task\fR option.

.TP
\fB\-c\fR, \fB\-\-cpus\-per\-task\fR=<\fIncpus\fR>
Request that \fIncpus\fR be allocated \fBper process\fR. This may be
useful if the job is multithreaded and requires more than one CPU
per task for optimal performance. The default is one CPU per process.
If \fB\-c\fR is specified without \fB\-n\fR, as many
tasks will be allocated per node as possible while satisfying
the \fB\-c\fR restriction. For instance on a cluster with 8 CPUs
per node, a job request for 4 nodes and 3 CPUs per task may be
allocated 3 or 6 CPUs per node (1 or 2 tasks per node) depending
upon resource consumption by other jobs. Such a job may be
unable to execute more than a total of 4 tasks.
This option may also be useful to spawn tasks without allocating
resources to the job step from the job's allocation when running
multiple job steps with the \fB\-\-exclusive\fR option.

\fBWARNING\fR: There are configurations and options interpreted differently by
job and job step requests which can result in inconsistencies for this option.
For example \fIsrun \-c2 \-\-threads\-per\-core=1 prog\fR may allocate two
cores for the job, but if each of those cores contains two threads, the job
allocation will include four CPUs. The job step allocation will then launch two
threads per CPU for a total of two tasks.

\fBWARNING\fR: When srun is executed from within salloc or sbatch,
there are configurations and options which can result in inconsistent
allocations when \-c has a value greater than \-c on salloc or sbatch.

This option applies to job allocations.

.TP
\fB\-\-deadline\fR=<\fIOPT\fR>
remove the job if no ending is possible before
this deadline (start > (deadline \- time[\-min])).
Default is no deadline.  Valid time formats are:
.br
HH:MM[:SS] [AM|PM]
.br
MMDD[YY] or MM/DD[/YY] or MM.DD[.YY]
.br
MM/DD[/YY]\-HH:MM[:SS]
.br
YYYY\-MM\-DD[THH:MM[:SS]]]

This option applies only to job allocations.

.TP
\fB\-\-delay\-boot\fR=<\fIminutes\fR>
Do not reboot nodes in order to satisfied this job's feature specification if
the job has been eligible to run for less than this time period.
If the job has waited for less than the specified period, it will use only
nodes which already have the specified features.
The argument is in units of minutes.
A default value may be set by a system administrator using the \fBdelay_boot\fR
option of the \fBSchedulerParameters\fR configuration parameter in the
slurm.conf file, otherwise the default value is zero (no delay).

This option applies only to job allocations.

.TP
\fB\-d\fR, \fB\-\-dependency\fR=<\fIdependency_list\fR>
Defer the start of this job until the specified dependencies have been
satisfied completed. This option does not apply to job steps (executions of
srun within an existing salloc or sbatch allocation) only to job allocations.
<\fIdependency_list\fR> is of the form
<\fItype:job_id[:job_id][,type:job_id[:job_id]]\fR> or
<\fItype:job_id[:job_id][?type:job_id[:job_id]]\fR>.
All dependencies must be satisfied if the "," separator is used.
Any dependency may be satisfied if the "?" separator is used.
Many jobs can share the same dependency and these jobs may even belong to
different  users. The  value may be changed after job submission using the
scontrol command.
Once a job dependency fails due to the termination state of a preceding job,
the dependent job will never be run, even if the preceding job is requeued and
has a different termination state in a subsequent execution. This option applies
to job allocations.
.PD
.RS
.TP
\fBafter:job_id[[+time][:jobid[+time]...]]\fR
After the specified jobs start and 'time' in minutes from job start happens this
job can begin execution. If no 'time' is given then then there is no delay after
start.
.TP
\fBafterany:job_id[:jobid...]\fR
This job can begin execution after the specified jobs have terminated.
.TP
\fBafterburstbuffer:job_id[:jobid...]\fR
This job can begin execution after the specified jobs have terminated and
any associated burst buffer stage out operations have completed.
.TP
\fBaftercorr:job_id[:jobid...]\fR
A task of this job array can begin execution after the corresponding task ID
in the specified job has completed successfully (ran to completion with an
exit code of zero).
.TP
\fBafternotok:job_id[:jobid...]\fR
This job can begin execution after the specified jobs have terminated
in some failed state (non-zero exit code, node failure, timed out, etc).
.TP
\fBafterok:job_id[:jobid...]\fR
This job can begin execution after the specified jobs have successfully
executed (ran to completion with an exit code of zero).
.TP
\fBexpand:job_id\fR
Resources allocated to this job should be used to expand the specified job.
The job to expand must share the same QOS (Quality of Service) and partition.
Gang scheduling of resources in the partition is also not supported.
.TP
\fBsingleton\fR
This job can begin execution after any previously launched jobs
sharing the same job name and user have terminated.
In other words, only one job by that name and owned by that user can be running
or suspended at any point in time.
.RE

.TP
\fB\-D\fR, \fB\-\-chdir\fR=<\fIpath\fR>
Have the remote processes do a chdir to \fIpath\fR before beginning
execution. The default is to chdir to the current working directory
of the \fBsrun\fR process. The path can be specified as full path or
relative path to the directory where the command is executed. This
option applies to job allocations.

.TP
\fB\-e\fR, \fB\-\-error\fR=<\fIfilename pattern\fR>
Specify how stderr is to be redirected. By default in interactive mode,
.B srun
redirects stderr to the same file as stdout, if one is specified. The
\fB\-\-error\fR option is provided to allow stdout and stderr to be
redirected to different locations.
See \fBIO Redirection\fR below for more options.
If the specified file already exists, it will be overwritten. This option
applies to job and step allocations.

.TP
\fB\-E\fR, \fB\-\-preserve-env\fR
Pass the current values of environment variables SLURM_JOB_NODES and
SLURM_NTASKS through to the \fIexecutable\fR, rather than computing them
from commandline parameters. This option applies to job allocations.

.TP
\fB\-\-epilog\fR=<\fIexecutable\fR>
\fBsrun\fR will run \fIexecutable\fR just after the job step completes.
The command line arguments for \fIexecutable\fR will be the command
and arguments of the job step.  If \fIexecutable\fR is "none", then
no srun epilog will be run. This parameter overrides the SrunEpilog
parameter in slurm.conf. This parameter is completely independent from
the Epilog parameter in slurm.conf. This option applies to job allocations.


.TP
\fB\-\-exclusive[=user|mcs]\fR
This option applies to job and job step allocations, and has two slightly
different meanings for each one.
When used to initiate a job, the job allocation cannot share nodes with
other running jobs  (or just other users with the "=user" option or "=mcs" option).
The default shared/exclusive behavior depends on system configuration and the
partition's \fBOverSubscribe\fR option takes precedence over the job's option.

This option can also be used when initiating more than one job step within
an existing resource allocation, where you want separate processors to
be dedicated to each job step. If sufficient processors are not
available to initiate the job step, it will be deferred. This can
be thought of as providing a mechanism for resource management to the job
within it's allocation.

The exclusive allocation of CPUs only applies to job steps explicitly invoked
with the \fB\-\-exclusive\fR option.
For example, a job might be allocated one node with four CPUs and a remote
shell invoked on the allocated node. If that shell is not invoked with the
\fB\-\-exclusive\fR option, then it may create a job step with four tasks
using the \fB\-\-exclusive\fR option and not conflict with the remote shell's
resource allocation.
Use the \fB\-\-exclusive\fR option to invoke every job step to ensure distinct
resources for each step.

Note that all CPUs allocated to a job are available
to each job step unless the \fB\-\-exclusive\fR option is used plus
task affinity is configured. Since resource management is provided by
processor, the \fB\-\-ntasks\fR option must be specified, but the
following options should NOT be specified
\fB\-\-relative\fR, \fB\-\-distribution\fR=\fIarbitrary\fR.
See \fBEXAMPLE\fR below.

.TP
<<<<<<< HEAD
\fB\-\-export\fR=<\fIenvironment variables [ALL] | NONE\fR>
Identify which environment variables are propagated to the launched application.
By default, \fIall\fR are propagated.
Multiple environment variable names should be comma separated.
Values with nested commas should be enclosed within quotes (e.g.
FOO='a,b,c',BAR='d,e,f' or 'FOO=a,b,c','BAR=d,e,f').
Environment variable names may be specified to propagate the current
value (e.g. "\-\-export=EDITOR") or specific values
may be exported (e.g. "\-\-export=EDITOR=/bin/emacs"). In these two examples,
the propagated environment will only contain the variable \fIEDITOR\fR.
If one desires to add to the environment instead of replacing it, have the
argument include \fIALL\fR (e.g. "\-\-export=ALL,EDITOR=/bin/emacs").
This will propagate \fIEDITOR\fR along with the current environment.
Unlike sbatch, if \fIALL\fR is specified, any additional specified environment
variables are ignored.
If one desires no environment variables be propagated, use the argument
\fINONE\fR.
Regardless of this setting, the appropriate \fISLURM_*\fR task environment
variables are always exported to the environment.
\fIsrun\fR may deviate from the above behavior if the default launch plugin,
=======
\fB\-\-export\fR=<\fI[ALL,]environment variables\fR|\fIALL\fR|\fINONE\fR>
Identify which environment variables from the submission environment are
propagated to the launched application.
.br
\fIsrun\fR may deviate from this behavior if the default launch plugin,
>>>>>>> adf9f8f4
\fIlaunch/slurm\fR, is not used.
.RS
.TP 10
\fB\-\-export\fR=\fIALL\fR
.br
Default mode if \fB\-\-export\fR is not specified. All of the users environment
will be loaded from callers environment.
.TP
\fB\-\-export\fR=\fINONE\fR
.br
None of the user environment will be defined. User must use absolute path to
the binary to be executed that will define the environment. User can not
specify explicit environment variables with \fINONE\fR.
.br
This option is particularly important for jobs that are submitted on one
cluster and execute on a different cluster (e.g. with different paths).
To avoid steps inheriting environment export settings (e.g. \fINONE\fR) from
sbatch command, either set \fB\-\-export\fR=\fIALL\fR or the environment
variable SLURM_EXPORT_ENV should be set to \fIALL\fR.
.TP
\fB\-\-export\fR=<\fI[ALL,]environment variables>\fR
.br
Exports all SLURM* environment variables along with explicitly defined
variables. Multiple environment variable names should be comma separated.
Environment variable names may be specified to propagate the current
value (e.g. "\-\-export=EDITOR") or specific values may be exported
(e.g. "\-\-export=EDITOR=/bin/emacs"). If \fIALL\fR is specified, then all user
environment variables will be loaded and will take precedence over any
explicitly given environment variables.
.RS 5
.TP 5
Example: \fB\-\-export\fR=EDITOR,ARG1=test
.br
In this example, the propagated environment will only contain the
variable \fIEDITOR\fR from the user's environment, \fISLURM_*\fR environment
variables, and \fIARG1\fR=test.
.TP
Example: \fB\-\-export\fR=ALL,EDITOR=/bin/emacs
.br
In this example, all of the users environment will be loaded and if
\fIEDITOR\fR is not set, then \fIEDITOR\fR will be set to value given.
.TP
Example: \fB\-\-export\fR=ALL,EDITOR=/bin/emacs
.br
In this example, the propagated environment will only contain the
variable \fIEDITOR\fR if user does not have \fIEDITOR\fR exported, along with
\fISLURM_*\fR environment variables. Environment variables propagated from the
submission environment will always override environment variables found in the
user environment on the node when \fIALL\fR is included.
.RE
.RE

.TP
\fB\-F\fR, \fB\-\-nodefile\fR=<\fInode file\fR>
Much like \-\-nodelist, but the list is contained in a file of name
\fInode file\fR.  The node names of the list may also span multiple lines
in the file.    Duplicate node names in the file will be ignored.
The order of the node names in the list is not important; the node names
will be sorted by Slurm.

.TP
\fB\-\-gid\fR=<\fIgroup\fR>
If \fBsrun\fR is run as root, and the \fB\-\-gid\fR option is used,
submit the job with \fIgroup\fR's group access permissions.  \fIgroup\fR
may be the group name or the numerical group ID. This option applies to
job allocations.

.TP
\fB\-G\fR, \fB\-\-gpus\fR=[<\fitype\fR>:]<\fInumber\fR>
Specify the total number of GPUs required for the job.
An optional GPU type specification can be supplied.
For example "\-\-gpus=volta:3".
Multiple options can be requested in a comma separated list, for example:
"\-\-gpus=volta:3,kepler:1".
See also the \fB\-\-gpus\-per\-node\fR, \fB\-\-gpus\-per\-socket\fR and
\fB\-\-gpus\-per\-task\fR options.

.TP
\fB\-\-gpu\-bind\fR=<\fItype\fR>
Bind tasks to specific GPUs.
By default every spawned task can access every GPU allocated to the job.

Supported \fItype\fR options:
.RS
.TP 10
\fBclosest\fR
Bind each task to the GPU(s) which are closest.
In a NUMA environment, each task may be bound to more than one GPU (i.e.
all GPUs in that NUMA environment).
.TP
\fBmap_gpu:<list>\fR
Bind by setting GPU masks on tasks (or ranks) as specified where <list> is
<gpu_id_for_task_0>,<gpu_id_for_task_1>,... GPU IDs are interpreted as decimal
values unless they are preceded with '0x' in which case they interpreted as
hexadecimal values. If the number of tasks (or ranks) exceeds the number of
elements in this list, elements in the list will be reused as needed starting
from the beginning of the list. To simplify support for large task counts,
the lists may follow a map with an asterisk and repetition count.
For example "map_gpu:0*4,1*4".
Not supported unless the entire node is allocated to the job.
.TP
\fBmask_gpu:<list>\fR
Bind by setting GPU masks on tasks (or ranks) as specified where <list> is
<gpu_mask_for_task_0>,<gpu_mask_for_task_1>,... The mapping is specified for
a node and identical mapping is applied to the tasks on every node (i.e. the
lowest task ID on each node is mapped to the first mask specified in the list,
etc.). GPU masks are always interpreted as hexadecimal values but can be
preceded with an optional '0x'. Not supported unless the entire node is
allocated to the job. To simplify support for large task counts, the lists
may follow a map with an asterisk and repetition count.
For example "mask_gpu:0x0f*4,0xf0*4".
Not supported unless the entire node is allocated to the job.
.RE

.TP
\fB\-\-gpu\-freq\fR=[<\fItype\fR]=\fIvalue\fR>[,<\fItype\fR=\fIvalue\fR>][,verbose]
Request that GPUs allocated to the job are configured with specific frequency
values.
This option can be used to independently configure the GPU and its memory
frequencies.
After the job is completed, the frequencies of all affected GPUs will be reset
to the highest possible values.
In some cases, system power caps may override the requested values.
The field \fItype\fR can be "memory".
If \fItype\fR is not specified, the GPU frequency is implied.
The \fIvalue\fR field can either be "low", "medium", "high", "highm1" or
a numeric value in megahertz (MHz).
If the specified numeric value is not possible, a value as close as
possible will be used. See below for definition of the values.
The \fIverbose\fR option causes current GPU frequency information to be logged.
Examples of use include "\-\-gpu\-freq=medium,memory=high" and
"\-\-gpu\-freq=450".

Supported \fIvalue\fR definitions:
.RS
.TP 10
\fBlow\fR
the lowest available frequency.
.TP
\fBmedium\fR
attempts to set a frequency in the middle of the available range.
.TP
\fBhigh\fR
the highest available frequency.
.TP
\fBhighm1\fR
(high minus one) will select the next highest available frequency.
.RE

.TP
\fB\-\-gpus\-per\-node\fR=[<\fitype\fR>:]<\fInumber\fR>
Specify the number of GPUs required for the job on each node included in
the job's resource allocation.
An optional GPU type specification can be supplied.
For example "\-\-gpus\-per\-node=volta:3".
Multiple options can be requested in a comma separated list, for example:
"\-\-gpus\-per\-node=volta:3,kepler:1".
See also the \fB\-\-gpus\fR, \fB\-\-gpus\-per\-socket\fR and
\fB\-\-gpus\-per\-task\fR options.

.TP
\fB\-\-gpus\-per\-socket\fR=[<\fitype\fR>:]<\fInumber\fR>
Specify the number of GPUs required for the job on each socket included in
the job's resource allocation.
An optional GPU type specification can be supplied.
For example "\-\-gpus\-per\-socket=volta:3".
Multiple options can be requested in a comma separated list, for example:
"\-\-gpus\-per\-socket=volta:3,kepler:1".
Requires job to specify a sockets per node count ( \-\-sockets\-per\-node).
See also the \fB\-\-gpus\fR, \fB\-\-gpus\-per\-node\fR and
\fB\-\-gpus\-per\-task\fR options.
This option applies to job allocations.

.TP
\fB\-\-gpus\-per\-task\fR=[<\fitype\fR>:]<\fInumber\fR>
Specify the number of GPUs required for the job on each task to be spawned
in the job's resource allocation.
An optional GPU type specification can be supplied.
This option requires the specification of a task count.
For example "\-\-gpus\-per\-task=volta:1".
Multiple options can be requested in a comma separated list, for example:
"\-\-gpus\-per\-task=volta:3,kepler:1".
Requires job to specify a task count (\-\-nodes).
See also the \fB\-\-gpus\fR, \fB\-\-gpus\-per\-socket\fR and
\fB\-\-gpus\-per\-node\fR options.

.TP
\fB\-\-gres\fR=<\fIlist\fR>
Specifies a comma delimited list of generic consumable resources.
The format of each entry on the list is "name[[:type]:count]".
The name is that of the consumable resource.
The count is the number of those resources with a default value of 1.
The count can have a suffix of
"k" or "K" (multiple of 1024),
"m" or "M" (multiple of 1024 x 1024),
"g" or "G" (multiple of 1024 x 1024 x 1024),
"t" or "T" (multiple of 1024 x 1024 x 1024 x 1024),
"p" or "P" (multiple of 1024 x 1024 x 1024 x 1024 x 1024).
The specified resources will be allocated to the job on each node.
The available generic consumable resources is configurable by the system
administrator.
A list of available generic consumable resources will be printed and the
command will exit if the option argument is "help".
Examples of use include "\-\-gres=gpu:2,mic:1", "\-\-gres=gpu:kepler:2", and
"\-\-gres=help".
NOTE: This option applies to job and step allocations. By default, a job step
is allocated all of the generic resources that have allocated to the job.
To change the behavior so that each job step is allocated no generic resources,
explicitly set the value of \-\-gres to specify zero counts for each generic
resource OR set "\-\-gres=none" OR set the SLURM_STEP_GRES environment variable
to "none".

.TP
\fB\-\-gres\-flags\fR=<\fItype\fR>
Specify generic resource task binding options.
This option applies to job allocations.
.RS
.TP
.B disable\-binding
Disable filtering of CPUs with respect to generic resource locality.
This option is currently required to use more CPUs than are bound to a GRES
(i.e. if a GPU is bound to the CPUs on one socket, but resources on more than
one socket are required to run the job).
This option may permit a job to be allocated resources sooner than otherwise
possible, but may result in lower job performance.
.TP
.B enforce\-binding
The only CPUs available to the job will be those bound to the selected
GRES (i.e. the CPUs identified in the gres.conf file will be strictly
enforced). This option may result in delayed initiation of a job.
For example a job requiring two GPUs and one CPU will be delayed until both
GPUs on a single socket are available rather than using GPUs bound to separate
sockets, however the application performance may be improved due to improved
communication speed.
Requires the node to be configured with more than one socket and resource
filtering will be performed on a per\-socket basis.
.RE

.TP
\fB\-H, \-\-hold\fR
Specify the job is to be submitted in a held state (priority of zero).
A held job can now be released using scontrol to reset its priority
(e.g. "\fIscontrol release <job_id>\fR"). This option applies to job
allocations.

.TP
\fB\-h\fR, \fB\-\-help\fR
Display help information and exit.

.TP
\fB\-\-hint\fR=<\fItype\fR>
Bind tasks according to application hints.
.RS
.TP
.B compute_bound
Select settings for compute bound applications:
use all cores in each socket, one thread per core.
.TP
.B memory_bound
Select settings for memory bound applications:
use only one core in each socket, one thread per core.
.TP
.B [no]multithread
[don't] use extra threads with in-core multi-threading
which can benefit communication intensive applications.
Only supported with the task/affinity plugin.
.TP
.B help
show this help message
.TP
This option applies to job allocations.
.RE

.TP
\fB\-I\fR, \fB\-\-immediate\fR[=<\fIseconds\fR>]
exit if resources are not available within the
time period specified.
If no argument is given (seconds defaults to 1), resources must be available
immediately for the request to succeed. If \fBdefer\fR is configured in
\fBSchedulerParameters\fR and seconds=1 the allocation request will fail
immediately; \fBdefer\fR conflicts and takes precedence over this option.
By default, \fB\-\-immediate\fR is off, and the command
will block until resources become available. Since this option's
argument is optional, for proper parsing the single letter option
must be followed immediately with the value and not include a
space between them. For example "\-I60" and not "\-I 60". This option applies
to job and step allocations.

.TP
\fB\-i\fR, \fB\-\-input\fR=<\fImode\fR>
Specify how stdin is to redirected. By default,
.B srun
redirects stdin from the terminal all tasks. See \fBIO Redirection\fR
below for more options.
For OS X, the poll() function does not support stdin, so input from
a terminal is not possible. This option applies to job and step allocations.

.TP
\fB\-J\fR, \fB\-\-job\-name\fR=<\fIjobname\fR>
Specify a name for the job. The specified name will appear along with
the job id number when querying running jobs on the system. The default
is the supplied \fBexecutable\fR program's name. NOTE: This information
may be written to the slurm_jobacct.log file. This file is space delimited
so if a space is used in the \fIjobname\fR name it will cause problems in
properly displaying the contents of the slurm_jobacct.log file when the
\fBsacct\fR command is used. This option applies to job and step allocations.

.TP
\fB\-\-jobid\fR=<\fIjobid\fR>
Initiate a job step under an already allocated job with job id \fIid\fR.
Using this option will cause \fBsrun\fR to behave exactly as if the
SLURM_JOB_ID environment variable was set. This option applies to step
allocations.

.TP
\fB\-K\fR, \fB\-\-kill\-on\-bad\-exit\fR[=0|1]
Controls whether or not to terminate a step if any task exits with a non\-zero
exit code. If this option is not specified, the default action will be based
upon the Slurm configuration parameter of \fBKillOnBadExit\fR. If this option
is specified, it will take precedence over \fBKillOnBadExit\fR. An option
argument of zero will not terminate the job. A non\-zero argument or no
argument will terminate the job.
Note: This option takes precedence over the \fB\-W\fR, \fB\-\-wait\fR option
to terminate the job immediately if a task exits with a non\-zero exit code.
Since this option's argument is optional, for proper parsing the
single letter option must be followed immediately with the value and
not include a space between them. For example "\-K1" and not "\-K 1".

.TP
\fB\-k\fR, \fB\-\-no\-kill\fR [=off]
Do not automatically terminate a job if one of the nodes it has been
allocated fails. This option applies to job and step allocations.
The job will assume all responsibilities for fault\-tolerance.
Tasks launch using this option will not be considered terminated
(e.g. \fB\-K\fR, \fB\-\-kill\-on\-bad\-exit\fR and
\fB\-W\fR, \fB\-\-wait\fR options will have no effect upon the job step).
The active job step (MPI job) will likely suffer a fatal error,
but subsequent job steps may be run if this option is specified.

Specify an optional argument of "off" disable the effect of the
\fBSLURM_NO_KILL\fR environment variable.

The default action is to terminate the job upon node failure.

.TP
\fB\-l\fR, \fB\-\-label\fR
Prepend task number to lines of stdout/err.
The \fB\-\-label\fR option will prepend lines of output with the remote
task id. This option applies to step allocations.

.TP
\fB\-L\fR, \fB\-\-licenses\fR=<\fBlicense\fR>
Specification of licenses (or other resources available on all
nodes of the cluster) which must be allocated to this job.
License names can be followed by a colon and count
(the default count is one).
Multiple license names should be comma separated (e.g.
"\-\-licenses=foo:4,bar"). This option applies to job allocations.

.TP
\fB\-M\fR, \fB\-\-clusters\fR=<\fIstring\fR>
Clusters to issue commands to.  Multiple cluster names may be comma separated.
The job will be submitted to the one cluster providing the earliest expected
job initiation time. The default value is the current cluster. A value of
\(aq\fIall\fR' will query to run on all clusters.  Note the
\fB\-\-export\fR option to control environment variables exported
between clusters.
This option applies only to job allocations.
Note that the SlurmDBD must be up for this option to work properly.

.TP
\fB\-m\fR, \fB\-\-distribution\fR=
\fI*\fR|\fIblock\fR|\fIcyclic\fR|\fIarbitrary\fR|\fIplane=<options>
\fR[:\fI*\fR|\fIblock\fR|\fIcyclic\fR|\fIfcyclic\fR[:\fI*\fR|\fIblock\fR|
\fIcyclic\fR|\fIfcyclic\fR]][,\fIPack\fR|\fINoPack\fR]

Specify alternate distribution methods for remote processes.
This option controls the distribution of tasks to the nodes on which
resources have been allocated, and the distribution of those resources
to tasks for binding (task affinity). The first distribution
method (before the first ":") controls the distribution of tasks to nodes. 
The second distribution method (after the first ":")
controls the distribution of allocated CPUs across sockets for binding
to tasks. The third distribution method (after the second ":") controls
the distribution of allocated CPUs across cores for binding to tasks.
The second and third distributions apply only if task affinity is enabled.
The third distribution is supported only if the task/cgroup plugin is
configured. The default value for each distribution type is specified by *.

Note that with select/cons_res, the number of CPUs allocated on each
socket and node may be different. Refer to
https://slurm.schedmd.com/mc_support.html
for more information on resource allocation, distribution of tasks to
nodes, and binding of tasks to CPUs.
.RS
First distribution method (distribution of tasks across nodes):

.TP
.B *
Use the default method for distributing tasks to nodes (block).
.TP
.B block
The block distribution method will distribute tasks to a node such
that consecutive tasks share a node. For example, consider an
allocation of three nodes each with two cpus. A four\-task block
distribution request will distribute those tasks to the nodes with
tasks one and two on the first node, task three on the second node,
and task four on the third node.  Block distribution is the default
behavior if the number of tasks exceeds the number of allocated nodes.
.TP
.B cyclic
The cyclic distribution method will distribute tasks to a node such
that consecutive tasks are distributed over consecutive nodes (in a
round\-robin fashion). For example, consider an allocation of three
nodes each with two cpus. A four\-task cyclic distribution request
will distribute those tasks to the nodes with tasks one and four on
the first node, task two on the second node, and task three on the
third node.
Note that when SelectType is select/cons_res, the same number of CPUs
may not be allocated on each node. Task distribution will be
round\-robin among all the nodes with CPUs yet to be assigned to tasks.
Cyclic distribution is the default behavior if the number
of tasks is no larger than the number of allocated nodes.
.TP
.B plane
The tasks are distributed in blocks of a specified size.  The options
include a number representing the size of the task block.  This is
followed by an optional specification of the task distribution scheme
within a block of tasks and between the blocks of tasks.  The number of tasks
distributed to each node is the same as for cyclic distribution, but the
taskids assigned to each node depend on the plane size. For more
details (including examples and diagrams), please see
.br
https://slurm.schedmd.com/mc_support.html
.br
and
.br
https://slurm.schedmd.com/dist_plane.html
.TP
.B arbitrary
The arbitrary method of distribution will allocate processes in\-order
as listed in file designated by the environment variable
SLURM_HOSTFILE.  If this variable is listed it will over ride any
other method specified.  If not set the method will default to block.
Inside the hostfile must contain at minimum the number of hosts
requested and be one per line or comma separated.  If specifying a
task count (\fB\-n\fR, \fB\-\-ntasks\fR=<\fInumber\fR>), your tasks
will be laid out on the nodes in the order of the file.
.br
\fBNOTE:\fR The arbitrary distribution option on a job allocation only
controls the nodes to be allocated to the job and not the allocation of
CPUs on those nodes. This option is meant primarily to control a job step's
task layout in an existing job allocation for the srun command.
.br
\fBNOTE:\fR If number of tasks is given and a list of requested nodes is also
given the number of nodes used from that list will be reduced to match that of
the number of tasks if the number of nodes in the list is greater than the
number of tasks.

.TP
Second distribution method (distribution of CPUs across sockets for binding):

.TP
.B *
Use the default method for distributing CPUs across sockets (cyclic).
.TP
.B block
The block distribution method will distribute allocated CPUs 
consecutively from the same socket for binding to tasks, before using
the next consecutive socket.
.TP
.B cyclic
The cyclic distribution method will distribute allocated CPUs for
binding to a given task consecutively from the same socket, and
from the next consecutive socket for the next task, in a 
round\-robin fashion across sockets. 
.TP
.B fcyclic
The fcyclic distribution method will distribute allocated CPUs 
for binding to tasks from consecutive sockets in a
round\-robin fashion across the sockets.

.TP
Third distribution method (distribution of CPUs across cores for binding):

.TP
.B *
Use the default method for distributing CPUs across cores
(inherited from second distribution method).
.TP
.B block
The block distribution method will distribute allocated CPUs 
consecutively from the same core for binding to tasks, before using
the next consecutive core.
.TP
.B cyclic
The cyclic distribution method will distribute allocated CPUs for
binding to a given task consecutively from the same core, and
from the next consecutive core for the next task, in a 
round\-robin fashion across cores. 
.TP
.B fcyclic
The fcyclic distribution method will distribute allocated CPUs 
for binding to tasks from consecutive cores in a
round\-robin fashion across the cores.


.TP
Optional control for task distribution over nodes:

.TP
.B Pack
Rather than evenly distributing a job step's tasks evenly across it's allocated
nodes, pack them as tightly as possible on the nodes.
.TP
.B NoPack
Rather than packing a job step's tasks as tightly as possible on the nodes,
distribute them evenly.
This user option will supersede the SelectTypeParameters CR_Pack_Nodes
configuration parameter.
.TP
This option applies to job and step allocations.
.RE

.TP
\fB\-\-mail\-type\fR=<\fItype\fR>
Notify user by email when certain event types occur.
Valid \fItype\fR values are NONE, BEGIN, END, FAIL, REQUEUE, ALL (equivalent to
BEGIN, END, FAIL, REQUEUE, and STAGE_OUT), STAGE_OUT (burst buffer stage out
and teardown completed), TIME_LIMIT, TIME_LIMIT_90 (reached 90 percent of time limit),
TIME_LIMIT_80 (reached 80 percent of time limit), and TIME_LIMIT_50
(reached 50 percent of time limit).
Multiple \fItype\fR values may be specified in a comma separated list.
The user to be notified is indicated with \fB\-\-mail\-user\fR. This option
applies to job allocations.

.TP
\fB\-\-mail\-user\fR=<\fIuser\fR>
User to receive email notification of state changes as defined by
\fB\-\-mail\-type\fR.
The default value is the submitting user. This option applies to job
allocations.

.TP
\fB\-\-mcs\-label\fR=<\fImcs\fR>
Used only when the mcs/group plugin is enabled.
This parameter is a group among the groups of the user.
Default value is calculated by the Plugin mcs if it's enabled. This option
applies to job allocations.

.TP
\fB\-\-mem\fR=<\fIsize[units]\fR>
Specify the real memory required per node.
Default units are megabytes unless the SchedulerParameters configuration
parameter includes the "default_gbytes" option for gigabytes.
Different units can be specified using the suffix [K|M|G|T].
Default value is \fBDefMemPerNode\fR and the maximum value is
\fBMaxMemPerNode\fR. If configured, both of parameters can be
seen using the \fBscontrol show config\fR command.
This parameter would generally be used if whole nodes
are allocated to jobs (\fBSelectType=select/linear\fR).
Specifying a memory limit of zero for a job step will restrict the job step
to the amount of memory allocated to the job, but not remove any of the job's
memory allocation from being available to other job steps.
Also see \fB\-\-mem\-per\-cpu\fR and \fB\-\-mem\-per\-gpu\fR.
The \fB\-\-mem\fR, \fB\-\-mem\-per\-cpu\fR and \fB\-\-mem\-per\-gpu\fR
options are mutually exclusive. If \fB\-\-mem\fR, \fB\-\-mem\-per\-cpu\fR or
\fB\-\-mem\-per\-gpu\fR are specified as command line arguments, then they will
take precedence over the environment (potentially inherited from \fBsalloc\fR
or \fBsbatch\fR).

NOTE: A memory size specification of zero is treated as a special case and
grants the job access to all of the memory on each node for newly submitted jobs
and all available job memory to a new job steps.

Specifying new memory limits for job steps are only advisory.

If the job is allocated multiple nodes in a heterogeneous cluster, the memory
limit on each node will be that of the node in the allocation with the smallest
memory size (same limit will apply to every node in the job's allocation).

NOTE: Enforcement of memory limits currently relies upon the task/cgroup plugin
or enabling of accounting, which samples memory use on a periodic basis (data
need not be stored, just collected). In both cases memory use is based upon
the job's Resident Set Size (RSS). A task may exceed the memory limit until
the next periodic accounting sample.

This option applies to job and step allocations.

.TP
\fB\-\-mem\-per\-cpu\fR=<\fIsize[units]\fR>
Minimum memory required per allocated CPU.
Default units are megabytes unless the SchedulerParameters configuration
parameter includes the "default_gbytes" option for gigabytes.
Different units can be specified using the suffix [K|M|G|T].
Default value is \fBDefMemPerCPU\fR and the maximum value is \fBMaxMemPerCPU\fR
(see exception below). If configured, both of parameters can be
seen using the \fBscontrol show config\fR command.
Note that if the job's \fB\-\-mem\-per\-cpu\fR value exceeds the configured
\fBMaxMemPerCPU\fR, then the user's limit will be treated as a memory limit
per task; \fB\-\-mem\-per\-cpu\fR will be reduced to a value no larger than
\fBMaxMemPerCPU\fR; \fB\-\-cpus\-per\-task\fR will be set and the value of
\fB\-\-cpus\-per\-task\fR multiplied by the new \fB\-\-mem\-per\-cpu\fR
value will equal the original \fB\-\-mem\-per\-cpu\fR value specified by
the user.
This parameter would generally be used if individual processors
are allocated to jobs (\fBSelectType=select/cons_res\fR).
If resources are allocated by the core, socket or whole nodes; the number
of CPUs allocated to a job may be higher than the task count and the value
of \fB\-\-mem\-per\-cpu\fR should be adjusted accordingly.
Specifying a memory limit of zero for a job step will restrict the job step
to the amount of memory allocated to the job, but not remove any of the job's
memory allocation from being available to other job steps.
Also see \fB\-\-mem\fR and \fB\-\-mem\-per\-gpu\fR.
The \fB\-\-mem\fR, \fB\-\-mem\-per\-cpu\fR and \fB\-\-mem\-per\-gpu\fR
options are mutually exclusive.

NOTE:If the final amount of memory requested by job
(eg.: when \-\-mem\-per\-cpu use with \-\-exclusive option)
can't be satisfied by any of nodes configured in the
partition, the job will be rejected.

.TP
\fB\-\-mem\-per\-gpu\fR=<\fIsize[units]\fR>
Minimum memory required per allocated GPU.
Default units are megabytes unless the SchedulerParameters configuration
parameter includes the "default_gbytes" option for gigabytes.
Different units can be specified using the suffix [K|M|G|T].
Default value is \fBDefMemPerGPU\fR and is available on both a global and
per partition basis.
If configured, the parameters can be seen using the \fBscontrol show config\fR
and \fBscontrol show partition\fR commands.
Also see \fB\-\-mem\fR.
The \fB\-\-mem\fR, \fB\-\-mem\-per\-cpu\fR and \fB\-\-mem\-per\-gpu\fR
options are mutually exclusive.

.TP
\fB\-\-mem\-bind\fR=[{\fIquiet,verbose\fR},]\fItype\fR
Bind tasks to memory. Used only when the task/affinity plugin is enabled
and the NUMA memory functions are available.
\fBNote that the resolution of CPU and memory binding
may differ on some architectures.\fR For example, CPU binding may be performed
at the level of the cores within a processor while memory binding will
be performed at the level of nodes, where the definition of "nodes"
may differ from system to system.
By default no memory binding is performed; any task using any CPU can use
any memory. This option is typically used to ensure that each task is bound to
the memory closest to it's assigned CPU. \fBThe use of any type other than
"none" or "local" is not recommended.\fR
If you want greater control, try running a simple test code with the
options "\-\-cpu\-bind=verbose,none \-\-mem\-bind=verbose,none" to determine
the specific configuration.

NOTE: To have Slurm always report on the selected memory binding for
all commands executed in a shell, you can enable verbose mode by
setting the SLURM_MEM_BIND environment variable value to "verbose".

The following informational environment variables are set when
\fB\-\-mem\-bind\fR is in use:

.nf
	SLURM_MEM_BIND_LIST
	SLURM_MEM_BIND_PREFER
	SLURM_MEM_BIND_SORT
	SLURM_MEM_BIND_TYPE
	SLURM_MEM_BIND_VERBOSE
.fi

See the \fBENVIRONMENT VARIABLES\fR section for a more detailed description
of the individual SLURM_MEM_BIND* variables.

Supported options include:
.RS
.TP
.B help
show this help message
.TP
.B local
Use memory local to the processor in use
.TP
.B map_mem:<list>
Bind by setting memory masks on tasks (or ranks) as specified where <list> is
<numa_id_for_task_0>,<numa_id_for_task_1>,...
The mapping is specified for a node and identical mapping is applied to the
tasks on every node (i.e. the lowest task ID on each node is mapped to the
first ID specified in the list, etc.).
NUMA IDs are interpreted as decimal values unless they are preceded
with '0x' in which case they interpreted as hexadecimal values.
If the number of tasks (or ranks) exceeds the number of elements in this list,
elements in the list will be reused as needed starting from the beginning of
the list.
To simplify support for large task counts, the lists may follow a map with an
asterisk and repetition count
For example "map_mem:0x0f*4,0xf0*4".
Not supported unless the entire node is allocated to the job.
.TP
.B mask_mem:<list>
Bind by setting memory masks on tasks (or ranks) as specified where <list> is
<numa_mask_for_task_0>,<numa_mask_for_task_1>,...
The mapping is specified for a node and identical mapping is applied to the
tasks on every node (i.e. the lowest task ID on each node is mapped to the
first mask specified in the list, etc.).
NUMA masks are \fBalways\fR interpreted as hexadecimal values.
Note that masks must be preceded with a '0x' if they don't begin
with [0-9] so they are seen as numerical values.
If the number of tasks (or ranks) exceeds the number of elements in this list,
elements in the list will be reused as needed starting from the beginning of
the list.
To simplify support for large task counts, the lists may follow a mask with an
asterisk and repetition count
For example "mask_mem:0*4,1*4".
Not supported unless the entire node is allocated to the job.
.TP
.B no[ne]
don't bind tasks to memory (default)
.TP
.B nosort
avoid sorting free cache pages (default, LaunchParameters configuration
parameter can override this default)
.TP
.B p[refer]
Prefer use of first specified NUMA node, but permit
 use of other available NUMA nodes.
.TP
.B q[uiet]
quietly bind before task runs (default)
.TP
.B rank
bind by task rank (not recommended)
.TP
.B sort
sort free cache pages (run zonesort on Intel KNL nodes)
.TP
.B v[erbose]
verbosely report binding before task runs
.TP
This option applies to job and step allocations.
.RE

.TP
\fB\-\-mincpus\fR=<\fIn\fR>
Specify a minimum number of logical cpus/processors per node. This option
applies to job allocations.

.TP
\fB\-\-msg\-timeout\fR=<\fIseconds\fR>
Modify the job launch message timeout.
The default value is \fBMessageTimeout\fR in the Slurm configuration file slurm.conf.
Changes to this are typically not recommended, but could be useful to diagnose problems.
This option applies to job allocations.

.TP
\fB\-\-mpi\fR=<\fImpi_type\fR>
Identify the type of MPI to be used. May result in unique initiation
procedures.
.RS
.TP
.B list
Lists available mpi types to choose from.
.TP
.B pmi2
To enable PMI2 support. The PMI2 support in Slurm works only if the MPI
implementation supports it, in other words if the MPI has the PMI2
interface implemented. The \-\-mpi=pmi2 will load the library
lib/slurm/mpi_pmi2.so which provides the server side functionality but
the client side must implement PMI2_Init() and the other interface calls.
.TP
.B pmix
To enable PMIx support (http://pmix.github.io/master). The PMIx support
in Slurm can be used to launch parallel applications (e.g. MPI) if it
supports PMIx, PMI2 or PMI1. Slurm must be configured with pmix support
by passing "--with-pmix=<PMIx installation path>" option to its 
"./configure" script.

At the time of writing PMIx is supported in Open MPI starting from version 2.0.
PMIx also supports backward compatibility with PMI1 and PMI2 and can be 
used if MPI was configured with PMI2/PMI1 support pointing to the PMIx library
("libpmix").
If MPI supports PMI1/PMI2 but doesn't provide the way to point to a specific 
implementation, a hack'ish solution leveraging LD_PRELOAD can be used to 
force "libpmix" usage.

.TP
.B none
No special MPI processing. This is the default and works with
many other versions of MPI.
.TP
This option applies to step allocations.
.RE

.TP
\fB\-\-multi\-prog\fR
Run a job with different programs and different arguments for
each task. In this case, the executable program specified is
actually a configuration file specifying the executable and
arguments for each task. See \fBMULTIPLE PROGRAM CONFIGURATION\fR
below for details on the configuration file contents. This option applies to
step allocations.

.TP
\fB\-N\fR, \fB\-\-nodes\fR=<\fIminnodes\fR[\-\fImaxnodes\fR]>
Request that a minimum of \fIminnodes\fR nodes be allocated to this job.
A maximum node count may also be specified with \fImaxnodes\fR.
If only one number is specified, this is used as both the minimum and
maximum node count.
The partition's node limits supersede those of the job.
If a job's node limits are outside of the range permitted for its
associated partition, the job will be left in a PENDING state.
This permits possible execution at a later time, when the partition
limit is changed.
If a job node limit exceeds the number of nodes configured in the
partition, the job will be rejected.
Note that the environment
variable \fBSLURM_JOB_NUM_NODES\fR (and \fBSLURM_NNODES\fR for backwards compatibility)
will be set to the count of nodes actually
allocated to the job. See the \fBENVIRONMENT VARIABLES\fR section
for more information.  If \fB\-N\fR is not specified, the default
behavior is to allocate enough nodes to satisfy the requirements of
the \fB\-n\fR and \fB\-c\fR options.
The job will be allocated as many nodes as possible within the range specified
and without delaying the initiation of the job.
If number of tasks is given and a number of requested nodes is also given the
number of nodes used from that request will be reduced to match that of the
number of tasks if the number of nodes in the request is greater than the number
of tasks.
The node count specification may include a numeric value followed by a suffix
of "k" (multiplies numeric value by 1,024) or "m" (multiplies numeric value by
1,048,576). This option applies to job and step allocations.

.TP
\fB\-n\fR, \fB\-\-ntasks\fR=<\fInumber\fR>
Specify the number of tasks to run. Request that \fBsrun\fR
allocate resources for \fIntasks\fR tasks.
The default is one task per node, but note
that the \fB\-\-cpus\-per\-task\fR option will change this default. This option
applies to job and step allocations.

.TP
\fB\-\-network\fR=<\fItype\fR>
Specify information pertaining to the switch or network.
The interpretation of \fItype\fR is system dependent.
This option is supported when running Slurm on a Cray natively.  It is
used to request using Network Performance Counters.
Only one value per request is valid.
All options are case in\-sensitive.
In this configuration supported values include:
.RS
.TP 6
\fBsystem\fR
Use the system\-wide network performance counters. Only nodes requested
will be marked in use for the job allocation.  If the job does not
fill up the entire system the rest of the nodes are not
able to be used by other jobs using NPC, if idle their state will appear as
PerfCnts.  These nodes are still available for other jobs not using NPC.
.TP
\fBblade\fR
Use the blade network performance counters. Only nodes requested
will be marked in use for the job allocation.  If the job does not
fill up the entire blade(s) allocated to the job those blade(s) are not
able to be used by other jobs using NPC, if idle their state will appear as
PerfCnts.  These nodes are still available for other jobs not using NPC.
.TP
.RE

.br
.br
In all cases the job or step allocation request \fBmust specify the
\-\-exclusive option\fR.  Otherwise the request will be denied.

.br
.br
Also with any of these options steps are not allowed to share blades,
so resources would remain idle inside an allocation if the step
running on a blade does not take up all the nodes on the blade.

.br
.br
The \fBnetwork\fR option is also supported on systems with IBM's Parallel Environment (PE).
See IBM's LoadLeveler job command keyword documentation about the keyword
"network" for more information.
Multiple values may be specified in a comma separated list.
All options are case in\-sensitive.
Supported values include:
.RS
.TP 12
\fBBULK_XFER\fR[=<\fIresources\fR>]
Enable bulk transfer of data using Remote Direct-Memory Access (RDMA).
The optional \fIresources\fR specification is a numeric value which can have
a suffix of "k", "K", "m", "M", "g" or "G" for kilobytes, megabytes or
gigabytes.
NOTE: The \fIresources\fR specification is not supported by the underlying
IBM infrastructure as of Parallel Environment version 2.2 and no value should
be specified at this time.
The devices allocated to a job must all be of the same type.
The default value depends upon depends upon what hardware is available and in
order of preferences is IPONLY (which is not considered in User Space mode),
HFI, IB, HPCE, and KMUX.
.TP
\fBCAU\fR=<\fIcount\fR>
Number of Collective Acceleration Units (CAU) required.
Applies only to IBM Power7-IH processors.
Default value is zero.
Independent CAU will be allocated for each programming interface (MPI, LAPI, etc.)
.TP
\fBDEVNAME\fR=<\fIname\fR>
Specify the device name to use for communications (e.g. "eth0" or "mlx4_0").
.TP
\fBDEVTYPE\fR=<\fItype\fR>
Specify the device type to use for communications.
The supported values of \fItype\fR are:
"IB" (InfiniBand), "HFI" (P7 Host Fabric Interface),
"IPONLY" (IP-Only interfaces), "HPCE" (HPC Ethernet), and
"KMUX" (Kernel Emulation of HPCE).
The devices allocated to a job must all be of the same type.
The default value depends upon depends upon what hardware is available and in
order of preferences is IPONLY (which is not considered in User Space mode),
HFI, IB, HPCE, and KMUX.
.TP
\fBIMMED\fR =<\fIcount\fR>
Number of immediate send slots per window required.
Applies only to IBM Power7-IH processors.
Default value is zero.
.TP
\fBINSTANCES\fR =<\fIcount\fR>
Specify number of network connections for each task on each network connection.
The default instance count is 1.
.TP
\fBIPV4\fR
Use Internet Protocol (IP) version 4 communications (default).
.TP
\fBIPV6\fR
Use Internet Protocol (IP) version 6 communications.
.TP
\fBLAPI\fR
Use the LAPI programming interface.
.TP
\fBMPI\fR
Use the MPI programming interface.
MPI is the default interface.
.TP
\fBPAMI\fR
Use the PAMI programming interface.
.TP
\fBSHMEM\fR
Use the OpenSHMEM programming interface.
.TP
\fBSN_ALL\fR
Use all available switch networks (default).
.TP
\fBSN_SINGLE\fR
Use one available switch network.
.TP
\fBUPC\fR
Use the UPC programming interface.
.TP
\fBUS\fR
Use User Space communications.
.TP

Some examples of network specifications:
.TP
\fBInstances=2,US,MPI,SN_ALL\fR
Create two user space connections for MPI communications on every switch
network for each task.
.TP
\fBUS,MPI,Instances=3,Devtype=IB\fR
Create three user space connections for MPI communications on every InfiniBand
network for each task.
.TP
\fBIPV4,LAPI,SN_Single\fR
Create a IP version 4 connection for LAPI communications on one switch network
for each task.
.TP
\fBInstances=2,US,LAPI,MPI\fR
Create two user space connections each for LAPI and MPI communications on every
switch network for each task. Note that SN_ALL is the default option so every
switch network is used. Also note that Instances=2 specifies that two
connections are established for each protocol (LAPI and MPI) and each task.
If there are two networks and four tasks on the node then a total
of 32 connections are established (2 instances x 2 protocols x 2 networks x
4 tasks).
.TP
This option applies to job and step allocations.
.RE

.TP
\fB\-\-nice\fR[=\fIadjustment\fR]
Run the job with an adjusted scheduling priority within Slurm. With no
adjustment value the scheduling priority is decreased by 100. A negative nice
value increases the priority, otherwise decreases it. The adjustment range is
+/\- 2147483645. Only privileged users can specify a negative adjustment.

.TP
\fB\-\-ntasks\-per\-core\fR=<\fIntasks\fR>
Request the maximum \fIntasks\fR be invoked on each core.
This option applies to the job allocation, but not to step allocations.
Meant to be used with the \fB\-\-ntasks\fR option.
Related to \fB\-\-ntasks\-per\-node\fR except at the core level
instead of the node level.  Masks will automatically be generated
to bind the tasks to specific core unless \fB\-\-cpu\-bind=none\fR
is specified.
NOTE: This option is not supported unless \fISelectType=cons_res\fR is
configured (either directly or indirectly on Cray systems)
along with the node's core count.

.TP
\fB\-\-ntasks\-per\-node\fR=<\fIntasks\fR>
Request that \fIntasks\fR be invoked on each node.
If used with the \fB\-\-ntasks\fR option, the \fB\-\-ntasks\fR option will take
precedence and the \fB\-\-ntasks\-per\-node\fR will be treated as a
\fImaximum\fR count of tasks per node.
Meant to be used with the \fB\-\-nodes\fR option.
This is related to \fB\-\-cpus\-per\-task\fR=\fIncpus\fR,
but does not require knowledge of the actual number of cpus on
each node.  In some cases, it is more convenient to be able to
request that no more than a specific number of tasks be invoked
on each node.  Examples of this include submitting
a hybrid MPI/OpenMP app where only one MPI "task/rank" should be
assigned to each node while allowing the OpenMP portion to utilize
all of the parallelism present in the node, or submitting a single
setup/cleanup/monitoring job to each node of a pre\-existing
allocation as one step in a larger job script. This option applies to job
allocations.

.TP
\fB\-\-ntasks\-per\-socket\fR=<\fIntasks\fR>
Request the maximum \fIntasks\fR be invoked on each socket.
This option applies to the job allocation, but not to step allocations.
Meant to be used with the \fB\-\-ntasks\fR option.
Related to \fB\-\-ntasks\-per\-node\fR except at the socket level
instead of the node level.  Masks will automatically be generated
to bind the tasks to specific sockets unless \fB\-\-cpu\-bind=none\fR
is specified.
NOTE: This option is not supported unless \fISelectType=cons_res\fR is
configured (either directly or indirectly on Cray systems)
along with the node's socket count.

.TP
\fB\-O\fR, \fB\-\-overcommit\fR
Overcommit resources. This option applies to job and step allocations.
When applied to job allocation, only one CPU is allocated to the job per node
and options used to specify the number of tasks per node, socket, core, etc.
are ignored.
When applied to job step allocations (the \fBsrun\fR command when executed
within an existing job allocation), this option can be used to launch more than
one task per CPU.
Normally, \fBsrun\fR will not allocate more than one process per CPU.
By specifying \fB\-\-overcommit\fR you are explicitly allowing more than one
process per CPU. However no more than \fBMAX_TASKS_PER_NODE\fR tasks are
permitted to execute per node.  NOTE: \fBMAX_TASKS_PER_NODE\fR is
defined in the file \fIslurm.h\fR and is not a variable, it is set at
Slurm build time.

.TP
\fB\-o\fR, \fB\-\-output\fR=<\fIfilename pattern\fR>
Specify the "\fIfilename pattern\fR" for stdout redirection. By default in
interactive mode,
.B srun
collects stdout from all tasks and sends this output via TCP/IP to
the attached terminal. With \fB\-\-output\fR stdout may be redirected
to a file, to one file per task, or to /dev/null. See section
\fBIO Redirection\fR below for the various forms of \fIfilename pattern\fR.
If the specified file already exists, it will be overwritten.
.br

If \fB\-\-error\fR is not also specified on the command line, both
stdout and stderr will directed to the file specified by \fB\-\-output\fR. This
option applies to job and step allocations.

.TP
\fB\-\-open\-mode\fR=<\fIappend|truncate\fR>
Open the output and error files using append or truncate mode as specified.
For heterogeneous job steps the default value is "append". 
Otherwise the default value is specified by the system configuration parameter
\fIJobFileAppend\fR. This option applies to job and step allocations.

.TP
\fB\-\-pack\-group\fR=<\fIexpr\fR>
Identify each job in a heterogeneous job allocation for which a step is
to be created. Applies only to srun commands issued inside a salloc allocation
or sbatch script.
\fR<\fIexpr\fR> is a set of integers corresponding to one or more options
indexes on the salloc or sbatch command line.
Examples: "\-\-pack\-group=2", "\-\-pack\-group=0,4", "\-\-pack\-group=1,3\-5".
The default value is \-\-pack\-group=0.

.TP
\fB\-p\fR, \fB\-\-partition\fR=<\fIpartition_names\fR>
Request a specific partition for the resource allocation.  If not specified,
the default behavior is to allow the slurm controller to select the default
partition as designated by the system administrator. If the job can use more
than one partition, specify their names in a comma separate list and the one
offering earliest initiation will be used with no regard given to the partition
name ordering (although higher priority partitions will be considered first).
When the job is initiated, the name of the partition used will be placed first
in the job record partition string. This option applies to job allocations.

.TP
\fB\-\-power\fR=<\fIflags\fR>
Comma separated list of power management plugin options.
Currently available flags include:
level (all nodes allocated to the job should have identical power caps,
may be disabled by the Slurm configuration option PowerParameters=job_no_level).
This option applies to job allocations.

.TP
\fB\-\-priority\fR=<\fIvalue\fR>
Request a specific job priority.
May be subject to configuration specific constraints.
\fIvalue\fR should either be a numeric value or "TOP" (for highest possible value).
Only Slurm operators and administrators can set the priority of a job.
This option applies to job allocations only.

.TP
\fB\-\-profile\fR=<all|none|[energy[,|task[,|filesystem[,|network]]]]>
enables detailed data collection by the acct_gather_profile plugin.
Detailed data are typically time-series that are stored in an HDF5 file for
the job or an InfluxDB database depending on the configured plugin.

.RS
.TP 10
\fBAll\fR
All data types are collected. (Cannot be combined with other values.)

.TP
\fBNone\fR
No data types are collected. This is the default.
 (Cannot be combined with other values.)

.TP
\fBEnergy\fR
Energy data is collected.

.TP
\fBTask\fR
Task (I/O, Memory, ...) data is collected.

.TP
\fBFilesystem\fR
Filesystem data is collected.

.TP
\fBNetwork\fR
Network (InfiniBand) data is collected.

.TP
This option applies to job and step allocations.
.RE

.TP
\fB\-\-prolog\fR=<\fIexecutable\fR>
\fBsrun\fR will run \fIexecutable\fR just before launching the job step.
The command line arguments for \fIexecutable\fR will be the command
and arguments of the job step.  If \fIexecutable\fR is "none", then
no srun prolog will be run. This parameter overrides the SrunProlog
parameter in slurm.conf. This parameter is completely independent from
the Prolog parameter in slurm.conf. This option applies to job allocations.

.TP
\fB\-\-propagate\fR[=\fIrlimit[,rlimit...]\fR]
Allows users to specify which of the modifiable (soft) resource limits
to propagate to the compute nodes and apply to their jobs. If no
\fIrlimit\fR is specified, then all resource limits will be propagated.
The following rlimit names are supported by Slurm (although some
options may not be supported on some systems):
.RS
.TP 10
\fBALL\fR
All limits listed below (default)
.TP
\fBNONE\fR
No limits listed below
.TP
\fBAS\fR
The maximum address space for a process
.TP
\fBCORE\fR
The maximum size of core file
.TP
\fBCPU\fR
The maximum amount of CPU time
.TP
\fBDATA\fR
The maximum size of a process's data segment
.TP
\fBFSIZE\fR
The maximum size of files created. Note that if the user sets FSIZE to less
than the current size of the slurmd.log, job launches will fail with
a 'File size limit exceeded' error.
.TP
\fBMEMLOCK\fR
The maximum size that may be locked into memory
.TP
\fBNOFILE\fR
The maximum number of open files
.TP
\fBNPROC\fR
The maximum number of processes available
.TP
\fBRSS\fR
The maximum resident set size
.TP
\fBSTACK\fR
The maximum stack size
.TP
This option applies to job allocations.
.RE

.TP
\fB\-\-pty\fR
Execute task zero in pseudo terminal mode.
Implicitly sets \fB\-\-unbuffered\fR.
Implicitly sets \fB\-\-error\fR and \fB\-\-output\fR to /dev/null
for all tasks except task zero, which may cause those tasks to
exit immediately (e.g. shells will typically exit immediately
in that situation).
This option applies to step allocations.

.TP
\fB\-q\fR, \fB\-\-qos\fR=<\fIqos\fR>
Request a quality of service for the job.  QOS values can be defined
for each user/cluster/account association in the Slurm database.
Users will be limited to their association's defined set of qos's when
the Slurm configuration parameter, AccountingStorageEnforce, includes
"qos" in it's definition. This option applies to job allocations.

.TP
\fB\-Q\fR, \fB\-\-quiet\fR
Suppress informational messages from srun. Errors will still be displayed. This
option applies to job and step allocations.

.TP
\fB\-\-quit\-on\-interrupt\fR
Quit immediately on single SIGINT (Ctrl\-C). Use of this option
disables the status feature normally available when \fBsrun\fR receives
a single Ctrl\-C and causes \fBsrun\fR to instead immediately terminate the
running job. This option applies to step allocations.

.TP
\fB\-r\fR, \fB\-\-relative\fR=<\fIn\fR>
Run a job step relative to node \fIn\fR of the current allocation.
This option may be used to spread several job steps out among the
nodes of the current job. If \fB\-r\fR is used, the current job
step will begin at node \fIn\fR of the allocated nodelist, where
the first node is considered node 0.  The \fB\-r\fR option is not
permitted with \fB\-w\fR or \fB\-x\fR option and will result in a
fatal error when not running within a prior allocation (i.e. when
SLURM_JOB_ID is not set). The default for \fIn\fR is 0. If the
value of \fB\-\-nodes\fR exceeds the number of nodes identified
with the \fB\-\-relative\fR option, a warning message will be
printed and the \fB\-\-relative\fR option will take precedence. This option
applies to step allocations.

.TP
\fB\-\-reboot\fR
Force the allocated nodes to reboot before starting the job.
This is only supported with some system configurations and will otherwise be
silently ignored. This option applies to job allocations.

.TP
\fB\-\-resv\-ports\fR[=\fIcount\fR]
Reserve communication ports for this job. Users can specify the number
of port they want to reserve. The parameter MpiParams=ports=12000-12999
must be specified in \fIslurm.conf\fR. If not specified and Slurm's OpenMPI
plugin is used, then by default the number of reserved equal to the highest
number of tasks on any node in the job step allocation.
If the number of reserved ports is zero then no ports is reserved.
Used for OpenMPI. This option applies to job and step allocations.

.TP
\fB\-\-reservation\fR=<\fIname\fR>
Allocate resources for the job from the named reservation. This option applies
to job allocations.

.TP
\fB\-s\fR, \fB\-\-oversubscribe\fR
The job allocation can over\-subscribe resources with other running jobs.
The resources to be over\-subscribed can be nodes, sockets, cores, and/or
hyperthreads depending upon configuration.
The default over\-subscribe behavior depends on system configuration and the
partition's \fBOverSubscribe\fR option takes precedence over the job's option.
This option may result in the allocation being granted sooner than if the
\-\-oversubscribe option was not set and allow higher system utilization, but
application performance will likely suffer due to competition for resources.
Also see the \-\-exclusive option. This option applies to step allocations.

.TP
\fB\-S\fR, \fB\-\-core\-spec\fR=<\fInum\fR>
Count of specialized cores per node reserved by the job for system operations
and not used by the application. The application will not use these cores,
but will be charged for their allocation.
Default value is dependent upon the node's configured CoreSpecCount value.
If a value of zero is designated and the Slurm configuration option
AllowSpecResourcesUsage is enabled, the job will be allowed to override
CoreSpecCount and use the specialized resources on nodes it is allocated.
This option can not be used with the \fB\-\-thread\-spec\fR option. This option
applies to job allocations.

.TP
\fB\-\-signal\fR=[R:]<\fIsig_num\fR>[@<\fIsig_time\fR>]
When a job is within \fIsig_time\fR seconds of its end time,
send it the signal \fIsig_num\fR.
Due to the resolution of event handling by Slurm, the signal may
be sent up to 60 seconds earlier than specified.
\fIsig_num\fR may either be a signal number or name (e.g. "10" or "USR1").
\fIsig_time\fR must have an integer value between 0 and 65535.
By default, no signal is sent before the job's end time.
If a \fIsig_num\fR is specified without any \fIsig_time\fR,
the default time will be 60 seconds. This option applies to job allocations.
Use the "R:" option to allow this job to overlap with a reservation with
MaxStartDelay set.
To have the signal sent at preemption time see
the \fBpreempt_send_user_signal\fR \fBSlurmctldParameter\fR.

.TP
\fB\-\-slurmd\-debug\fR=<\fIlevel\fR>
Specify a debug level for slurmd(8). The \fIlevel\fR may be specified either
an integer value between 0 [quiet, only errors are displayed] and 4 [verbose
operation] or the \fISlurmdDebug\fR tags.
.RS
.TP 10
\fBquiet\fR
Log nothing
.TP
\fBfatal\fR
Log only fatal errors
.TP
\fBerror\fR
Log only errors
.TP
\fBinfo\fR
Log errors and general informational messages
.TP
\fBverbose\fR
Log errors and verbose informational messages
.TP
.RE

The slurmd debug information is copied onto the stderr of
the job. By default only errors are displayed. This option applies to job and
step allocations.

.TP
\fB\-\-sockets\-per\-node\fR=<\fIsockets\fR>
Restrict node selection to nodes with at least the specified number of
sockets.  See additional information under \fB\-B\fR option above when
task/affinity plugin is enabled. This option applies to job allocations.

.TP
\fB\-\-spread\-job\fR
Spread the job allocation over as many nodes as possible and attempt to
evenly distribute tasks across the allocated nodes.
This option disables the topology/tree plugin.
This option applies to job allocations.

.TP
\fB\-\-switches\fR=<\fIcount\fR>[@<\fImax\-time\fR>]
When a tree topology is used, this defines the maximum count of switches
desired for the job allocation and optionally the maximum time to wait
for that number of switches. If Slurm finds an allocation containing more
switches than the count specified, the job remains pending until it either finds
an allocation with desired switch count or the time limit expires.
It there is no switch count limit, there is no delay in starting the job.
Acceptable time formats include "minutes", "minutes:seconds",
"hours:minutes:seconds", "days\-hours", "days\-hours:minutes" and
"days\-hours:minutes:seconds".
The job's maximum time delay may be limited by the system administrator using
the \fBSchedulerParameters\fR configuration parameter with the
\fBmax_switch_wait\fR parameter option.
On a dragonfly network the only switch count supported is 1 since communication
performance will be highest when a job is allocate resources on one leaf switch
or more than 2 leaf switches.
The default max\-time is the max_switch_wait SchedulerParameters. This option
applies to job allocations.

.TP
\fB\-T\fR, \fB\-\-threads\fR=<\fInthreads\fR>
Allows limiting the number of concurrent threads used to
send the job request from the srun process to the slurmd
processes on the allocated nodes. Default is to use one
thread per allocated node up to a maximum of 60 concurrent
threads. Specifying this option limits the number of
concurrent threads to \fInthreads\fR (less than or equal to 60).
This should only be used to set a low thread count for testing on
very small memory computers. This option applies to job allocations.

.TP
\fB\-t\fR, \fB\-\-time\fR=<\fItime\fR>
Set a limit on the total run time of the job allocation.  If the
requested time limit exceeds the partition's time limit, the job will
be left in a PENDING state (possibly indefinitely).  The default time
limit is the partition's default time limit.  When the time limit is reached,
each task in each job step is sent SIGTERM followed by SIGKILL.  The
interval between signals is specified by the Slurm configuration
parameter \fBKillWait\fR.  The \fBOverTimeLimit\fR configuration parameter may
permit the job to run longer than scheduled.  Time resolution is one minute
and second values are rounded up to the next minute.

A time limit of zero requests that no time limit be imposed.  Acceptable time
formats include "minutes", "minutes:seconds", "hours:minutes:seconds",
"days\-hours", "days\-hours:minutes" and "days\-hours:minutes:seconds". This
option applies to job and step allocations.

.TP
\fB\-\-task\-epilog\fR=<\fIexecutable\fR>
The \fBslurmstepd\fR daemon will run \fIexecutable\fR just after each task
terminates. This will be executed before any TaskEpilog parameter in
slurm.conf is executed. This is meant to be a very short\-lived
program. If it fails to terminate within a few seconds, it will be
killed along with any descendant processes. This option applies to step
allocations.

.TP
\fB\-\-task\-prolog\fR=<\fIexecutable\fR>
The \fBslurmstepd\fR daemon will run \fIexecutable\fR just before launching
each task. This will be executed after any TaskProlog parameter
in slurm.conf is executed.
Besides the normal environment variables, this has SLURM_TASK_PID
available to identify the process ID of the task being started.
Standard output from this program of the form
"export NAME=value" will be used to set environment variables
for the task being spawned. This option applies to step allocations.

.TP
\fB\-\-test\-only\fR
Returns an estimate of when a job would be scheduled to run given the
current job queue and all the other \fBsrun\fR arguments specifying
the job.  This limits \fBsrun's\fR behavior to just return
information; no job is actually submitted.
The program will be executed directly by the slurmd daemon. This option applies
to job allocations.

.TP
\fB\-\-thread\-spec\fR=<\fInum\fR>
Count of specialized threads per node reserved by the job for system operations
and not used by the application. The application will not use these threads,
but will be charged for their allocation.
This option can not be used with the \fB\-\-core\-spec\fR option. This option
applies to job allocations.

.TP
\fB\-\-threads\-per\-core\fR=<\fIthreads\fR>
Restrict node selection to nodes with at least the specified number of
threads per core.  NOTE: "Threads" refers to the number of processing units on
each core rather than the number of application tasks to be launched per core.
See additional information under \fB\-B\fR option above when task/affinity
plugin is enabled. This option applies to job allocations.

.TP
\fB\-\-time\-min\fR=<\fItime\fR>
Set a minimum time limit on the job allocation.
If specified, the job may have it's \fB\-\-time\fR limit lowered to a value
no lower than \fB\-\-time\-min\fR if doing so permits the job to begin
execution earlier than otherwise possible.
The job's time limit will not be changed after the job is allocated resources.
This is performed by a backfill scheduling algorithm to allocate resources
otherwise reserved for higher priority jobs.
Acceptable time formats include "minutes", "minutes:seconds",
"hours:minutes:seconds", "days\-hours", "days\-hours:minutes" and
"days\-hours:minutes:seconds". This option applies to job allocations.

.TP
\fB\-\-tmp\fR=<\fIsize[units]\fR>
Specify a minimum amount of temporary disk space per node.
Default units are megabytes unless the SchedulerParameters configuration
parameter includes the "default_gbytes" option for gigabytes.
Different units can be specified using the suffix [K|M|G|T].
This option applies to job allocations.

.TP
\fB\-u\fR, \fB\-\-unbuffered\fR
By default the connection between slurmstepd and the user launched application
is over a pipe. The stdio output written by the application is buffered
by the glibc until it is flushed or the output is set as unbuffered.
See setbuf(3). If this option is specified the tasks are executed with
a pseudo terminal so that the application output is unbuffered. This option
applies to step allocations.
.TP
\fB\-\-usage\fR
Display brief help message and exit.

.TP
\fB\-\-uid\fR=<\fIuser\fR>
Attempt to submit and/or run a job as \fIuser\fR instead of the
invoking user id. The invoking user's credentials will be used
to check access permissions for the target partition. User root
may use this option to run jobs as a normal user in a RootOnly
partition for example. If run as root, \fBsrun\fR will drop
its permissions to the uid specified after node allocation is
successful. \fIuser\fR may be the user name or numerical user ID. This option
applies to job and step allocations.

.TP
\fB\-\-use-min-nodes\fR
If a range of node counts is given, prefer the smaller count.

.TP
\fB\-V\fR, \fB\-\-version\fR
Display version information and exit.

.TP
\fB\-v\fR, \fB\-\-verbose\fR
Increase the verbosity of srun's informational messages.  Multiple
\fB\-v\fR's will further increase srun's verbosity.  By default only
errors will be displayed. This option applies to job and step allocations.

.TP
\fB\-W\fR, \fB\-\-wait\fR=<\fIseconds\fR>
Specify how long to wait after the first task terminates before terminating
all remaining tasks. A value of 0 indicates an unlimited wait (a warning will
be issued after 60 seconds). The default value is set by the WaitTime
parameter in the slurm configuration file (see \fBslurm.conf(5)\fR). This
option can be useful to ensure that a job is terminated in a timely fashion
in the event that one or more tasks terminate prematurely.
Note: The \fB\-K\fR, \fB\-\-kill\-on\-bad\-exit\fR option takes precedence
over \fB\-W\fR, \fB\-\-wait\fR to terminate the job immediately if a task
exits with a non\-zero exit code. This option applies to job allocations.

.TP
\fB\-w\fR, \fB\-\-nodelist\fR=<\fIhost1,host2,...\fR or \fIfilename\fR>
Request a specific list of hosts.
The job will contain \fIall\fR of these hosts and possibly additional hosts
as needed to satisfy resource requirements.
The list may be specified as a comma\-separated list of hosts, a range of hosts
(host[1\-5,7,...] for example), or a filename.
The host list will be assumed to be a filename if it contains a "/" character.
If you specify a minimum node or processor count larger than can be satisfied
by the supplied host list, additional resources will be allocated on other
nodes as needed.
Rather than repeating a host name multiple times, an asterisk and
a repetition count may be appended to a host name. For example
"host1,host1" and "host1*2" are equivalent. If number of tasks is given and a
list of requested nodes is also given the number of nodes used from that list
will be reduced to match that of the number of tasks if the number of nodes in
the list is greater than the number of tasks. This option applies to job and
step allocations.

.TP
\fB\-\-wckey\fR=<\fIwckey\fR>
Specify wckey to be used with job.  If TrackWCKey=no (default) in the
slurm.conf this value is ignored. This option applies to job allocations.

.TP
\fB\-X\fR, \fB\-\-disable\-status\fR
Disable the display of task status when srun receives a single SIGINT
(Ctrl\-C). Instead immediately forward the SIGINT to the running job.
Without this option a second Ctrl\-C in one second is required to forcibly
terminate the job and \fBsrun\fR will immediately exit. May also be
set via the environment variable SLURM_DISABLE_STATUS. This option applies to
job allocations.

.TP
\fB\-x\fR, \fB\-\-exclude\fR=<\fIhost1,host2,...\fR or \fIfilename\fR>
Request that a specific list of hosts not be included in the resources
allocated to this job. The host list will be assumed to be a filename
if it contains a "/"character. This option applies to job allocations.

.TP
\fB\-\-x11\fR[=<\fIall\fR|\fIfirst\fR|\fIlast\fR>]
Sets up X11 forwarding on all, first or last node(s) of the allocation. This
option is only enabled if Slurm was compiled with X11 support and
PrologFlags=x11 is defined in the slurm.conf. Default is \fIall\fR.

.TP
\fB\-Z\fR, \fB\-\-no\-allocate\fR
Run the specified tasks on a set of nodes without creating a Slurm
"job" in the Slurm queue structure, bypassing the normal resource
allocation step.  The list of nodes must be specified with the
\fB\-w\fR, \fB\-\-nodelist\fR option.  This is a privileged option
only available for the users "SlurmUser" and "root". This option applies to job
allocations.

.PP
.B srun
will submit the job request to the slurm job controller, then initiate all
processes on the remote nodes. If the request cannot be met immediately,
.B srun
will block until the resources are free to run the job. If the
\fB\-I\fR (\fB\-\-immediate\fR) option is specified
.B srun
will terminate if resources are not immediately available.
.PP
When initiating remote processes
.B srun
will propagate the current working directory, unless
\fB\-\-chdir\fR=<\fIpath\fR> is specified, in which case \fIpath\fR will
become the working directory for the remote processes.
.PP
The \fB\-n\fB, \fB\-c\fR, and \fB\-N\fR options control how CPUs  and
nodes will be allocated to the job. When specifying only the number
of processes to run with \fB\-n\fR, a default of one CPU per process
is allocated. By specifying the number of CPUs required per task (\fB\-c\fR),
more than one CPU may be allocated per process. If the number of nodes
is specified with \fB\-N\fR,
.B srun
will attempt to allocate \fIat least\fR the number of nodes specified.
.PP
Combinations of the above three options may be used to change how
processes are distributed across nodes and cpus. For instance, by specifying
both the number of processes and number of nodes on which to run, the
number of processes per node is implied. However, if the number of CPUs
per process is more important then number of processes (\fB\-n\fR) and the
number of CPUs per process (\fB\-c\fR) should be specified.
.PP
.B srun
will refuse to  allocate more than one process per CPU unless
\fB\-\-overcommit\fR (\fB\-O\fR) is also specified.
.PP
.B srun
will attempt to meet the above specifications "at a minimum." That is,
if 16 nodes are requested for 32 processes, and some nodes do not have
2 CPUs, the allocation of nodes will be increased in order to meet the
demand for CPUs. In other words, a \fIminimum\fR of 16 nodes are being
requested. However, if 16 nodes are requested for 15 processes,
.B srun
will consider this an error, as 15 processes cannot run across 16 nodes.

.PP
.B "IO Redirection"
.PP
By default, stdout and stderr will be redirected from all tasks to the
stdout and stderr of \fBsrun\fR, and stdin will be redirected from the
standard input of \fBsrun\fR to all remote tasks.
If stdin is only to be read by a subset of the spawned tasks, specifying a
file to read from rather than forwarding stdin from the \fBsrun\fR command may
be preferable as it avoids moving and storing data that will never be read.
.PP
For OS X, the poll() function does not support stdin, so input from
a terminal is not possible.
.PP
This behavior may be changed with the
\fB\-\-output\fR, \fB\-\-error\fR, and \fB\-\-input\fR
(\fB\-o\fR, \fB\-e\fR, \fB\-i\fR) options. Valid format specifications
for these options are
.TP 10
\fBall\fR
stdout stderr is redirected from all tasks to srun.
stdin is broadcast to all remote tasks.
(This is the default behavior)
.TP
\fBnone\fR
stdout and stderr is not received from any task.
stdin is not sent to any task (stdin is closed).
.TP
\fBtaskid\fR
stdout and/or stderr are redirected from only the task with relative
id equal to \fItaskid\fR, where 0 <= \fItaskid\fR <= \fIntasks\fR,
where \fIntasks\fR is the total number of tasks in the current job step.
stdin is redirected from the stdin of \fBsrun\fR to this same task.
This file will be written on the node executing the task.
.TP
\fBfilename\fR
\fBsrun\fR will redirect stdout and/or stderr to the named file from
all tasks.
stdin will be redirected from the named file and broadcast to all
tasks in the job.  \fIfilename\fR refers to a path on the host
that runs \fBsrun\fR.  Depending on the cluster's file system layout,
this may result in the output appearing in different places depending
on whether the job is run in batch mode.
.TP
\fBfilename pattern\fR
\fBsrun\fR allows for a filename pattern to be used to generate the
named IO file
described above. The following list of format specifiers may be
used in the format string to generate a filename that will be
unique to a given jobid, stepid, node, or task. In each case,
the appropriate number of files are opened and associated with
the corresponding tasks. Note that any format string containing
%t, %n, and/or %N will be written on the node executing the task
rather than the node where \fBsrun\fR executes, these format specifiers
are not supported on a BGQ system.
.RS 10
.TP
\fB\\\\\fR
Do not process any of the replacement symbols.
.TP
\fB%%\fR
The character "%".
.TP
\fB%A\fR
Job array's master job allocation number.
.TP
\fB%a\fR
Job array ID (index) number.
.TP
\fB%J\fR
jobid.stepid of the running job. (e.g. "128.0")
.TP
\fB%j\fR
jobid of the running job.
.TP
\fB%s\fR
stepid of the running job.
.TP
\fB%N\fR
short hostname. This will create a separate IO file per node.
.TP
\fB%n\fR
Node identifier relative to current job (e.g. "0" is the first node of
the running job) This will create a separate IO file per node.
.TP
\fB%t\fR
task identifier (rank) relative to current job. This will create a
separate IO file per task.
.TP
\fB%u\fR
User name.
.TP
\fB%x\fR
Job name.
.PP
A number placed between the percent character and format specifier may be
used to zero\-pad the result in the IO filename. This number is ignored if
the format specifier corresponds to  non\-numeric data (%N for example).

Some examples of how the format string may be used for a 4 task job step
with a Job ID of 128 and step id of 0 are included below:
.TP 15
job%J.out
job128.0.out
.TP
job%4j.out
job0128.out
.TP
job%j\-%2t.out
job128\-00.out, job128\-01.out, ...
.PP
.RS -10
.PP

.SH "PERFORMANCE"
.PP
Executing \fBsrun\fR sends a remote procedure call to \fBslurmctld\fR. If
enough calls from \fBsrun\fR or other Slurm client commands that send remote
procedure calls to the \fBslurmctld\fR daemon come in at once, it can result in
a degradation of performance of the \fBslurmctld\fR daemon, possibly resulting
in a denial of service.
.PP
Do not run \fBsrun\fR or other Slurm client commands that send remote procedure
calls to \fBslurmctld\fR from loops in shell scripts or other programs. Ensure
that programs limit calls to \fBsrun\fR to the minimum necessary for the
information you are trying to gather.

.SH "INPUT ENVIRONMENT VARIABLES"
.PP
Some srun options may be set via environment variables.
These environment variables, along with their corresponding options,
are listed below.
Note: Command line options will always override these settings.
.TP 22
\fBPMI_FANOUT\fR
This is used exclusively with PMI (MPICH2 and MVAPICH2) and
controls the fanout of data communications. The srun command
sends messages to application programs (via the PMI library)
and those applications may be called upon to forward that
data to up to this number of additional tasks. Higher values
offload work from the srun command to the applications and
likely increase the vulnerability to failures.
The default value is 32.
.TP
\fBPMI_FANOUT_OFF_HOST\fR
This is used exclusively with PMI (MPICH2 and MVAPICH2) and
controls the fanout of data communications.  The srun command
sends messages to application programs (via the PMI library)
and those applications may be called upon to forward that
data to additional tasks. By default, srun sends one message
per host and one task on that host forwards the data to other
tasks on that host up to \fBPMI_FANOUT\fR.
If \fBPMI_FANOUT_OFF_HOST\fR is defined, the user task
may be required to forward the data to tasks on other hosts.
Setting \fBPMI_FANOUT_OFF_HOST\fR may increase performance.
Since more work is performed by the PMI library loaded by
the user application, failures also can be more common and
more difficult to diagnose.
.TP
\fBPMI_TIME\fR
This is used exclusively with PMI (MPICH2 and MVAPICH2) and
controls how much the communications from the tasks to the
srun are spread out in time in order to avoid overwhelming the
srun command with work. The default value is 500 (microseconds)
per task. On relatively slow processors or systems with very
large processor counts (and large PMI data sets), higher values
may be required.
.TP
\fBSLURM_CONF\fR
The location of the Slurm configuration file.
.TP
\fBSLURM_ACCOUNT\fR
Same as \fB\-A, \-\-account\fR
.TP
\fBSLURM_ACCTG_FREQ\fR
Same as \fB\-\-acctg\-freq\fR
.TP
\fBSLURM_BCAST\fR
Same as \fB\-\-bcast\fR
.TP
\fBSLURM_BURST_BUFFER\fR
Same as \fB\-\-bb\fR
.TP
\fBSLURM_COMPRESS\fR
Same as \fB\-\-compress\fR
.TP
\fBSLURM_CONSTRAINT\fR
Same as \fB\-C\fR, \fB\-\-constraint\fR
.TP
\fBSLURM_CORE_SPEC\fR
Same as \fB\-\-core\-spec\fR
.TP
\fBSLURM_CPU_BIND\fR
Same as \fB\-\-cpu\-bind\fR
.TP
\fBSLURM_CPU_FREQ_REQ\fR
Same as \fB\-\-cpu\-freq\fR.
.TP
\fBSLURM_CPUS_PER_GPU\fR
Same as \fB\-\-cpus\-per\-gpu\fR
.TP
\fBSLURM_CPUS_PER_TASK\fR
Same as \fB\-c, \-\-cpus\-per\-task\fR
.TP
\fBSLURM_DEBUG\fR
Same as \fB\-v, \-\-verbose\fR
.TP
\fBSLURM_DELAY_BOOT\fR
Same as \fB\-\-delay\-boot\fR
.TP
\fBSLURMD_DEBUG\fR
Same as \fB\-d, \-\-slurmd\-debug\fR
.TP
\fBSLURM_DEPENDENCY\fR
Same as \fB\-P, \-\-dependency\fR=<\fIjobid\fR>
.TP
\fBSLURM_DISABLE_STATUS\fR
Same as \fB\-X, \-\-disable\-status\fR
.TP
\fBSLURM_DIST_PLANESIZE\fR
Same as \fB\-m plane\fR
.TP
\fBSLURM_DISTRIBUTION\fR
Same as \fB\-m, \-\-distribution\fR
.TP
\fBSLURM_EPILOG\fR
Same as \fB\-\-epilog\fR
.TP
\fBSLURM_EXCLUSIVE\fR
Same as \fB\-\-exclusive\fR
.TP
\fBSLURM_EXIT_ERROR\fR
Specifies the exit code generated when a Slurm error occurs
(e.g. invalid options).
This can be used by a script to distinguish application exit codes from
various Slurm error conditions.
Also see \fBSLURM_EXIT_IMMEDIATE\fR.
.TP
\fBSLURM_EXIT_IMMEDIATE\fR
Specifies the exit code generated when the \fB\-\-immediate\fR option
is used and resources are not currently available.
This can be used by a script to distinguish application exit codes from
various Slurm error conditions.
Also see \fBSLURM_EXIT_ERROR\fR.
.TP
\fBSLURM_EXPORT_ENV\fR
Same as \-\-export\fR
.TP
\fBSLURM_GPUS\fR
Same as \fB\-G, \-\-gpus\fR
.TP
\fBSLURM_GPU_BIND\fR
Same as \fB\-\-gpu\-bind\fR
.TP
\fBSLURM_GPU_FREQ\fR
Same as \fB\-\-gpu\-freq\fR
.TP
\fBSLURM_GPUS_PER_NODE\fR
Same as \fB\-\-gpus\-per\-node\fR
.TP
\fBSLURM_GPUS_PER_TASK\fR
Same as \fB\-\-gpus\-per\-task\fR
.TP
\fBSLURM_GRES_FLAGS\fR
Same as \-\-gres\-flags\fR
.TP
\fBSLURM_HINT\fR
Same as \fB\-\-hint\fR
.TP
\fBSLURM_GRES\fR
Same as \fB\-\-gres\fR. Also see \fBSLURM_STEP_GRES\fR
.TP
\fBSLURM_IMMEDIATE\fR
Same as \fB\-I, \-\-immediate\fR
.TP
\fBSLURM_JOB_ID\fR
Same as \fB\-\-jobid\fR
.TP
\fBSLURM_JOB_NAME\fR
Same as \fB\-J, \-\-job\-name\fR except within an existing
allocation, in which case it is ignored to avoid using the batch job's name
as the name of each job step.
.TP
\fBSLURM_JOB_NODELIST\fR
Same as \fB\-w\fR, \fB\-\-nodelist\fR=<\fIhost1,host2,...\fR or
\fIfilename\fR>. If job has been resized, ensure that this nodelist is adjusted
(or undefined) to avoid jobs steps being rejected due to down nodes.
.TP
\fBSLURM_JOB_NUM_NODES\fR (and \fBSLURM_NNODES\fR for backwards compatibility)
Same as \fB\-N, \-\-nodes\fR
Total number of nodes in the job’s resource allocation.
.TP
\fBSLURM_KILL_BAD_EXIT\fR
Same as \fB\-K, \-\-kill\-on\-bad\-exit\fR
.TP
\fBSLURM_LABELIO\fR
Same as \fB\-l, \-\-label\fR
.TP
\fBSLURM_MEM_BIND\fR
Same as \fB\-\-mem\-bind\fR
.TP
\fBSLURM_MEM_PER_CPU\fR
Same as \fB\-\-mem\-per\-cpu\fR
.TP
\fBSLURM_MEM_PER_GPU\fR
Same as \fB\-\-mem\-per\-gpu\fR
.TP
\fBSLURM_MEM_PER_NODE\fR
Same as \fB\-\-mem\fR
.TP
\fBSLURM_MPI_TYPE\fR
Same as \fB\-\-mpi\fR
.TP
\fBSLURM_NETWORK\fR
Same as \fB\-\-network\fR
.TP
\fBSLURM_NO_KILL\fR
Same as \fB\-k\fR, \fB\-\-no\-kill\fR
.TP
\fBSLURM_NTASKS\fR (and \fBSLURM_NPROCS\fR for backwards compatibility)
Same as \fB\-n, \-\-ntasks\fR
.TP
\fBSLURM_NTASKS_PER_CORE\fR
Same as \fB\-\-ntasks\-per\-core\fR
.TP
\fBSLURM_NTASKS_PER_NODE\fR
Same as \fB\-\-ntasks\-per\-node\fR
.TP
\fBSLURM_NTASKS_PER_SOCKET\fR
Same as \fB\-\-ntasks\-per\-socket\fR
.TP
\fBSLURM_OPEN_MODE\fR
Same as \fB\-\-open\-mode\fR
.TP
\fBSLURM_OVERCOMMIT\fR
Same as \fB\-O, \-\-overcommit\fR
.TP
\fBSLURM_PARTITION\fR
Same as \fB\-p, \-\-partition\fR
.TP
\fBSLURM_PMI_KVS_NO_DUP_KEYS\fR
If set, then PMI key\-pairs will contain no duplicate keys. MPI can use
this variable to inform the PMI library that it will not use duplicate
keys so PMI can skip the check for duplicate keys.
This is the case for MPICH2 and reduces overhead in testing for duplicates
for improved performance
.TP
\fBSLURM_POWER\fR
Same as \fB\-\-power\fR
.TP
\fBSLURM_PROFILE\fR
Same as \fB\-\-profile\fR
.TP
\fBSLURM_PROLOG\fR
Same as \fB\-\-prolog\fR
.TP
\fBSLURM_QOS\fR
Same as \fB\-\-qos\fR
.TP
\fBSLURM_REMOTE_CWD\fR
Same as \fB\-D, \-\-chdir=\fR
.TP
\fBSLURM_REQ_SWITCH\fR
When a tree topology is used, this defines the maximum count of switches
desired for the job allocation and optionally the maximum time to wait
for that number of switches. See \fB\-\-switches\fR
.TP
\fBSLURM_RESERVATION\fR
Same as \fB\-\-reservation\fR
.TP
\fBSLURM_RESV_PORTS\fR
Same as \fB\-\-resv\-ports\fR
.TP
\fBSLURM_SIGNAL\fR
Same as \fB\-\-signal\fR
.TP
\fBSLURM_STDERRMODE\fR
Same as \fB\-e, \-\-error\fR
.TP
\fBSLURM_STDINMODE\fR
Same as \fB\-i, \-\-input\fR
.TP
\fBSLURM_SPREAD_JOB\fR
Same as \fB\-\-spread\-job\fR
.TP
\fBSLURM_SRUN_REDUCE_TASK_EXIT_MSG\fR
if set and non-zero, successive task exit messages with the same exit code will
be printed only once.
.TP
\fBSLURM_STEP_GRES\fR
Same as \fB\-\-gres\fR (only applies to job steps, not to job allocations).
Also see \fBSLURM_GRES\fR
.TP
\fBSLURM_STEP_KILLED_MSG_NODE_ID\fR=ID
If set, only the specified node will log when the job or step are killed
by a signal.
.TP
\fBSLURM_STDOUTMODE\fR
Same as \fB\-o, \-\-output\fR
.TP
\fBSLURM_TASK_EPILOG\fR
Same as \fB\-\-task\-epilog\fR
.TP
\fBSLURM_TASK_PROLOG\fR
Same as \fB\-\-task\-prolog
.TP
\fBSLURM_TEST_EXEC\fR
If defined, srun will verify existence of the executable program along with user
execute permission on the node where srun was called before attempting to
launch it on nodes in the step.
.TP
\fBSLURM_THREAD_SPEC\fR
Same as \fB\-\-thread\-spec\fR
.TP
\fBSLURM_THREADS\fR
Same as \fB\-T, \-\-threads\fR
.TP
\fBSLURM_TIMELIMIT\fR
Same as \fB\-t, \-\-time\fR
.TP
\fBSLURM_UNBUFFEREDIO\fR
Same as \fB\-u, \-\-unbuffered\fR
.TP
\fBSLURM_USE_MIN_NODES\fR
Same as \fB\-\-use\-min\-nodes\fR
.TP
\fBSLURM_WAIT\fR
Same as \fB\-W, \-\-wait\fR
.TP
\fBSLURM_WAIT4SWITCH\fR
Max time waiting for requested switches. See \fB\-\-switches\fR
.TP
\fBSLURM_WCKEY\fR
Same as \fB\-W, \-\-wckey\fR
.TP
\fBSLURM_WORKING_DIR\fR
\fB\-D, \-\-chdir\fR
.TP
\fBSRUN_EXPORT_ENV\fR
Same as \-\-export\fR, and will override any setting for \fBSLURM_EXPORT_ENV\fR.


.SH "OUTPUT ENVIRONMENT VARIABLES"
.PP
srun will set some environment variables in the environment
of the executing tasks on the remote compute nodes.
These environment variables are:

.TP 22
\fBSLURM_*_PACK_GROUP_#\fR
For a heterogeneous job allocation, the environment variables are set separately
for each component.
.TP
\fBSLURM_CLUSTER_NAME\fR
Name of the cluster on which the job is executing.
.TP
\fBSLURM_CPU_BIND_VERBOSE\fR
\-\-cpu\-bind verbosity (quiet,verbose).
.TP
\fBSLURM_CPU_BIND_TYPE\fR
\-\-cpu\-bind type (none,rank,map_cpu:,mask_cpu:).
.TP
\fBSLURM_CPU_BIND_LIST\fR
\-\-cpu\-bind map or mask list (list of Slurm CPU IDs or masks for this node,
CPU_ID = Board_ID x threads_per_board +
Socket_ID x threads_per_socket +
Core_ID x threads_per_core + Thread_ID).

.TP
\fBSLURM_CPU_FREQ_REQ\fR
Contains the value requested for cpu frequency on the srun command as
a numerical frequency in kilohertz, or a coded value for a request of
\fIlow\fR, \fImedium\fR,\fIhighm1\fR or \fIhigh\fR for the frequency.
See the description of the \fB\-\-cpu\-freq\fR option or the
\fBSLURM_CPU_FREQ_REQ\fR input environment variable.
.TP
\fBSLURM_CPUS_ON_NODE\fR
Count of processors available to the job on this node.
Note the select/linear plugin allocates entire nodes to
jobs, so the value indicates the total count of CPUs on the node.
For the select/cons_res plugin, this number indicates the number of cores
on this node allocated to the job.
.TP
\fBSLURM_CPUS_PER_GPU\fR
Number of CPUs requested per allocated GPU.
Only set if the \fB\-\-cpus\-per\-gpu\fR option is specified.
.TP
\fBSLURM_CPUS_PER_TASK\fR
Number of cpus requested per task.
Only set if the \fB\-\-cpus\-per\-task\fR option is specified.
.TP
\fBSLURM_DISTRIBUTION\fR
Distribution type for the allocated jobs. Set the distribution
with \-m, \-\-distribution.
.TP
\fBSLURM_GPUS\fR
Number of GPUs requested.
Only set if the \fB\-G, \-\-gpus\fR option is specified.
.TP
\fBSLURM_GPU_BIND\fR
Requested binding of tasks to GPU.
Only set if the \fB\-\-gpu\-bind\fR option is specified.
.TP
\fBSLURM_GPU_FREQ\fR
Requested GPU frequency.
Only set if the \fB\-\-gpu\-freq\fR option is specified.
.TP
\fBSLURM_GPUS_PER_NODE\fR
Requested GPU count per allocated node.
Only set if the \fB\-\-gpus\-per\-node\fR option is specified.
.TP
\fBSLURM_GPUS_PER_SOCKET\fR
Requested GPU count per allocated socket.
Only set if the \fB\-\-gpus\-per\-socket\fR option is specified.
.TP
\fBSLURM_GPUS_PER_TASK\fR
Requested GPU count per allocated task.
Only set if the \fB\-\-gpus\-per\-task\fR option is specified.
.TP
\fBSLURM_GTIDS\fR
Global task IDs running on this node.
Zero origin and comma separated.
.TP
\fBSLURM_JOB_ACCOUNT\fR
Account name associated of the job allocation.
.TP
\fBSLURM_JOB_CPUS_PER_NODE\fR
Number of CPUS per node.
.TP
\fBSLURM_JOB_DEPENDENCY\fR
Set to value of the \-\-dependency option.
.TP
\fBSLURM_JOB_ID\fR (and \fBSLURM_JOBID\fR for backwards compatibility)
Job id of the executing job.

.TP
\fBSLURM_JOB_NAME\fR
Set to the value of the \-\-job\-name option or the command name when srun
is used to create a new job allocation. Not set when srun is used only to
create a job step (i.e. within an existing job allocation).

.TP
\fBSLURM_JOB_PARTITION\fR
Name of the partition in which the job is running.

.TP
\fBSLURM_JOB_QOS\fR
Quality Of Service (QOS) of the job allocation.
.TP
\fBSLURM_JOB_RESERVATION\fR
Advanced reservation containing the job allocation, if any.

.TP
\fBSLURM_LAUNCH_NODE_IPADDR\fR
IP address of the node from which the task launch was
initiated (where the srun command ran from).
.TP
\fBSLURM_LOCALID\fR
Node local task ID for the process within a job.

.TP
\fBSLURM_MEM_BIND_LIST\fR
\-\-mem\-bind map or mask list (<list of IDs or masks for this node>).
.TP
\fBSLURM_MEM_BIND_PREFER\fR
\-\-mem\-bind prefer (prefer).
.TP
\fBSLURM_MEM_BIND_SORT\fR
Sort free cache pages (run zonesort on Intel KNL nodes).
.TP
\fBSLURM_MEM_BIND_TYPE\fR
\-\-mem\-bind type (none,rank,map_mem:,mask_mem:).
.TP
\fBSLURM_MEM_BIND_VERBOSE\fR
\-\-mem\-bind verbosity (quiet,verbose).
.TP
\fBSLURM_MEM_PER_GPU\fR
Requested memory per allocated GPU.
Only set if the \fB\-\-mem\-per\-gpu\fR option is specified.
.TP
\fBSLURM_JOB_NODES\fR
Total number of nodes in the job's resource allocation.
.TP
\fBSLURM_NODE_ALIASES\fR
Sets of node name, communication address and hostname for nodes allocated to
the job from the cloud. Each element in the set if colon separated and each
set is comma separated. For example:
.na
SLURM_NODE_ALIASES\:=\:ec0:1.2.3.4:foo,ec1:1.2.3.5:bar
.ad
.TP
\fBSLURM_NODEID\fR
The relative node ID of the current node.
.TP
\fBSLURM_JOB_NODELIST\fR
List of nodes allocated to the job.
.TP
\fBSLURM_NTASKS\fR (and \fBSLURM_NPROCS\fR for backwards compatibility)
Total number of processes in the current job or job step.
.TP
\fBSLURM_PACK_SIZE\fR
Set to count of components in heterogeneous job.
.TP
\fBSLURM_PRIO_PROCESS\fR
The scheduling priority (nice value) at the time of job submission.
This value is propagated to the spawned processes.
.TP
\fBSLURM_PROCID\fR
The MPI rank (or relative process ID) of the current process.
.TP
\fBSLURM_SRUN_COMM_HOST\fR
IP address of srun communication host.
.TP
\fBSLURM_SRUN_COMM_PORT\fR
srun communication port.
.TP
\fBSLURM_STEP_LAUNCHER_PORT\fR
Step launcher port.
.TP
\fBSLURM_STEP_NODELIST\fR
List of nodes allocated to the step.
.TP
\fBSLURM_STEP_NUM_NODES\fR
Number of nodes allocated to the step.
.TP
\fBSLURM_STEP_NUM_TASKS\fR
Number of processes in the step.
.TP
\fBSLURM_STEP_TASKS_PER_NODE\fR
Number of processes per node within the step.
.TP
\fBSLURM_STEP_ID\fR (and \fBSLURM_STEPID\fR for backwards compatibility)
The step ID of the current job.
.TP
\fBSLURM_SUBMIT_DIR\fR
The directory from which \fBsrun\fR was invoked or, if applicable, the
directory specified by the \fB\-D, \-\-chdir\fR option.
.TP
\fBSLURM_SUBMIT_HOST\fR
The hostname of the computer from which \fBsalloc\fR was invoked.
.TP
\fBSLURM_TASK_PID\fR
The process ID of the task being started.
.TP
\fBSLURM_TASKS_PER_NODE\fR
Number of tasks to be initiated on each node. Values are
comma separated and in the same order as SLURM_JOB_NODELIST.
If two or more consecutive nodes are to have the same task
count, that count is followed by "(x#)" where "#" is the
repetition count. For example, "SLURM_TASKS_PER_NODE=2(x3),1"
indicates that the first three nodes will each execute two
tasks and the fourth node will execute one task.

.TP
\fBSLURM_TOPOLOGY_ADDR\fR
This is set only if the system has the topology/tree plugin configured.
The value will be set to the names network switches which may be involved in
the job's communications from the system's top level switch down to the leaf
switch and ending with node name. A period is used to separate each hardware
component name.
.TP
\fBSLURM_TOPOLOGY_ADDR_PATTERN\fR
This is set only if the system has the topology/tree plugin configured.
The value will be set component types listed in \fBSLURM_TOPOLOGY_ADDR\fR.
Each component will be identified as either "switch" or "node".
A period is used to separate each hardware component type.
.TP
\fBSLURM_UMASK\fR
The \fIumask\fR in effect when the job was submitted.
.TP
\fBSLURMD_NODENAME\fR
Name of the node running the task. In the case of a parallel job executing on
multiple compute nodes, the various tasks will have this environment variable
set to different values on each compute node.
.TP
\fBSRUN_DEBUG\fR
Set to the logging level of the \fBsrun\fR command.
Default value is 3 (info level).
The value is incremented or decremented based upon the \-\-verbose and
\-\-quiet options.

.SH "SIGNALS AND ESCAPE SEQUENCES"
Signals sent to the \fBsrun\fR command are automatically forwarded to
the tasks it is controlling with a few exceptions. The escape sequence
\fB<control\-c>\fR will report the state of all tasks associated with
the \fBsrun\fR command. If \fB<control\-c>\fR is entered twice within
one second, then the associated SIGINT signal will be sent to all tasks
and a termination sequence will be entered sending SIGCONT, SIGTERM,
and SIGKILL to all spawned tasks.
If a third \fB<control\-c>\fR is received, the srun program will be
terminated without waiting for remote tasks to exit or their I/O to
complete.

The escape sequence \fB<control\-z>\fR is presently ignored. Our intent
is for this put the \fBsrun\fR command into a mode where various special
actions may be invoked.

.SH "MPI SUPPORT"
MPI use depends upon the type of MPI being used.
There are three fundamentally different modes of operation used
by these various MPI implementation.

1. Slurm directly launches the tasks and performs initialization
of communications through the PMI2 or PMIx APIs.
For example: "srun \-n16 a.out".

2. Slurm creates a resource allocation for the job and then
mpirun launches tasks using Slurm's infrastructure (OpenMPI).

3. Slurm creates a resource allocation for the job and then
mpirun launches tasks using some mechanism other than Slurm,
such as SSH or RSH.
These tasks are initiated outside of Slurm's monitoring
or control. Slurm's epilog should be configured to purge
these tasks when the job's allocation is relinquished,
or the use of pam_slurm_adopt is highly recommended.

See \fIhttps://slurm.schedmd.com/mpi_guide.html\fR
for more information on use of these various MPI implementation
with Slurm.

.SH "MULTIPLE PROGRAM CONFIGURATION"
Comments in the configuration file must have a "#" in column one.
The configuration file contains the following fields separated by white
space:
.TP
Task rank
One or more task ranks to use this configuration.
Multiple values may be comma separated.
Ranges may be indicated with two numbers separated with a '\-' with
the smaller number first (e.g. "0\-4" and not "4\-0").
To indicate all tasks not otherwise specified, specify a rank of '*' as the
last line of the file.
If an attempt is made to initiate a task for which no executable
program is defined, the following error message will be produced
"No executable program specified for this task".
.TP
Executable
The name of the program to execute.
May be fully qualified pathname if desired.
.TP
Arguments
Program arguments.
The expression "%t" will be replaced with the task's number.
The expression "%o" will be replaced with the task's offset within
this range (e.g. a configured task rank value of "1\-5" would
have offset values of "0\-4").
Single quotes may be used to avoid having the enclosed values interpreted.
This field is optional.
Any arguments for the program entered on the command line will be added
to the arguments specified in the configuration file.
.PP
For example:
.nf
###################################################################
# srun multiple program configuration file
#
# srun \-n8 \-l \-\-multi\-prog silly.conf
###################################################################
4\-6       hostname
1,7       echo  task:%t
0,2\-3     echo  offset:%o

> srun \-n8 \-l \-\-multi\-prog silly.conf
0: offset:0
1: task:1
2: offset:1
3: offset:2
4: linux15.llnl.gov
5: linux16.llnl.gov
6: linux17.llnl.gov
7: task:7

.fi


.SH "EXAMPLES"
This simple example demonstrates the execution of the command \fBhostname\fR
in eight tasks. At least eight processors will be allocated to the job
(the same as the task count) on however many nodes are required to satisfy
the request. The output of each task will be proceeded with its task number.
(The machine "dev" in the example below has a total of two CPUs per node)

.nf

> srun \-n8 \-l hostname
0: dev0
1: dev0
2: dev1
3: dev1
4: dev2
5: dev2
6: dev3
7: dev3

.fi
.PP
The srun \fB\-r\fR option is used within a job script
to run two job steps on disjoint nodes in the following
example. The script is run using allocate mode instead
of as a batch job in this case.

.nf

> cat test.sh
#!/bin/sh
echo $SLURM_JOB_NODELIST
srun \-lN2 \-r2 hostname
srun \-lN2 hostname

> salloc \-N4 test.sh
dev[7\-10]
0: dev9
1: dev10
0: dev7
1: dev8

.fi
.PP
The following script runs two job steps in parallel
within an allocated set of nodes.

.nf

> cat test.sh
#!/bin/bash
srun \-lN2 \-n4 \-r 2 sleep 60 &
srun \-lN2 \-r 0 sleep 60 &
sleep 1
squeue
squeue \-s
wait

> salloc \-N4 test.sh
  JOBID PARTITION     NAME     USER  ST      TIME  NODES NODELIST
  65641     batch  test.sh   grondo   R      0:01      4 dev[7\-10]

STEPID     PARTITION     USER      TIME NODELIST
65641.0        batch   grondo      0:01 dev[7\-8]
65641.1        batch   grondo      0:01 dev[9\-10]

.fi
.PP
This example demonstrates how one executes a simple MPI job.
We use \fBsrun\fR to build a list of machines (nodes) to be used by
\fBmpirun\fR in its required format. A sample command line and
the script to be executed follow.

.nf

> cat test.sh
#!/bin/sh
MACHINEFILE="nodes.$SLURM_JOB_ID"

# Generate Machinefile for mpi such that hosts are in the same
#  order as if run via srun
#
srun \-l /bin/hostname | sort \-n | awk '{print $2}' > $MACHINEFILE

# Run using generated Machine file:
mpirun \-np $SLURM_NTASKS \-machinefile $MACHINEFILE mpi\-app

rm $MACHINEFILE

> salloc \-N2 \-n4 test.sh

.fi
.PP
This simple example demonstrates the execution of different jobs on different
nodes in the same srun.  You can do this for any number of nodes or any
number of jobs.  The executables are placed on the nodes sited by the
SLURM_NODEID env var.  Starting at 0 and going to the number specified on
the srun commandline.

.nf

> cat test.sh
case $SLURM_NODEID in
    0) echo "I am running on "
       hostname ;;
    1) hostname
       echo "is where I am running" ;;
esac

> srun \-N2 test.sh
dev0
is where I am running
I am running on
dev1

.fi
.PP
This example demonstrates use of multi\-core options to control layout
of tasks.
We request that four sockets per node and two cores per socket be
dedicated to the job.

.nf

> srun \-N2 \-B 4\-4:2\-2 a.out
.fi
.PP
This example shows a script in which Slurm is used to provide resource
management for a job by executing the various job steps as processors
become available for their dedicated use.

.nf

> cat my.script
#!/bin/bash
srun \-\-exclusive \-n4 prog1 &
srun \-\-exclusive \-n3 prog2 &
srun \-\-exclusive \-n1 prog3 &
srun \-\-exclusive \-n1 prog4 &
wait
.fi

.PP
This example shows how to launch an application called "master" with one task,
8 CPUs and and 16 GB of memory (2 GB per CPU) plus another application called
"slave" with 16 tasks, 1 CPU per task (the default) and 1 GB of memory per task.

.nf

> srun \-n1 \-c16 \-\-mem\-per\-cpu=1gb master : \-n16 \-\-mem\-per\-cpu=1gb slave
.fi

.SH "COPYING"
Copyright (C) 2006\-2007 The Regents of the University of California.
Produced at Lawrence Livermore National Laboratory (cf, DISCLAIMER).
.br
Copyright (C) 2008\-2010 Lawrence Livermore National Security.
.br
Copyright (C) 2010\-2015 SchedMD LLC.
.LP
This file is part of Slurm, a resource management program.
For details, see <https://slurm.schedmd.com/>.
.LP
Slurm is free software; you can redistribute it and/or modify it under
the terms of the GNU General Public License as published by the Free
Software Foundation; either version 2 of the License, or (at your option)
any later version.
.LP
Slurm is distributed in the hope that it will be useful, but WITHOUT ANY
WARRANTY; without even the implied warranty of MERCHANTABILITY or FITNESS
FOR A PARTICULAR PURPOSE.  See the GNU General Public License for more
details.

.SH "SEE ALSO"
\fBsalloc\fR(1), \fBsattach\fR(1), \fBsbatch\fR(1), \fBsbcast\fR(1),
\fBscancel\fR(1), \fBscontrol\fR(1), \fBsqueue\fR(1), \fBslurm.conf\fR(5),
\fBsched_setaffinity\fR (2), \fBnuma\fR (3)
\fBgetrlimit\fR (2)<|MERGE_RESOLUTION|>--- conflicted
+++ resolved
@@ -779,34 +779,11 @@
 See \fBEXAMPLE\fR below.
 
 .TP
-<<<<<<< HEAD
-\fB\-\-export\fR=<\fIenvironment variables [ALL] | NONE\fR>
-Identify which environment variables are propagated to the launched application.
-By default, \fIall\fR are propagated.
-Multiple environment variable names should be comma separated.
-Values with nested commas should be enclosed within quotes (e.g.
-FOO='a,b,c',BAR='d,e,f' or 'FOO=a,b,c','BAR=d,e,f').
-Environment variable names may be specified to propagate the current
-value (e.g. "\-\-export=EDITOR") or specific values
-may be exported (e.g. "\-\-export=EDITOR=/bin/emacs"). In these two examples,
-the propagated environment will only contain the variable \fIEDITOR\fR.
-If one desires to add to the environment instead of replacing it, have the
-argument include \fIALL\fR (e.g. "\-\-export=ALL,EDITOR=/bin/emacs").
-This will propagate \fIEDITOR\fR along with the current environment.
-Unlike sbatch, if \fIALL\fR is specified, any additional specified environment
-variables are ignored.
-If one desires no environment variables be propagated, use the argument
-\fINONE\fR.
-Regardless of this setting, the appropriate \fISLURM_*\fR task environment
-variables are always exported to the environment.
-\fIsrun\fR may deviate from the above behavior if the default launch plugin,
-=======
 \fB\-\-export\fR=<\fI[ALL,]environment variables\fR|\fIALL\fR|\fINONE\fR>
 Identify which environment variables from the submission environment are
 propagated to the launched application.
 .br
 \fIsrun\fR may deviate from this behavior if the default launch plugin,
->>>>>>> adf9f8f4
 \fIlaunch/slurm\fR, is not used.
 .RS
 .TP 10

.TH sbatch "1" "Slurm Commands" "March 2016" "Slurm Commands"

.SH "NAME"
sbatch \- Submit a batch script to Slurm.

.SH "SYNOPSIS"
sbatch [\fIoptions\fP] \fIscript\fP [\fIargs\fP...]

.SH "DESCRIPTION"
sbatch submits a batch script to Slurm.  The batch script may be given to
sbatch through a file name on the command line, or if no file name is specified,
sbatch will read in a script from standard input. The batch script may contain
options preceded with "#SBATCH" before any executable commands in the script.

sbatch exits immediately after the script is successfully transferred to the
Slurm controller and assigned a Slurm job ID.  The batch script is not
necessarily granted resources immediately, it may sit in the queue of pending
jobs for some time before its required resources become available.

By default both standard output and standard error are directed to a file of
the name "slurm\-%j.out", where the "%j" is replaced with the job allocation
number. The file will be generated on the first node of the job allocation.
Other than the batch script itself, Slurm does no movement of user files.

When the job allocation is finally granted for the batch script, Slurm
runs a single copy of the batch script on the first node in the set of
allocated nodes.

The following document describes the influence of various options on the
allocation of cpus to jobs and tasks.
.br
http://slurm.schedmd.com/cpu_management.html

.SH "OPTIONS"
.LP

.TP
\fB\-a\fR, \fB\-\-array\fR=<\fIindexes\fR>
Submit a job array, multiple jobs to be executed with identical parameters.
The \fIindexes\fR specification identifies what array index values should
be used. Multiple values may be specified using a comma separated list and/or
a range of values with a "\-" separator. For example, "\-\-array=0\-15" or
"\-\-array=0,6,16\-32".
A step function can also be specified with a suffix containing a colon and
number. For example, "\-\-array=0\-15:4" is equivalent to "\-\-array=0,4,8,12".
A maximum number of simultaneously running tasks from the job array may be
specified using a "%" separator.
For example "\-\-array=0\-15%4" will limit the number of simultaneously
running tasks from this job array to 4.
The minimum index value is 0.
the maximum value is one less than the configuration parameter MaxArraySize.

.TP
\fB\-A\fR, \fB\-\-account\fR=<\fIaccount\fR>
Charge resources used by this job to specified account.
The \fIaccount\fR is an arbitrary string. The account name may
be changed after job submission using the \fBscontrol\fR
command.

.TP
\fB\-\-acctg\-freq\fR
Define the job accounting and profiling sampling intervals.
This can be used to override the \fIJobAcctGatherFrequency\fR parameter in Slurm's
configuration file, \fIslurm.conf\fR.
The supported format is as follows:
.RS
.TP 12
\fB\-\-acctg\-freq=\fR\fI<datatype>\fR\fB=\fR\fI<interval>\fR
where \fI<datatype>\fR=\fI<interval>\fR specifies the task sampling
interval for the jobacct_gather plugin or a
sampling interval for a profiling type by the
acct_gather_profile plugin. Multiple,
comma-separated \fI<datatype>\fR=\fI<interval>\fR intervals
may be specified. Supported datatypes are as follows:
.RS
.TP
\fBtask=\fI<interval>\fR
where \fI<interval>\fR is the task sampling interval in seconds
for the jobacct_gather plugins and for task
profiling by the acct_gather_profile plugin.
NOTE: This frequency is used to monitor memory usage. If memory limits
are enforced the highest frequency a user can request is what is configured in
the slurm.conf file.  They can not turn it off (=0) either.
.TP
\fBenergy=\fI<interval>\fR
where \fI<interval>\fR is the sampling interval in seconds
for energy profiling using the acct_gather_energy plugin
.TP
\fBnetwork=\fI<interval>\fR
where \fI<interval>\fR is the sampling interval in seconds
for infiniband profiling using the acct_gather_infiniband
plugin.
.TP
\fBfilesystem=\fI<interval>\fR
where \fI<interval>\fR is the sampling interval in seconds
for filesystem profiling using the acct_gather_filesystem
plugin.
.TP
.RE
.RE
.br
The default value for the task sampling interval is 30 seconds.
The default value for all other intervals is 0.
An interval of 0 disables sampling of the specified type.
If the task sampling interval is 0, accounting
information is collected only at job termination (reducing Slurm
interference with the job).
.br
.br
Smaller (non\-zero) values have a greater impact upon job performance,
but a value of 30 seconds is not likely to be noticeable for
applications having less than 10,000 tasks.
.RE

.TP
\fB\-B\fR \fB\-\-extra\-node\-info\fR=<\fIsockets\fR[:\fIcores\fR[:\fIthreads\fR]]>
Request a specific allocation of resources with details as to the
number and type of computational resources within a cluster:
number of sockets (or physical processors) per node,
cores per socket, and threads per core.
The total amount of resources being requested is the product of all of
the terms.
Each value specified is considered a minimum.
An asterisk (*) can be used as a placeholder indicating that all available
resources of that type are to be utilized.
As with nodes, the individual levels can also be specified in separate
options if desired:
.nf
    \fB\-\-sockets\-per\-node\fR=<\fIsockets\fR>
    \fB\-\-cores\-per\-socket\fR=<\fIcores\fR>
    \fB\-\-threads\-per\-core\fR=<\fIthreads\fR>
.fi
If SelectType is configured to select/cons_res, it must have a parameter of
CR_Core, CR_Core_Memory, CR_Socket, or CR_Socket_Memory for this option
to be honored.
This option is not supported on BlueGene systems (select/bluegene plugin
is configured).
If not specified, the scontrol show job will display 'ReqS:C:T=*:*:*'.

.TP
\fB\-\-bb\fR=<\fIspec\fR>
Burst buffer specification.
The form of the specification is system dependent.

.TP
\fB\-\-begin\fR=<\fItime\fR>
Submit the batch script to the Slurm controller immediately, like normal, but
tell the controller to defer the allocation of the job until the specified time.

Time may be of the form \fIHH:MM:SS\fR to run a job at
a specific time of day (seconds are optional).
(If that time is already past, the next day is assumed.)
You may also specify \fImidnight\fR, \fInoon\fR, \fIfika\fR (3 PM) or
\fIteatime\fR (4 PM) and you can have a time\-of\-day suffixed
with \fIAM\fR or \fIPM\fR for running in the morning or the evening.
You can also say what day the job will be run, by specifying
a date of the form \fIMMDDYY\fR or \fIMM/DD/YY\fR
\fIYYYY\-MM\-DD\fR. Combine date and time using the following
format \fIYYYY\-MM\-DD[THH:MM[:SS]]\fR. You can also
give times like \fInow + count time\-units\fR, where the time\-units
can be \fIseconds\fR (default), \fIminutes\fR, \fIhours\fR,
\fIdays\fR, or \fIweeks\fR and you can tell Slurm to run
the job today with the keyword \fItoday\fR and to run the
job tomorrow with the keyword \fItomorrow\fR.
The value may be changed after job submission using the
\fBscontrol\fR command.
For example:
.nf
   \-\-begin=16:00
   \-\-begin=now+1hour
   \-\-begin=now+60           (seconds by default)
   \-\-begin=2010\-01\-20T12:34:00
.fi

.RS
.PP
Notes on date/time specifications:
 \- Although the 'seconds' field of the HH:MM:SS time specification is
allowed by the code, note that the poll time of the Slurm scheduler
is not precise enough to guarantee dispatch of the job on the exact
second.  The job will be eligible to start on the next poll
following the specified time. The exact poll interval depends on the
Slurm scheduler (e.g., 60 seconds with the default sched/builtin).
 \- If no time (HH:MM:SS) is specified, the default is (00:00:00).
 \- If a date is specified without a year (e.g., MM/DD) then the current
year is assumed, unless the combination of MM/DD and HH:MM:SS has
already passed for that year, in which case the next year is used.
.RE

.TP
\fB\-\-checkpoint\fR=<\fItime\fR>
Specifies the interval between creating checkpoints of the job step.
By default, the job step will have no checkpoints created.
Acceptable time formats include "minutes", "minutes:seconds",
"hours:minutes:seconds", "days\-hours", "days\-hours:minutes" and
"days\-hours:minutes:seconds".

.TP
\fB\-\-checkpoint\-dir\fR=<\fIdirectory\fR>
Specifies the directory into which the job or job step's checkpoint should
be written (used by the checkpoint/blcrm and checkpoint/xlch plugins only).
The default value is the current working directory.
Checkpoint files will be of the form "<job_id>.ckpt" for jobs
and "<job_id>.<step_id>.ckpt" for job steps.

.TP
\fB\-\-comment\fR=<\fIstring\fR>
An arbitrary comment enclosed in double quotes if using spaces or some
special characters.

.TP
\fB\-C\fR, \fB\-\-constraint\fR=<\fIlist\fR>
Nodes can have \fBfeatures\fR assigned to them by the Slurm administrator.
Users can specify which of these \fBfeatures\fR are required by their job
using the constraint option.
Only nodes having features matching the job constraints will be used to
satisfy the request.
Multiple constraints may be specified with AND, OR, matching OR,
resource counts, etc. (some operators are not supported on all system types).
Supported \fbconstraint\fR options include:
.PD 1
.RS
.TP
\fBSingle Name\fR
Only nodes which have the specified feature will be used.
For example, \fB\-\-constraint="intel"\fR
.TP
\fBNode Count\fR
A request can specify the number of nodes needed with some feature
by appending an asterisk and count after the feature name.
For example "\fB\-\-nodes=16 \-\-constraint=graphics*4 ..."\fR
indicates that the job requires 16 nodes and that at least four of those
nodes must have the feature "graphics."
.TP
\fBAND\fR
If only nodes with all of specified features will be used.
The ampersand is used for an AND operator.
For example, \fB\-\-constraint="intel&gpu"\fR
.TP
\fBOR\fR
If only nodes with at least one of specified features will be used.
The vertical bar is used for an OR operator.
For example, \fB\-\-constraint="intel|amd"\fR
.TP
\fBMatching OR\fR
If only one of a set of possible options should be used for all allocated
nodes, then use the OR operator and enclose the options within square brackets.
For example: "\fB\-\-constraint=[rack1|rack2|rack3|rack4]"\fR might
be used to specify that all nodes must be allocated on a single rack of
the cluster, but any of those four racks can be used.
.TP
\fBMultiple Counts\fR
Specific counts of multiple resources may be specified by using the AND
operator and enclosing the options within square brackets.
For example: "\fB\-\-constraint=[rack1*2&rack2*4]"\fR might
be used to specify that two nodes must be allocated from nodes with the feature
of "rack1" and four nodes must be allocated from nodes with the feature
"rack2".
.RE

.TP
\fB\-\-contiguous\fR
If set, then the allocated nodes must form a contiguous set.
Not honored with the \fBtopology/tree\fR or \fBtopology/3d_torus\fR
plugins, both of which can modify the node ordering.

.TP
\fB\-\-cores\-per\-socket\fR=<\fIcores\fR>
Restrict node selection to nodes with at least the specified number of
cores per socket.  See additional information under \fB\-B\fR option
above when task/affinity plugin is enabled.

.TP
\fB\-\-cpu\-freq\fR =<\fIp1\fR[\-\fIp2\fR[:\fIp3\fR]]>

Request that job steps initiated by srun commands inside this sbatch script
be run at some requested frequency if possible, on the CPUs selected
for the step on the compute node(s).

\fBp1\fR can be  [#### | low | medium | high | highm1] which will set the
frequency scaling_speed to the corresponding value, and set the frequency
scaling_governor to UserSpace. See below for definition of the values.

\fBp1\fR can be [Conservative | OnDemand | Performance | PowerSave] which
will set the scaling_governor to the corresponding value. The governor has to be
in the list set by the slurm.conf option CpuFreqGovernors.

When \fBp2\fR is present, p1 will be the minimum scaling frequency and
p2 will be the maximum scaling frequency.

\fBp2\fR can be  [#### | medium | high | highm1] p2 must be greater than p1.

\fBp3\fR can be [Conservative | OnDemand | Performance | PowerSave | UserSpace]
which will set the governor to the corresponding value.

If \fBp3\fR is UserSpace, the frequency scaling_speed will be set by a power
or energy aware scheduling strategy to a value between p1 and p2 that lets the
job run within the site's power goal. The job may be delayed if p1 is higher
than a frequency that allows the job to run within the goal.

If the current frequency is < min, it will be set to min. Likewise,
if the current frequency is > max, it will be set to max.

Acceptable values at present include:
.RS
.TP 14
\fB####\fR
frequency in kilohertz
.TP
\fBLow\fR
the lowest available frequency
.TP
\fBHigh\fR
the highest available frequency
.TP
\fBHighM1\fR
(high minus one) will select the next highest available frequency
.TP
\fBMedium\fR
attempts to set a frequency in the middle of the available range
.TP
\fBConservative\fR
attempts to use the Conservative CPU governor
.TP
\fBOnDemand\fR
attempts to use the OnDemand CPU governor (the default value)
.TP
\fBPerformance\fR
attempts to use the Performance CPU governor
.TP
\fBPowerSave\fR
attempts to use the PowerSave CPU governor
.TP
\fBUserSpace\fR
attempts to use the UserSpace CPU governor
.TP
.RE

The following informational environment variable is set in the job
step when \fB\-\-cpu\-freq\fR option is requested.
.nf
        SLURM_CPU_FREQ_REQ
.fi

This environment variable can also be used to supply the value for the
CPU frequency request if it is set when the 'srun' command is issued.
The \fB\-\-cpu\-freq\fR on the command line will override the
environment variable value.  The form on the environment variable is
the same as the command line.
See the \fBENVIRONMENT VARIABLES\fR
section for a description of the SLURM_CPU_FREQ_REQ variable.

\fBNOTE\fR: This parameter is treated as a request, not a requirement.
If the job step's node does not support setting the CPU frequency, or
the requested value is outside the bounds of the legal frequencies, an
error is logged, but the job step is allowed to continue.

\fBNOTE\fR: Setting the frequency for just the CPUs of the job step
implies that the tasks are confined to those CPUs.  If task
confinement (i.e., TaskPlugin=task/affinity or
TaskPlugin=task/cgroup with the "ConstrainCores" option) is not
configured, this parameter is ignored.

\fBNOTE\fR: When the step completes, the frequency and governor of each
selected CPU is reset to the previous values.

\fBNOTE\fR: When submitting jobs with  the \fB\-\-cpu\-freq\fR option
with linuxproc as the ProctrackType can cause jobs to run too quickly before
Accounting is able to poll for job information. As a result not all of
accounting information will be present.
.RE

.TP
\fB\-c\fR, \fB\-\-cpus\-per\-task\fR=<\fIncpus\fR>
Advise the Slurm controller that ensuing job steps will require \fIncpus\fR
number of processors per task.  Without this option, the controller will
just try to allocate one processor per task.

For instance,
consider an application that has 4 tasks, each requiring 3 processors.  If our
cluster is comprised of quad\-processors nodes and we simply ask for
12 processors, the controller might give us only 3 nodes.  However, by using
the \-\-cpus\-per\-task=3 options, the controller knows that each task requires
3 processors on the same node, and the controller will grant an allocation
of 4 nodes, one for each of the 4 tasks.

.TP
\fB\-\-deadline\fR=<\fIOPT\fR>
remove the job if no ending is possible before
this deadline (start > (deadline \- time[\-min])).
Default is no deadline.  Valid time formats are:
.br
HH:MM[:SS] [AM|PM]
.br
MMDD[YY] or MM/DD[/YY] or MM.DD[.YY]
.br
MM/DD[/YY]\-HH:MM[:SS]
.br
YYYY\-MM\-DD[THH:MM[:SS]]]

.TP
\fB\-d\fR, \fB\-\-dependency\fR=<\fIdependency_list\fR>
Defer the start of this job until the specified dependencies have been
satisfied completed.
<\fIdependency_list\fR> is of the form
<\fItype:job_id[:job_id][,type:job_id[:job_id]]\fR> or
<\fItype:job_id[:job_id][?type:job_id[:job_id]]\fR>.
All dependencies must be satisfied if the "," separator is used.
Any dependency may be satisfied if the "?" separator is used.
Many jobs can share the same dependency and these jobs may even belong to
different  users. The  value may be changed after job submission using the
scontrol command.
Once a job dependency fails due to the termination state of a preceding job,
the dependent job will never be run, even if the preceding job is requeued and
has a different termination state in a subsequent execution.
.PD
.RS
.TP
\fBafter:job_id[:jobid...]\fR
This job can begin execution after the specified jobs have begun
execution.
.TP
\fBafterany:job_id[:jobid...]\fR
This job can begin execution after the specified jobs have terminated.
.TP
\fBaftercorr:job_id[:jobid...]\fR
A task of this job array can begin execution after the corresponding task ID
in the specified job has completed successfully (ran to completion with an
exit code of zero).
.TP
\fBafternotok:job_id[:jobid...]\fR
This job can begin execution after the specified jobs have terminated
in some failed state (non-zero exit code, node failure, timed out, etc).
.TP
\fBafterok:job_id[:jobid...]\fR
This job can begin execution after the specified jobs have successfully
executed (ran to completion with an exit code of zero).
.TP
\fBexpand:job_id\fR
Resources allocated to this job should be used to expand the specified job.
The job to expand must share the same QOS (Quality of Service) and partition.
Gang scheduling of resources in the partition is also not supported.
.TP
\fBsingleton\fR
This job can begin execution after any previously launched jobs
sharing the same job name and user have terminated.
.RE

.TP
\fB\-D\fR, \fB\-\-workdir\fR=<\fIdirectory\fR>
Set the working directory of the batch script to \fIdirectory\fR before
it is executed. The path can be specified as full path or relative path
to the directory where the command is executed.

.TP
\fB\-e\fR, \fB\-\-error\fR=<\fIfilename pattern\fR>
Instruct Slurm to connect the batch script's standard error directly to the
file name specified in the "\fIfilename pattern\fR".
By default both standard output and standard error are directed to the same file.
For job arrays, the default file name is "slurm-%A_%a.out", "%A" is replaced
by the job ID and "%a" with the array index.
For other jobs, the default file name is "slurm-%j.out", where the "%j" is
replaced by the job ID.
See the \fB\-\-input\fR option for filename specification options.

.TP
\fB\-\-exclusive[=user|mcs]\fR
The job allocation can not share nodes with other running jobs (or just other
users with the "=user" option or with the "=mcs" option).
The default shared/exclusive behavior depends on system configuration and the
partition's \fBOverSubscribe\fR option takes precedence over the job's option.

.TP
\fB\-\-export\fR=<\fIenvironment variables | ALL | NONE\fR>
Identify which environment variables are propagated to the batch job.
Multiple environment variable names should be comma separated.
Environment variable names may be specified to propagate the current
value of those variables (e.g. "\-\-export=EDITOR") or specific values
for the variables may be exported (e.g.. "\-\-export=EDITOR=/bin/vi")
in addition to the environment variables that would otherwise be set.
This option particularly important for jobs that are submitted on one cluster
and execute on a different cluster (e.g. with different paths). By default all
environment variables are propagated. If the argument is \fINONE\fR or
specific environment variable names, then the \fB\-\-get\-user\-env\fR
option will implicitly be set to load other environment variables based upon
the user's configuration on the cluster which executes the job.

.TP
\fB\-\-export\-file\fR=<\fIfilename\fR | \fIfd\fR>
If a number between 3 and OPEN_MAX is specified as the argument to
this option, a readable file descriptor will be assumed (STDIN and
STDOUT are not supported as valid arguments).  Otherwise a filename is
assumed.  Export environment variables defined in <\fIfilename\fR> or
read from <\fIfd\fR> to the job's execution environment. The
content is one or more environment variable definitions of the form
NAME=value, each separated by a null character.  This allows the use
of special characters in environment definitions.

.TP
\fB\-F\fR, \fB\-\-nodefile\fR=<\fInode file\fR>
Much like \-\-nodelist, but the list is contained in a file of name
\fInode file\fR.  The node names of the list may also span multiple lines
in the file.    Duplicate node names in the file will be ignored.
The order of the node names in the list is not important; the node names
will be sorted by Slurm.

.TP
\fB\-\-get\-user\-env\fR[=\fItimeout\fR][\fImode\fR]
This option will tell sbatch to retrieve the
login environment variables for the user specified in the \fB\-\-uid\fR option.
The environment variables are retrieved by running something of this sort
"su \- <username> \-c /usr/bin/env" and parsing the output.
Be aware that any environment variables already set in sbatch's environment
will take precedence over any environment variables in the user's
login environment. Clear any environment variables before calling sbatch
that you do not want propagated to the spawned program.
The optional \fItimeout\fR value is in seconds. Default value is 8 seconds.
The optional \fImode\fR value control the "su" options.
With a \fImode\fR value of "S", "su" is executed without the "\-" option.
With a \fImode\fR value of "L", "su" is executed with the "\-" option,
replicating the login environment.
If \fImode\fR not specified, the mode established at Slurm build time
is used.
Example of use include "\-\-get\-user\-env", "\-\-get\-user\-env=10"
"\-\-get\-user\-env=10L", and "\-\-get\-user\-env=S".
This option was originally created for use by Moab.

.TP
\fB\-\-gid\fR=<\fIgroup\fR>
If \fBsbatch\fR is run as root, and the \fB\-\-gid\fR option is used,
submit the job with \fIgroup\fR's group access permissions.  \fIgroup\fR
may be the group name or the numerical group ID.

.TP
\fB\-\-gres\fR=<\fIlist\fR>
Specifies a comma delimited list of generic consumable resources.
The format of each entry on the list is "name[[:type]:count]".
The name is that of the consumable resource.
The count is the number of those resources with a default value of 1.
The specified resources will be allocated to the job on each node.
The available generic consumable resources is configurable by the system
administrator.
A list of available generic consumable resources will be printed and the
command will exit if the option argument is "help".
Examples of use include "\-\-gres=gpu:2,mic=1", "\-\-gres=gpu:kepler:2", and
"\-\-gres=help".

.TP
\fB\-\-gres\-flags\fR=enforce\-binding
If set, the only CPUs available to the job will be those bound to the selected
GRES (i.e. the CPUs identifed in the gres.conf file will be strictly enforced
rather than advisory). This option may result in delayed initiation of a job.
For example a job requiring two GPUs and one CPU will be delayed until both
GPUs on a single socket are available rather than using GPUs bound to separate
sockets, however the application performance may be improved due to improved
communication speed.
Requires the node to be configured with more than one socket and resource
filtering will be performed on a per\-socket basis.

.TP
\fB\-H, \-\-hold\fR
Specify the job is to be submitted in a held state (priority of zero).
A held job can now be released using scontrol to reset its priority
(e.g. "\fIscontrol release <job_id>\fR").

.TP
\fB\-h\fR, \fB\-\-help\fR
Display help information and exit.

.TP
\fB\-\-hint\fR=<\fItype\fR>
Bind tasks according to application hints.
.RS
.TP
.B compute_bound
Select settings for compute bound applications:
use all cores in each socket, one thread per core.
.TP
.B memory_bound
Select settings for memory bound applications:
use only one core in each socket, one thread per core.
.TP
.B [no]multithread
[don't] use extra threads with in-core multi-threading
which can benefit communication intensive applications.
Only supported with the task/affinity plugin.
.TP
.B help
show this help message
.RE

.TP
\fB\-I\fR, \fB\-\-immediate\fR
The batch script will only be submitted to the controller if the resources
necessary to grant its job allocation are immediately available.  If the
job allocation will have to wait in a queue of pending jobs, the batch script
will not be submitted.
NOTE: There is limited support for this option with batch jobs.

.TP
\fB\-\-ignore\-pbs\fR
Ignore any "#PBS" options specified in the batch script.

.TP
\fB\-i\fR, \fB\-\-input\fR=<\fIfilename pattern\fR>
Instruct Slurm to connect the batch script's standard input
directly to the file name specified in the "\fIfilename pattern\fR".

By default, "/dev/null" is open on the batch script's standard input and both
standard output and standard error are directed to a file of the name
"slurm\-%j.out", where the "%j" is replaced with the job allocation number, as
described below.

The filename pattern may contain one or more replacement symbols, which are
a percent sign "%" followed by a letter (e.g. %j).

Supported replacement symbols are:
.PD
.RS
.TP
\fB\\\\\fR
Do not process any of the replacement symbols.
.TP
\fB%%\fR
The character "%".
.TP
\fB%A\fR
Job array's master job allocation number.
.TP
\fB%a\fR
Job array ID (index) number.
.TP
\fB%j\fR
Job allocation number.
.TP
\fB%N\fR
Node name.  Only one file is created, so %N will be replaced by the name of the
first node in the job, which is the one that runs the script.
.TP
\fB%u\fR
User name.
.RE

.TP
\fB\-J\fR, \fB\-\-job\-name\fR=<\fIjobname\fR>
Specify a name for the job allocation. The specified name will appear along with
the job id number when querying running jobs on the system. The default
is the name of the batch script, or just "sbatch" if the script is
read on sbatch's standard input.

.TP
\fB\-\-jobid\fR=<\fIjobid\fR>
Allocate resources as the specified job id.
NOTE: Only valid for user root.

.TP
\fB\-k\fR, \fB\-\-no\-kill\fR
Do not automatically terminate a job if one of the nodes it has been
allocated fails.  The user will assume the responsibilities for fault\-tolerance
should a node fail.  When there is a node failure, any active job steps (usually
MPI jobs) on that node will almost certainly suffer a fatal error, but with
\-\-no\-kill, the job allocation will not be revoked so the user may launch
new job steps on the remaining nodes in their allocation.

By default Slurm terminates the entire job allocation if any node fails in its
range of allocated nodes.

.TP
\fB\-\-kill-on-invalid-dep\fR=<\fIyes|no\fR>
If a job has an invalid dependency and it can never run this parameter tells
Slurm to terminate it or not. A terminated job state will be JOB_CANCELLED.
If this option is not specified the system wide behavior applies.
By default the job stays pending with reason DependencyNeverSatisfied or if the
kill_invalid_depend is specified in slurm.conf the job is terminated.

.TP
\fB\-L\fR, \fB\-\-licenses\fR=<\fBlicense\fR>
Specification of licenses (or other resources available on all
nodes of the cluster) which must be allocated to this job.
License names can be followed by a colon and count
(the default count is one).
Multiple license names should be comma separated (e.g.
"\-\-licenses=foo:4,bar").
To submit jobs using remote licenses, those served by the slurmdbd, specify
the name of the server providing the licenses.
For example "\-\-license=nastran@slurmdb:12".

.TP
\fB\-M\fR, \fB\-\-clusters\fR=<\fIstring\fR>
Clusters to issue commands to.  Multiple cluster names may be comma separated.
The job will be submitted to the one cluster providing the earliest expected
job initiation time. The default value is the current cluster. A value of
\(aq\fIall\fR' will query to run on all clusters.  Note the
\fB\-\-export\fR option to control environment variables exported
between clusters.

.TP
\fB\-m\fR, \fB\-\-distribution\fR=
\fIarbitrary\fR|<\fIblock\fR|\fIcyclic\fR|\fIplane=<options>\fR[:\fIblock\fR|\fIcyclic\fR|\fIfcyclic\fR]>

Specify alternate distribution methods for remote processes.
In sbatch, this only sets environment variables that will be used by
subsequent srun requests.
This option controls the assignment of tasks to the nodes on which
resources have been allocated, and the distribution of those resources
to tasks for binding (task affinity). The first distribution
method (before the ":") controls the distribution of resources across
nodes. The optional second distribution method (after the ":")
controls the distribution of resources across sockets within a node.
Note that with select/cons_res, the number of cpus allocated on each
socket and node may be different. Refer to
http://slurm.schedmd.com/mc_support.html
for more information on resource allocation, assignment of tasks to
nodes, and binding of tasks to CPUs.
.RS

First distribution method:
.TP
.B block
The block distribution method will distribute tasks to a node such
that consecutive tasks share a node. For example, consider an
allocation of three nodes each with two cpus. A four\-task block
distribution request will distribute those tasks to the nodes with
tasks one and two on the first node, task three on the second node,
and task four on the third node.  Block distribution is the default
behavior if the number of tasks exceeds the number of allocated nodes.
.TP
.B cyclic
The cyclic distribution method will distribute tasks to a node such
that consecutive tasks are distributed over consecutive nodes (in a
round\-robin fashion). For example, consider an allocation of three
nodes each with two cpus. A four\-task cyclic distribution request
will distribute those tasks to the nodes with tasks one and four on
the first node, task two on the second node, and task three on the
third node.
Note that when SelectType is select/cons_res, the same number of CPUs
may not be allocated on each node. Task distribution will be
round\-robin among all the nodes with CPUs yet to be assigned to tasks.
Cyclic distribution is the default behavior if the number
of tasks is no larger than the number of allocated nodes.
.TP
.B plane
The tasks are distributed in blocks of a specified size.  The options
include a number representing the size of the task block.  This is
followed by an optional specification of the task distribution scheme
within a block of tasks and between the blocks of tasks.  The number of tasks
distributed to each node is the same as for cyclic distribution, but the
taskids assigned to each node depend on the plane size.  For more
details (including examples and diagrams), please see
.br
http://slurm.schedmd.com/mc_support.html
.br
and
.br
http://slurm.schedmd.com/dist_plane.html
.TP
.B arbitrary
The arbitrary method of distribution will allocate processes in\-order
as listed in file designated by the environment variable
SLURM_HOSTFILE.  If this variable is listed it will override any
other method specified.  If not set the method will default to block.
Inside the hostfile must contain at minimum the number of hosts
requested and be one per line or comma separated.  If specifying a
task count (\fB\-n\fR, \fB\-\-ntasks\fR=<\fInumber\fR>), your tasks
will be laid out on the nodes in the order of the file.
.br
\fBNOTE:\fR The arbitrary distribution option on a job allocation only
controls the nodes to be allocated to the job and not the allocation of
CPUs on those nodes. This option is meant primarily to control a job step's
task layout in an existing job allocation for the srun command.

.TP
Second distribution method:
.TP
.B block
The block distribution method will distribute tasks to sockets such
that consecutive tasks share a socket.
.TP
.B cyclic
The cyclic distribution method will distribute tasks to sockets such
that consecutive tasks are distributed over consecutive sockets (in a
round\-robin fashion).
Tasks requiring more than one CPU will have all of those CPUs allocated on a
single socket if possible.
.TP
.B fcyclic
The fcyclic distribution method will distribute tasks to sockets such
that consecutive tasks are distributed over consecutive sockets (in a
round\-robin fashion).
Tasks requiring more than one CPU will have each CPUs allocated in a cyclic
fashion across sockets.
.RE

.TP
\fB\-\-mail\-type\fR=<\fItype\fR>
Notify user by email when certain event types occur.
Valid \fItype\fR values are NONE, BEGIN, END, FAIL, REQUEUE, ALL (equivalent to
BEGIN, END, FAIL, REQUEUE, and STAGE_OUT), STAGE_OUT (burst buffer stage out
and teardown completed), TIME_LIMIT, TIME_LIMIT_90 (reached 90 percent of time
limit), TIME_LIMIT_80 (reached 80 percent of time limit), TIME_LIMIT_50
(reached 50 percent of time limit) and ARRAY_TASKS (send emails for each array
task). Multiple \fItype\fR values may be specified in a comma separated list.
The user to be notified is indicated with \fB\-\-mail\-user\fR.
Unless the ARRAY_TASKS option is specified, mail notifications on job BEGIN, END
and FAIL apply to a job array as a whole rather than generating individual email
messages for each task in the job array.

.TP
\fB\-\-mail\-user\fR=<\fIuser\fR>
User to receive email notification of state changes as defined by
\fB\-\-mail\-type\fR.
The default value is the submitting user.

.TP
\fB\-\-mcs\-label\fR=<\fImcs\fR>
Used only when the mcs/group plugin is enabled.
This parameter is a group among the groups of the user.
Default value is calculated by the Plugin mcs if it's enabled.

.TP
\fB\-\-mem\fR=<\fIMB\fR>
Specify the real memory required per node in MegaBytes.
Default value is \fBDefMemPerNode\fR and the maximum value is
\fBMaxMemPerNode\fR. If configured, both parameters can be
seen using the \fBscontrol show config\fR command.
This parameter would generally be used if whole nodes
are allocated to jobs (\fBSelectType=select/linear\fR).
Also see \fB\-\-mem\-per\-cpu\fR.
\fB\-\-mem\fR and \fB\-\-mem\-per\-cpu\fR are mutually exclusive.
NOTE: A memory size specification is treated as a special case and grants
the job access to all of the memory on each node.
NOTE: Enforcement of memory limits currently relies upon the task/cgroup plugin
or enabling of accounting, which samples memory use on a periodic basis (data
need not be stored, just collected). In both cases memory use is based upon
the job's Resident Set Size (RSS). A task may exceed the memory limit until
the next periodic accounting sample.

.TP
\fB\-\-mem\-per\-cpu\fR=<\fIMB\fR>
Mimimum memory required per allocated CPU in MegaBytes.
Default value is \fBDefMemPerCPU\fR and the maximum value is \fBMaxMemPerCPU\fR
(see exception below). If configured, both parameters can be
seen using the \fBscontrol show config\fR command.
Note that if the job's \fB\-\-mem\-per\-cpu\fR value exceeds the configured
\fBMaxMemPerCPU\fR, then the user's limit will be treated as a memory limit
per task; \fB\-\-mem\-per\-cpu\fR will be reduced to a value no larger than
\fBMaxMemPerCPU\fR; \fB\-\-cpus\-per\-task\fR will be set and the value of
\fB\-\-cpus\-per\-task\fR multiplied by the new \fB\-\-mem\-per\-cpu\fR
value will equal the original \fB\-\-mem\-per\-cpu\fR value specified by
the user.
This parameter would generally be used if individual processors
are allocated to jobs (\fBSelectType=select/cons_res\fR).
If resources are allocated by the core, socket or whole nodes; the number
of CPUs allocated to a job may be higher than the task count and the value
of \fB\-\-mem\-per\-cpu\fR should be adjusted accordingly.
Also see \fB\-\-mem\fR.
\fB\-\-mem\fR and \fB\-\-mem\-per\-cpu\fR are mutually exclusive.

.TP
\fB\-\-mem_bind\fR=[{\fIquiet,verbose\fR},]\fItype\fR
Bind tasks to memory. Used only when the task/affinity plugin is enabled
and the NUMA memory functions are available.
\fBNote that the resolution of CPU and memory binding
may differ on some architectures.\fR For example, CPU binding may be performed
at the level of the cores within a processor while memory binding will
be performed at the level of nodes, where the definition of "nodes"
may differ from system to system. \fBThe use of any type other than
"none" or "local" is not recommended.\fR
If you want greater control, try running a simple test code with the
options "\-\-mem_bind=verbose,none" to determine
the specific configuration.

NOTE: To have Slurm always report on the selected memory binding for
all commands executed in a shell, you can enable verbose mode by
setting the SLURM_MEM_BIND environment variable value to "verbose".

The following informational environment variables are set when
\fB\-\-mem_bind\fR is in use:

.nf
        SLURM_MEM_BIND_VERBOSE
        SLURM_MEM_BIND_TYPE
        SLURM_MEM_BIND_LIST
.fi

See the \fBENVIRONMENT VARIABLES\fR section for a more detailed description
of the individual SLURM_MEM_BIND* variables.

Supported options include:
.RS
.TP
.B q[uiet]
quietly bind before task runs (default)
.TP
.B v[erbose]
verbosely report binding before task runs
.TP
.B no[ne]
don't bind tasks to memory (default)
.TP
.B rank
bind by task rank (not recommended)
.TP
.B local
Use memory local to the processor in use
.TP
.B map_mem:<list>
bind by mapping a node's memory to tasks as specified
where <list> is <cpuid1>,<cpuid2>,...<cpuidN>.
CPU IDs are interpreted as decimal values unless they are preceded
with '0x' in which case they interpreted as hexadecimal values
(not recommended)
.TP
.B mask_mem:<list>
bind by setting memory masks on tasks as specified
where <list> is <mask1>,<mask2>,...<maskN>.
memory masks are \fBalways\fR interpreted as hexadecimal values.
Note that masks must be preceded with a '0x' if they don't begin
with [0-9] so they are seen as numerical values by srun.
.TP
.B help
show this help message
.RE

.TP
\fB\-\-mincpus\fR=<\fIn\fR>
Specify a minimum number of logical cpus/processors per node.

.TP
\fB\-N\fR, \fB\-\-nodes\fR=<\fIminnodes\fR[\-\fImaxnodes\fR]>
Request that a minimum of \fIminnodes\fR nodes be allocated to this job.
A maximum node count may also be specified with \fImaxnodes\fR.
If only one number is specified, this is used as both the minimum and
maximum node count.
The partition's node limits supersede those of the job.
If a job's node limits are outside of the range permitted for its
associated partition, the job will be left in a PENDING state.
This permits possible execution at a later time, when the partition
limit is changed.
If a job node limit exceeds the number of nodes configured in the
partition, the job will be rejected.
Note that the environment
variable \fBSLURM_NNODES\fR will be set to the count of nodes actually
allocated to the job. See the \fBENVIRONMENT VARIABLES \fR section
for more information.  If \fB\-N\fR is not specified, the default
behavior is to allocate enough nodes to satisfy the requirements of
the \fB\-n\fR and \fB\-c\fR options.
The job will be allocated as many nodes as possible within the range specified
and without delaying the initiation of the job.
The node count specification may include a numeric value followed by a suffix
of "k" (multiplies numeric value by 1,024) or "m" (multiplies numeric value by
1,048,576).

.TP
\fB\-n\fR, \fB\-\-ntasks\fR=<\fInumber\fR>
sbatch does not launch tasks, it requests an allocation of resources and
submits a batch script. This option advises the Slurm controller that job
steps run within the allocation will launch a maximum of \fInumber\fR
tasks and to provide for sufficient resources.
The default is one task per node, but note
that the \fB\-\-cpus\-per\-task\fR option will change this default.

.TP
\fB\-\-network\fR=<\fItype\fR>
Specify information pertaining to the switch or network.
The interpretation of \fItype\fR is system dependent.
This option is supported when running Slurm on a Cray natively.  It is
used to request using Network Performace Counters.
Only one value per request is valid.
All options are case in\-sensitive.
In this configuration supported values include:
.RS
.TP 6
\fBsystem\fR
Use the system\-wide network performance counters. Only nodes requested
will be marked in use for the job allocation.  If the job does not
fill up the entire system the rest of the nodes are not
able to be used by other jobs using NPC, if idle their state will appear as
PerfCnts.  These nodes are still available for other jobs not using NPC.
.TP
\fBblade\fR
Use the blade network performance counters. Only nodes requested
will be marked in use for the job allocation.  If the job does not
fill up the entire blade(s) allocated to the job those blade(s) are not
able to be used by other jobs using NPC, if idle their state will appear as
PerfCnts.  These nodes are still available for other jobs not using NPC.
.TP
.RE

.br
.br
In all cases the job allocation request \fBmust specify the
\-\-exclusive option\fR.  Otherwise the request will be denied.

.br
.br
Also with any of these options steps are not allowed to share blades,
so resources would remain idle inside an allocation if the step
running on a blade does not take up all the nodes on the blade.

.br
.br
The \fBnetwork\fR option is also supported on systems with IBM's Parallel Environment (PE).
See IBM's LoadLeveler job command keyword documentation about the keyword
"network" for more information.
Multiple values may be specified in a comma separated list.
All options are case in\-sensitive.
Supported values include:
.RS
.TP 12
\fBBULK_XFER\fR[=<\fIresources\fR>]
Enable bulk transfer of data using Remote Direct-Memory Access (RDMA).
The optional \fIresources\fR specification is a numeric value which can have
a suffix of "k", "K", "m", "M", "g" or "G" for kilobytes, megabytes or
gigabytes.
NOTE: The \fIresources\fR specification is not supported by the underlying
IBM infrastructure as of Parallel Environment version 2.2 and no value should
be specified at this time.
.TP
\fBCAU\fR=<\fIcount\fR>
Number of Collective Acceleration Units (CAU) required.
Applies only to IBM Power7-IH processors.
Default value is zero.
Independent CAU will be allocated for each programming interface (MPI, LAPI, etc.)
.TP
\fBDEVNAME\fR=<\fIname\fR>
Specify the device name to use for communications (e.g. "eth0" or "mlx4_0").
.TP
\fBDEVTYPE\fR=<\fItype\fR>
Specify the device type to use for communications.
The supported values of \fItype\fR are:
"IB" (InfiniBand), "HFI" (P7 Host Fabric Interface),
"IPONLY" (IP-Only interfaces), "HPCE" (HPC Ethernet), and
"KMUX" (Kernel Emulation of HPCE).
The devices allocated to a job must all be of the same type.
The default value depends upon depends upon what hardware is available and in
order of preferences is IPONLY (which is not considered in User Space mode),
HFI, IB, HPCE, and KMUX.
.TP
\fBIMMED\fR =<\fIcount\fR>
Number of immediate send slots per window required.
Applies only to IBM Power7-IH processors.
Default value is zero.
.TP
\fBINSTANCES\fR =<\fIcount\fR>
Specify number of network connections for each task on each network connection.
The default instance count is 1.
.TP
\fBIPV4\fR
Use Internet Protocol (IP) version 4 communications (default).
.TP
\fBIPV6\fR
Use Internet Protocol (IP) version 6 communications.
.TP
\fBLAPI\fR
Use the LAPI programming interface.
.TP
\fBMPI\fR
Use the MPI programming interface.
MPI is the default interface.
.TP
\fBPAMI\fR
Use the PAMI programming interface.
.TP
\fBSHMEM\fR
Use the OpenSHMEM programming interface.
.TP
\fBSN_ALL\fR
Use all available switch networks (default).
.TP
\fBSN_SINGLE\fR
Use one available switch network.
.TP
\fBUPC\fR
Use the UPC programming interface.
.TP
\fBUS\fR
Use User Space communications.
.TP

Some examples of network specifications:
.TP
\fBInstances=2,US,MPI,SN_ALL\fR
Create two user space connections for MPI communications on every switch
network for each task.
.TP
\fBUS,MPI,Instances=3,Devtype=IB\fR
Create three user space connections for MPI communications on every InfiniBand
network for each task.
.TP
\fBIPV4,LAPI,SN_Single\fR
Create a IP version 4 connection for LAPI communications on one switch network
for each task.
.TP
\fBInstances=2,US,LAPI,MPI\fR
Create two user space connections each for LAPI and MPI communications on every
switch network for each task. Note that SN_ALL is the default option so every
switch network is used. Also note that Instances=2 specifies that two
connections are established for each protocol (LAPI and MPI) and each task.
If there are two networks and four tasks on the node then a total
of 32 connections are established (2 instances x 2 protocols x 2 networks x
4 tasks).
.RE

.TP
\fB\-\-nice\fR[=\fIadjustment\fR]
Run the job with an adjusted scheduling priority within Slurm.
With no adjustment value the scheduling priority is decreased
by 100. The adjustment range is from \-10000 (highest priority)
to 10000 (lowest priority). Only privileged users can specify
a negative adjustment. NOTE: This option is presently
ignored if \fISchedulerType=sched/wiki\fR or
\fISchedulerType=sched/wiki2\fR.

.TP
\fB\-\-no\-requeue\fR
Specifies that the batch job should never be requeued under any circumstances.
Setting this option will prevent system administrators from being able
to restart the job (for example, after a scheduled downtime), recover from
a node failure, or be requeued upon preemption by a higher priority job.
When a job is requeued, the batch script is initiated from its beginning.
Also see the \fB\-\-requeue\fR option.
The \fIJobRequeue\fR configuration parameter controls the default
behavior on the cluster.

.TP
\fB\-\-ntasks\-per\-core\fR=<\fIntasks\fR>
Request the maximum \fIntasks\fR be invoked on each core.
Meant to be used with the \fB\-\-ntasks\fR option.
Related to \fB\-\-ntasks\-per\-node\fR except at the core level
instead of the node level.
NOTE: This option is not supported unless
\fISelectTypeParameters=CR_Core\fR or
\fISelectTypeParameters=CR_Core_Memory\fR is configured.

.TP
\fB\-\-ntasks\-per\-socket\fR=<\fIntasks\fR>
Request the maximum \fIntasks\fR be invoked on each socket.
Meant to be used with the \fB\-\-ntasks\fR option.
Related to \fB\-\-ntasks\-per\-node\fR except at the socket level
instead of the node level.
NOTE: This option is not supported unless
\fISelectTypeParameters=CR_Socket\fR or
\fISelectTypeParameters=CR_Socket_Memory\fR is configured.

.TP
\fB\-\-ntasks\-per\-node\fR=<\fIntasks\fR>
Request that \fIntasks\fR be invoked on each node.
If used with the \fB\-\-ntasks\fR option, the \fB\-\-ntasks\fR option will take
precedence and the \fB\-\-ntasks\-per\-node\fR will be treated as a
\fImaximum\fR count of tasks per node.
Meant to be used with the \fB\-\-nodes\fR option.
This is related to \fB\-\-cpus\-per\-task\fR=\fIncpus\fR,
but does not require knowledge of the actual number of cpus on
each node.  In some cases, it is more convenient to be able to
request that no more than a specific number of tasks be invoked
on each node.  Examples of this include submitting
a hybrid MPI/OpenMP app where only one MPI "task/rank" should be
assigned to each node while allowing the OpenMP portion to utilize
all of the parallelism present in the node, or submitting a single
setup/cleanup/monitoring job to each node of a pre\-existing
allocation as one step in a larger job script.

.TP
\fB\-O\fR, \fB\-\-overcommit\fR
Overcommit resources.
When applied to job allocation, only one CPU is allocated to the job per node
and options used to specify the number of tasks per node, socket, core, etc.
are ignored.
When applied to job step allocations (the \fBsrun\fR command when executed
within an existing job allocation), this option can be used to launch more than
one task per CPU.
Normally, \fBsrun\fR will not allocate more than one process per CPU.
By specifying \fB\-\-overcommit\fR you are explicitly allowing more than one
process per CPU. However no more than \fBMAX_TASKS_PER_NODE\fR tasks are
permitted to execute per node.  NOTE: \fBMAX_TASKS_PER_NODE\fR is
defined in the file \fIslurm.h\fR and is not a variable, it is set at
Slurm build time.

.TP
\fB\-o\fR, \fB\-\-output\fR=<\fIfilename pattern\fR>
Instruct Slurm to connect the batch script's standard output directly to the
file name specified in the "\fIfilename pattern\fR".
By default both standard output and standard error are directed to the same file.
For job arrays, the default file name is "slurm-%A_%a.out", "%A" is replaced
by the job ID and "%a" with the array index.
For other jobs, the default file name is "slurm-%j.out", where the "%j" is
replaced by the job ID.
See the \fB\-\-input\fR option for filename specification options.

.TP
\fB\-\-open\-mode\fR=append|truncate
Open the output and error files using append or truncate mode as specified.
The default value is specified by the system configuration parameter
\fIJobFileAppend\fR.

.TP
\fB\-\-parsable\fR
Outputs only the job id number and the cluster name if present.
The values are separated by a semicolon. Errors will still be displayed.

.TP
\fB\-p\fR, \fB\-\-partition\fR=<\fIpartition_names\fR>
Request a specific partition for the resource allocation.  If not specified,
the default behavior is to allow the slurm controller to select the default
partition as designated by the system administrator. If the job can use more
than one partition, specify their names in a comma separate list and the one
offering earliest initiation will be used with no regard given to the partition
name ordering (although higher priority partitions will be considered first).
When the job is initiated, the name of the partition used will be placed first
in the job record partition string.

.TP
\fB\-\-power\fR=<\fIflags\fR>
Comma separated list of power management plugin options.
Currently available flags include:
level (all nodes allocated to the job should have identical power caps,
may be disabled by the Slurm configuration option PowerParameters=job_no_level).

.TP
\fB\-\-priority\fR=<value>
Request a specific job priority.
May be subject to configuration specific constraints.
Only Slurm operators and administrators can set the priority of a job.

.TP
\fB\-\-profile\fR=<all|none|[energy[,|task[,|lustre[,|network]]]]>
enables detailed data collection by the acct_gather_profile plugin.
Detailed data are typically time-series that are stored in an HDF5 file for
the job.

.RS
.TP 10
\fBAll\fR
All data types are collected. (Cannot be combined with other values.)

.TP
\fBNone\fR
No data types are collected. This is the default.
 (Cannot be combined with other values.)

.TP
\fBEnergy\fR
Energy data is collected.

.TP
\fBTask\fR
Task (I/O, Memory, ...) data is collected.

.TP
\fBLustre\fR
Lustre data is collected.

.TP
\fBNetwork\fR
Network (InfiniBand) data is collected.
.RE

.TP
\fB\-\-propagate\fR[=\fIrlimitfR]
Allows users to specify which of the modifiable (soft) resource limits
to propagate to the compute nodes and apply to their jobs.  If
\fIrlimits\fR is not specified, then all resource limits will be
propagated.
The following rlimit names are supported by Slurm (although some
options may not be supported on some systems):
.RS
.TP 10
\fBALL\fR
All limits listed below
.TP
\fBAS\fR
The maximum address space for a process
.TP
\fBCORE\fR
The maximum size of core file
.TP
\fBCPU\fR
The maximum amount of CPU time
.TP
\fBDATA\fR
The maximum size of a process's data segment
.TP
\fBFSIZE\fR
The maximum size of files created. Note that if the user sets FSIZE to less
than the current size of the slurmd.log, job launches will fail with
a 'File size limit exceeded' error.
.TP
\fBMEMLOCK\fR
The maximum size that may be locked into memory
.TP
\fBNOFILE\fR
The maximum number of open files
.TP
\fBNPROC\fR
The maximum number of processes available
.TP
\fBRSS\fR
The maximum resident set size
.TP
\fBSTACK\fR
The maximum stack size
.RE

.TP
\fB\-Q\fR, \fB\-\-quiet\fR
Suppress informational messages from sbatch. Errors will still be displayed.

.TP
\fB\-\-qos\fR=<\fIqos\fR>
Request a quality of service for the job.  QOS values can be defined
for each user/cluster/account association in the Slurm database.
Users will be limited to their association's defined set of qos's when
the Slurm configuration parameter, AccountingStorageEnforce, includes
"qos" in it's definition.

.TP
\fB\-\-reboot\fR
Force the allocated nodes to reboot before starting the job.
This is only supported with some system configurations and will otherwise be
silently ignored.

.TP
\fB\-\-requeue\fR
Specifies that the batch job should eligible to being requeue.
The job may be requeued explicitly by a system administrator, after node
failure, or upon preemption by a higher priority job.
When a job is requeued, the batch script is initiated from its beginning.
Also see the \fB\-\-no\-requeue\fR option.
The \fIJobRequeue\fR configuration parameter controls the default
behavior on the cluster.

.TP
\fB\-\-reservation\fR=<\fIname\fR>
Allocate resources for the job from the named reservation.

\fB\-\-share\fR
The \fB\-\-share\fR option has been replaced by the \fB\-\-oversubscribe\fR
option described below.

.TP
\fB\-s\fR, \fB\-\-oversubscribe\fR
The job allocation can over\-subscribe resources with other running jobs.
The resources to be over\-subscribed can be nodes, sockets, cores, and/or
hyperthreads depending upon configuration.
The default over\-subscribe behavior depends on system configuration and the
partition's \fBOverSubscribe\fR option takes precedence over the job's option.
This option may result in the allocation being granted sooner than if the
\-\-oversubscribe option was not set and allow higher system utilization, but
application performance will likely suffer due to competition for resources.
Also see the \-\-exclusive option.

.TP
\fB\-S\fR, \fB\-\-core\-spec\fR=<\fInum\fR>
Count of specialized cores per node reserved by the job for system operations
and not used by the application. The application will not use these cores,
but will be charged for their allocation.
Default value is dependent upon the node's configured CoreSpecCount value.
If a value of zero is designated and the Slurm configuration option
AllowSpecResourcesUsage is enabled, the job will be allowed to override
CoreSpecCount and use the specialized resources on nodes it is allocated.
This option can not be used with the \fB\-\-thread\-spec\fR option.

.TP
\fB\-\-signal\fR=[B:]<\fIsig_num\fR>[@<\fIsig_time\fR>]
When a job is within \fIsig_time\fR seconds of its end time,
send it the signal \fIsig_num\fR.
Due to the resolution of event handling by Slurm, the signal may
be sent up to 60 seconds earlier than specified.
\fIsig_num\fR may either be a signal number or name (e.g. "10" or "USR1").
\fIsig_time\fR must have an integer value between 0 and 65535.
By default, no signal is sent before the job's end time.
If a \fIsig_num\fR is specified without any \fIsig_time\fR,
the default time will be 60 seconds.
Use the "B:" option to signal only the batch shell, none of the other
processes will be signaled. By default all job steps will be signalled,
but not the batch shell itself.

.TP
\fB\-\-sockets\-per\-node\fR=<\fIsockets\fR>
Restrict node selection to nodes with at least the specified number of
sockets.  See additional information under \fB\-B\fR option above when
task/affinity plugin is enabled.

.TP
\fB\-\-switches\fR=<\fIcount\fR>[@<\fImax\-time\fR>]
When a tree topology is used, this defines the maximum count of switches
desired for the job allocation and optionally the maximum time to wait
for that number of switches. If Slurm finds an allocation containing more
switches than the count specified, the job remains pending until it either finds
an allocation with desired switch count or the time limit expires.
It there is no switch count limit, there is no delay in starting the job.
Acceptable time formats include "minutes", "minutes:seconds",
"hours:minutes:seconds", "days\-hours", "days\-hours:minutes" and
"days\-hours:minutes:seconds".
The job's maximum time delay may be limited by the system administrator using
the \fBSchedulerParameters\fR configuration parameter with the
\fBmax_switch_wait\fR parameter option.
The default max\-time is the max_switch_wait SchedulerParameters.

.TP
\fB\-t\fR, \fB\-\-time\fR=<\fItime\fR>
Set a limit on the total run time of the job allocation.  If the
requested time limit exceeds the partition's time limit, the job will
be left in a PENDING state (possibly indefinitely).  The default time
limit is the partition's default time limit.  When the time limit is reached,
each task in each job step is sent SIGTERM followed by SIGKILL.  The
interval between signals is specified by the Slurm configuration
parameter \fBKillWait\fR.  The \fBOverTimeLimit\fR configuration parameter may
permit the job to run longer than scheduled.  Time resolution is one minute
and second values are rounded up to the next minute.

A time limit of zero requests that no time limit be imposed.  Acceptable time
formats include "minutes", "minutes:seconds", "hours:minutes:seconds",
"days\-hours", "days\-hours:minutes" and "days\-hours:minutes:seconds".

.TP
\fB\-\-tasks\-per\-node\fR=<\fIn\fR>
Specify the number of tasks to be launched per node.
Equivalent to \fB\-\-ntasks\-per\-node\fR.

.TP
\fB\-\-test\-only\fR
Validate the batch script and return an estimate of when a job would be
scheduled to run given the current job queue and all the other arguments
specifying the job requirements. No job is actually submitted.

.TP
\fB\-\-thread\-spec\fR=<\fInum\fR>
Count of specialized threads per node reserved by the job for system operations
and not used by the application. The application will not use these threads,
but will be charged for their allocation.
This option can not be used with the \fB\-\-core\-spec\fR option.

.TP
\fB\-\-threads\-per\-core\fR=<\fIthreads\fR>
Restrict node selection to nodes with at least the specified number of
threads per core.  NOTE: "Threads" refers to the number of processing units on
each core rather than the number of application tasks to be launched per core.
See additional information under \fB\-B\fR option above when task/affinity
plugin is enabled.

.TP
\fB\-\-time\-min\fR=<\fItime\fR>
Set a minimum time limit on the job allocation.
If specified, the job may have it's \fB\-\-time\fR limit lowered to a value
no lower than \fB\-\-time\-min\fR if doing so permits the job to begin
execution earlier than otherwise possible.
The job's time limit will not be changed after the job is allocated resources.
This is performed by a backfill scheduling algorithm to allocate resources
otherwise reserved for higher priority jobs.
Acceptable time formats include "minutes", "minutes:seconds",
"hours:minutes:seconds", "days\-hours", "days\-hours:minutes" and
"days\-hours:minutes:seconds".

.TP
\fB\-\-tmp\fR=<\fIMB\fR>
Specify a minimum amount of temporary disk space.

.TP
\fB\-u\fR, \fB\-\-usage\fR
Display brief help message and exit.

.TP
\fB\-\-uid\fR=<\fIuser\fR>
Attempt to submit and/or run a job as \fIuser\fR instead of the
invoking user id. The invoking user's credentials will be used
to check access permissions for the target partition. User root
may use this option to run jobs as a normal user in a RootOnly
partition for example. If run as root, \fBsbatch\fR will drop
its permissions to the uid specified after node allocation is
successful. \fIuser\fR may be the user name or numerical user ID.

.TP
\fB\-V\fR, \fB\-\-version\fR
Display version information and exit.

.TP
\fB\-v\fR, \fB\-\-verbose\fR
Increase the verbosity of sbatch's informational messages.  Multiple
\fB\-v\fR's will further increase sbatch's verbosity.  By default only
errors will be displayed.

.TP
\fB\-w\fR, \fB\-\-nodelist\fR=<\fInode name list\fR>
Request a specific list of hosts.
The job will contain \fIall\fR of these hosts and possibly additional hosts
as needed to satisfy resource requirements.
The list may be specified as a comma\-separated list of hosts, a range of hosts
(host[1\-5,7,...] for example), or a filename.
The host list will be assumed to be a filename if it contains a "/" character.
If you specify a minimum node or processor count larger than can be satisfied
by the supplied host list, additional resources will be allocated on other
nodes as needed.
Duplicate node names in the list will be ignored.
The order of the node names in the list is not important; the node names
will be sorted by Slurm.

.TP
\fB\-W\fR, \fB\-\-wait\fR
Do not exit until the submitted job terminates.
The exit code of the sbatch command will be the same as the exit code
of the submitted job. If the job terminated due to a signal rather than a
normal exit, the exit code will be set to 1.
In the case of a job array, the exit code recorded will be the highest value
for any task in the job array.

.TP
\fB\-\-wait\-all\-nodes\fR=<\fIvalue\fR>
Controls when the execution of the command begins.
By default the job will begin execution as soon as the allocation is made.
.RS
.TP 5
0
Begin execution as soon as allocation can be made.
Do not wait for all nodes to be ready for use (i.e. booted).
.TP
1
Do not begin execution until all nodes are ready for use.
.RE

.TP
\fB\-\-wckey\fR=<\fIwckey\fR>
Specify wckey to be used with job.  If TrackWCKey=no (default) in the
slurm.conf this value is ignored.

.TP
\fB\-\-wrap\fR=<\fIcommand string\fR>
Sbatch will wrap the specified command string in a simple "sh" shell script,
and submit that script to the slurm controller.  When \-\-wrap is used,
a script name and arguments may not be specified on the command line; instead
the sbatch-generated wrapper script is used.

.TP
\fB\-x\fR, \fB\-\-exclude\fR=<\fInode name list\fR>
Explicitly exclude certain nodes from the resources granted to the job.

.PP
The following options support Blue Gene systems, but may be
applicable to other systems as well.

.TP
\fB\-\-blrts\-image\fR=<\fIpath\fR>
Path to Blue Gene\/L Run Time Supervisor, or blrts, image for bluegene block.  BGL only.
Default from \fIblugene.conf\fR if not set.

.TP
\fB\-\-cnload\-image\fR=<\fIpath\fR>
Path to compute node image for bluegene block.  BGP only.
Default from \fIblugene.conf\fR if not set.

.TP
\fB\-\-conn\-type\fR=<\fItype\fR>
Require the block connection type to be of a certain type.
On Blue Gene the acceptable of \fItype\fR are MESH, TORUS and NAV.
If NAV, or if not set, then Slurm will try to fit a what the
DefaultConnType is set to in the bluegene.conf if that isn't set the
default is TORUS.
You should not normally set this option.
If running on a BGP system and wanting to run in HTC mode (only for 1
midplane and below).  You can use HTC_S for SMP, HTC_D for Dual, HTC_V
for virtual node mode, and HTC_L for Linux mode.
For systems that allow a different connection type per dimension you
can supply a comma separated list of connection types may be specified, one for
each dimension (i.e. M,T,T,T will give you a torus connection is all
dimensions expect the first).

.TP
\fB\-g\fR, \fB\-\-geometry\fR=<\fIXxYxZ\fR> | <\fIAxXxYxZ\fR>
Specify the geometry requirements for the job. On BlueGene/L and BlueGene/P
systems there are three numbers giving dimensions in the X, Y and Z directions,
while on BlueGene/Q systems there are four numbers giving dimensions in the
A, X, Y and Z directions and can not be used to allocate sub-blocks.
For example "\-\-geometry=1x2x3x4", specifies a block of nodes having
1 x 2 x 3 x 4 = 24 nodes (actually midplanes on BlueGene).

.TP
\fB\-\-ioload\-image\fR=<\fIpath\fR>
Path to io image for bluegene block.  BGP only.
Default from \fIblugene.conf\fR if not set.

.TP
\fB\-\-linux\-image\fR=<\fIpath\fR>
Path to linux image for bluegene block.  BGL only.
Default from \fIblugene.conf\fR if not set.

.TP
\fB\-\-mloader\-image\fR=<\fIpath\fR>
Path to mloader image for bluegene block.
Default from \fIblugene.conf\fR if not set.

.TP
\fB\-R\fR, \fB\-\-no\-rotate\fR
Disables rotation of the job's requested geometry in order to fit an
appropriate block.
By default the specified geometry can rotate in three dimensions.

.TP
\fB\-\-ramdisk\-image\fR=<\fIpath\fR>
Path to ramdisk image for bluegene block.  BGL only.
Default from \fIblugene.conf\fR if not set.

.SH "INPUT ENVIRONMENT VARIABLES"
.PP
Upon startup, sbatch will read and handle the options set in the following
environment variables.  Note that environment variables will override any
options set in a batch script, and command line options will override any
environment variables.

.TP 22
\fBSBATCH_ACCOUNT\fR
Same as \fB\-A, \-\-account\fR
.TP
\fBSBATCH_ACCTG_FREQ\fR
Same as \fB\-\-acctg\-freq\fR
.TP
\fBSBATCH_ARRAY_INX\fR
Same as \fB\-a, \-\-array\fR
.TP
\fBSBATCH_BLRTS_IMAGE\fR
Same as \fB\-\-blrts\-image\fR
.TP
\fBSBATCH_BURST_BUFFER\fR
Same as \fB\-\-bb\fR
.TP
\fBSBATCH_CHECKPOINT\fR
Same as \fB\-\-checkpoint\fR
.TP
\fBSBATCH_CHECKPOINT_DIR\fR
Same as \fB\-\-checkpoint\-dir\fR
.TP
\fBSBATCH_CLUSTERS\fR or \fBSLURM_CLUSTERS\fR
Same as \fB\-\-clusters\fR
.TP
\fBSBATCH_CNLOAD_IMAGE\fR
Same as \fB\-\-cnload\-image\fR
.TP
\fBSBATCH_CONN_TYPE\fR
Same as \fB\-\-conn\-type\fR
.TP
\fBSBATCH_CORE_SPEC\fR
Same as \fB\-\-core\-spec\fR
.TP
\fBSBATCH_DEBUG\fR
Same as \fB\-v, \-\-verbose\fR
.TP
\fBSBATCH_DISTRIBUTION\fR
Same as \fB\-m, \-\-distribution\fR
.TP
\fBSBATCH_EXCLUSIVE\fR
Same as \fB\-\-exclusive\fR
.TP
\fBSBATCH_EXPORT\fR
Same as \fB\-\-export\fR
.TP
\fBSBATCH_GEOMETRY\fR
Same as \fB\-g, \-\-geometry\fR
.TP
\fBSBATCH_GET_USER_ENV\fR
Same as \fB\-\-get\-user\-env\fR
.TP
\fBSBATCH_GRES_FLAGS\fR
Same as \-\-gres\-flags\fR
.TP
\fBSBATCH_HINT\fR or \fBSLURM_HINT\fR
Same as \fB\-\-hint\fR
.TP
\fBSBATCH_IGNORE_PBS\fR
Same as \fB\-\-ignore\-pbs\fR
.TP
\fBSBATCH_IMMEDIATE\fR
Same as \fB\-I, \-\-immediate\fR
.TP
\fBSBATCH_IOLOAD_IMAGE\fR
Same as \fB\-\-ioload\-image\fR
.TP
\fBSBATCH_JOBID\fR
Same as \fB\-\-jobid\fR
.TP
\fBSBATCH_JOB_NAME\fR
Same as \fB\-J, \-\-job\-name\fR
.TP
\fBSBATCH_LINUX_IMAGE\fR
Same as \fB\-\-linux\-image\fR
.TP
\fBSBATCH_MEM_BIND\fR
Same as \fB\-\-mem_bind\fR
.TP
\fBSBATCH_MLOADER_IMAGE\fR
Same as \fB\-\-mloader\-image\fR
.TP
\fBSBATCH_NETWORK\fR
Same as \fB\-\-network\fR
.TP
\fBSBATCH_NO_REQUEUE\fR
Same as \fB\-\-no\-requeue\fR
.TP
\fBSBATCH_NO_ROTATE\fR
Same as \fB\-R, \-\-no\-rotate\fR
.TP
\fBSBATCH_OPEN_MODE\fR
Same as \fB\-\-open\-mode\fR
.TP
\fBSBATCH_OVERCOMMIT\fR
Same as \fB\-O, \-\-overcommit\fR
.TP
\fBSBATCH_PARTITION\fR
Same as \fB\-p, \-\-partition\fR
.TP
\fBSBATCH_POWER\fR
Same as \fB\-\-power\fR
.TP
\fBSBATCH_PROFILE\fR
Same as \fB\-\-profile\fR
.TP
\fBSBATCH_QOS\fR
Same as \fB\-\-qos\fR
.TP
\fBSBATCH_RAMDISK_IMAGE\fR
Same as \fB\-\-ramdisk\-image\fR
.TP
\fBSBATCH_RESERVATION\fR
Same as \fB\-\-reservation\fR
.TP
\fBSBATCH_REQ_SWITCH\fR
When a tree topology is used, this defines the maximum count of switches
desired for the job allocation and optionally the maximum time to wait
for that number of switches. See \fB\-\-switches\fR
.TP
\fBSBATCH_REQUEUE\fR
Same as \fB\-\-requeue\fR
.TP
\fBSBATCH_SIGNAL\fR
Same as \fB\-\-signal\fR
.TP
\fBSBATCH_THREAD_SPEC\fR
Same as \fB\-\-thread\-spec\fR
.TP
\fBSBATCH_TIMELIMIT\fR
Same as \fB\-t, \-\-time\fR
.TP
\fBSBATCH_WAIT\fR
Same as \fB\-W\fR, \fB\-\-wait\fR
.TP
\fBSBATCH_WAIT_ALL_NODES\fR
Same as \fB\-\-wait\-all\-nodes\fR
.TP
\fBSBATCH_WAIT4SWITCH\fR
Max time waiting for requested switches. See \fB\-\-switches\fR
.TP
\fBSBATCH_WCKEY\fR
Same as \fB\-\-wckey\fR
.TP
\fBSLURM_CONF\fR
The location of the Slurm configuration file.
.TP
\fBSLURM_EXIT_ERROR\fR
Specifies the exit code generated when a Slurm error occurs
(e.g. invalid options).
This can be used by a script to distinguish application exit codes from
various Slurm error conditions.
.TP
\fBSLURM_STEP_KILLED_MSG_NODE_ID\fR=ID
If set, only the specified node will log when the job or step are killed
by a signal.

.SH "OUTPUT ENVIRONMENT VARIABLES"
.PP
The Slurm controller will set the following variables in the environment of
the batch script.
.TP
\fBBASIL_RESERVATION_ID\fR
The reservation ID on Cray systems running ALPS/BASIL only.
.TP
\fBMPIRUN_NOALLOCATE\fR
Do not allocate a block on Blue Gene L/P systems only.
.TP
\fBMPIRUN_NOFREE\fR
Do not free a block on Blue Gene L/P systems only.
.TP
\fBMPIRUN_PARTITION\fR
The block name on Blue Gene systems only.
.TP
\fBSBATCH_CPU_BIND\fR
Set to value of the \-\-cpu_bind\fR option.
.TP
\fBSBATCH_CPU_BIND_VERBOSE\fR
Set to "verbose" if the \-\-cpu_bind\fR option includes the verbose option.
Set to "quiet" otherwise.
.TP
\fBSBATCH_CPU_BIND_TYPE\fR
Set to the CPU binding type specified with the \-\-cpu_bind\fR option.
Possible values two possible comma separated strings.
The first possible string identifies the entity to be bound to: "threads",
"cores", "sockets", "ldoms" and "boards".
The second string identifies manner in which tasks are bound:
"none", "rank", "map_cpu", "mask_cpu", "rank_ldom", "map_ldom" or "mask_ldom".
.TP
\fBSBATCH_CPU_BIND_LIST\fR
Set to bit mask used for CPU binding.

.TP
\fBSBATCH_MEM_BIND\fR
Set to value of the \-\-mem_bind\fR option.
.TP
\fBSBATCH_MEM_BIND_VERBOSE\fR
Set to "verbose" if the \-\-mem_bind\fR option includes the verbose option.
Set to "quiet" otherwise.
.TP
\fBSBATCH_MEM_BIND_TYPE\fR
Set to the memory binding type specified with the \-\-mem_bind\fR option.
Possible values are "none", "rank", "map_map", "mask_mem" and "local".
.TP
\fBSBATCH_MEM_BIND_LIST\fR
Set to bit mask used for memory binding.
.TP
\fBSLURM_ARRAY_TASK_ID\fR
Job array ID (index) number.
.TP
\fBSLURM_ARRAY_TASK_MAX\fR
Job array's maximum ID (index) number.
.TP
\fBSLURM_ARRAY_TASK_MIN\fR
Job array's minimum ID (index) number.
.TP
\fBSLURM_ARRAY_TASK_STEP\fR
Job array's index step size.
.TP
\fBSLURM_ARRAY_JOB_ID\fR
Job array's master job ID number.
.TP
\fBSLURM_CHECKPOINT_IMAGE_DIR\fR
Directory into which checkpoint images should  be written if specified
on the execute line.
.TP
\fBSLURM_CLUSTER_NAME\fR
Name of the cluster on which the job is executing.
.TP
\fBSLURM_CPUS_ON_NODE\fR
Number of CPUS on the allocated node.
.TP
\fBSLURM_CPUS_PER_TASK\fR
Number of cpus requested per task.
Only set if the \fB\-\-cpus\-per\-task\fR option is specified.
.TP
\fBSLURM_DISTRIBUTION\fR
Same as \fB\-m, \-\-distribution\fR
.TP
\fBSLURM_GTIDS\fR
Global task IDs running on this node.  Zero  origin and comma separated.
.TP
\fBSLURM_JOB_ID\fR (and \fBSLURM_JOBID\fR for backwards compatibility)
The ID of the job allocation.
.TP
\fBSLURM_JOB_CPUS_PER_NODE\fR
Count of processors available to the job on this node.
Note the select/linear plugin allocates entire nodes to
jobs, so the value indicates the total count of CPUs on the node.
The select/cons_res plugin allocates individual processors
to jobs, so this number indicates the number of processors
on this node allocated to the job.
.TP
\fBSLURM_JOB_DEPENDENCY\fR
Set to value of the \-\-dependency option.
.TP
\fBSLURM_JOB_NAME\fR
Name of the job.
.TP
\fBSLURM_JOB_NODELIST\fR (and \fBSLURM_NODELIST\fR for backwards compatibility)
List of nodes allocated to the job.
.TP
\fBSLURM_JOB_NUM_NODES\fR (and \fBSLURM_NNODES\fR for backwards compatibility)
Total number of nodes in the job's resource allocation.
.TP
\fBSLURM_JOB_PARTITION\fR
Name of the partition in which the job is running.
.TP
\fBSLURM_LOCALID\fR
Node local task ID for the process within a job.
.TP
\fBSLURM_NODE_ALIASES\fR
Sets of node name, communication address and hostname for nodes allocated to
the job from the cloud. Each element in the set if colon separated and each
set is comma separated. For example:
SLURM_NODE_ALIASES=ec0:1.2.3.4:foo,ec1:1.2.3.5:bar
.TP
\fBSLURM_NODEID\fR
ID of the nodes allocated.
.TP
\fBSLURM_NTASKS\fR (and \fBSLURM_NPROCS\fR for backwards compatibility)
Same as \fB\-n, \-\-ntasks\fR
.TP
\fBSLURM_NTASKS_PER_CORE\fR
Number of tasks requested per core.
Only set if the \fB\-\-ntasks\-per\-core\fR option is specified.
.TP
\fBSLURM_NTASKS_PER_NODE\fR
Number of tasks requested per node.
Only set if the \fB\-\-ntasks\-per\-node\fR option is specified.
.TP
\fBSLURM_NTASKS_PER_SOCKET\fR
Number of tasks requested per socket.
Only set if the \fB\-\-ntasks\-per\-socket\fR option is specified.
.TP
\fBSLURM_PRIO_PROCESS\fR
The  scheduling priority (nice value) at the time of job submission.
This value is  propagated  to the spawned processes.
.TP
\fBSLURM_PROCID\fR
The MPI rank (or relative process ID) of the current process
.TP
\fBSLURM_PROFILE\fR
Same as \fB\-\-profile\fR
.TP
\fBSLURM_RESTART_COUNT\fR
If the job has been restarted due to system failure or has been
explicitly requeued, this will be sent to the number of times
the job has been restarted.
.TP
\fBSLURM_SUBMIT_DIR\fR
The directory from which \fBsbatch\fR was invoked.
.TP
\fBSLURM_SUBMIT_HOST\fR
The hostname of the computer from which \fBsbatch\fR was invoked.
.TP
\fBSLURM_TASKS_PER_NODE\fR
Number of tasks to be initiated on each node. Values are
comma separated and in the same order as SLURM_NODELIST.
If two or more consecutive nodes are to have the same task
count, that count is followed by "(x#)" where "#" is the
repetition count. For example, "SLURM_TASKS_PER_NODE=2(x3),1"
indicates that the first three nodes will each execute three
tasks and the fourth node will execute one task.
.TP
\fBSLURM_TASK_PID\fR
The process ID of the task being started.
.TP
\fBSLURM_TOPOLOGY_ADDR\fR
This is set only if the  system  has  the  topology/tree  plugin
configured.   The value will be set to the names network switches
which  may be  involved  in  the  job's  communications from the
system's top level switch down to the leaf switch and  ending  with
node name. A period is used to separate each hardware component name.
.TP
\fBSLURM_TOPOLOGY_ADDR_PATTERN\fR
This is set only if the  system  has  the  topology/tree  plugin
configured. The value will be set  component  types  listed   in
SLURM_TOPOLOGY_ADDR.   Each  component will be identified as
either "switch" or "node".  A period is  used  to separate each
hardware component type.
.TP
<<<<<<< HEAD
\fBSLURM_UMASK\fR
The \fIumask\fR in effect when the job was submitted.
=======
\fBSLURMD_NODENAME\fR
Name of the node running the job script.
>>>>>>> d02ca09d

.SH "EXAMPLES"
.LP
Specify a batch script by filename on the command line.
The batch script specifies a 1 minute time limit for the job.
.IP
$ cat myscript
.br
#!/bin/sh
.br
#SBATCH \-\-time=1
.br
srun hostname |sort
.br

.br
$ sbatch \-N4 myscript
.br
salloc: Granted job allocation 65537
.br

.br
$ cat slurm\-65537.out
.br
host1
.br
host2
.br
host3
.br
host4

.LP
Pass a batch script to sbatch on standard input:
.IP
$ sbatch \-N4 <<EOF
.br
> #!/bin/sh
.br
> srun hostname |sort
.br
> EOF
.br
sbatch: Submitted batch job 65541
.br

.br
$ cat slurm\-65541.out
.br
host1
.br
host2
.br
host3
.br
host4

.SH "COPYING"
Copyright (C) 2006\-2007 The Regents of the University of California.
Produced at Lawrence Livermore National Laboratory (cf, DISCLAIMER).
.br
Copyright (C) 2008\-2010 Lawrence Livermore National Security.
.br
Copyright (C) 2010\-2015 SchedMD LLC.
.LP
This file is part of Slurm, a resource management program.
For details, see <http://slurm.schedmd.com/>.
.LP
Slurm is free software; you can redistribute it and/or modify it under
the terms of the GNU General Public License as published by the Free
Software Foundation; either version 2 of the License, or (at your option)
any later version.
.LP
Slurm is distributed in the hope that it will be useful, but WITHOUT ANY
WARRANTY; without even the implied warranty of MERCHANTABILITY or FITNESS
FOR A PARTICULAR PURPOSE.  See the GNU General Public License for more
details.

.SH "SEE ALSO"
.LP
\fBsinfo\fR(1), \fBsattach\fR(1), \fBsalloc\fR(1), \fBsqueue\fR(1), \fBscancel\fR(1), \fBscontrol\fR(1),
\fBslurm.conf\fR(5), \fBsched_setaffinity\fR (2), \fBnuma\fR (3)<|MERGE_RESOLUTION|>--- conflicted
+++ resolved
@@ -1949,13 +1949,11 @@
 either "switch" or "node".  A period is  used  to separate each
 hardware component type.
 .TP
-<<<<<<< HEAD
 \fBSLURM_UMASK\fR
 The \fIumask\fR in effect when the job was submitted.
-=======
+.TP
 \fBSLURMD_NODENAME\fR
 Name of the node running the job script.
->>>>>>> d02ca09d
 
 .SH "EXAMPLES"
 .LP

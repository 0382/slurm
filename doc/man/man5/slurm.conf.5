--- conflicted
+++ resolved
@@ -646,12 +646,9 @@
 \fBNO_CONF_HASH\fR
 Do not log when the slurm.conf files differs between SLURM daemons
 .TP
-<<<<<<< HEAD
 \fBPower\fR
 Power management plugin
 .TP
-=======
->>>>>>> f2a08ce7
 \fBPriority\fR
 Job prioritization
 .TP

--- conflicted
+++ resolved
@@ -1,8 +1,4 @@
-<<<<<<< HEAD
-.TH "helpers.conf" "5" "Slurm Configuration File" "February 2024" "Slurm Configuration File"
-=======
 .TH "helpers.conf" "5" "Slurm Configuration File" "May 2024" "Slurm Configuration File"
->>>>>>> b453dfc7
 
 .SH "NAME"
 helpers.conf \- Slurm configuration file for the helpers plugin.
